--- conflicted
+++ resolved
@@ -516,7 +516,6 @@
 
 **SRS_IOTHUBCLIENT_02_071: [** The thread shall mark itself as disposable. **]**
 
-<<<<<<< HEAD
 
 ## IoTHubClient_SendEventToOutputAsync
 ```c
@@ -547,7 +546,7 @@
 **SRS_IOTHUBCLIENT_31_099: [** `IoTHubClient_SetMessageCallback` shall call `IoTHubClient_LL_SetInputMessageCallback`, passing its input arguments. **]**
 
 
-=======
+
 ## IoTHubClient_UploadMultipleBlocksToBlobAsync
 
 ```c
@@ -570,5 +569,4 @@
 
 **SRS_IOTHUBCLIENT_99_078: [** The thread shall call `IoTHubClient_LL_UploadMultipleBlocksToBlob` passing the information packed in the structure. **]**
 
-**SRS_IOTHUBCLIENT_99_077: [** If copying to the structure and spawning the thread succeeds, then `IoTHubClient_UploadMultipleBlocksToBlobAsync` shall return `IOTHUB_CLIENT_OK`. **]**
->>>>>>> 246cb6f0
+**SRS_IOTHUBCLIENT_99_077: [** If copying to the structure and spawning the thread succeeds, then `IoTHubClient_UploadMultipleBlocksToBlobAsync` shall return `IOTHUB_CLIENT_OK`. **]**