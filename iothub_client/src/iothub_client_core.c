--- conflicted
+++ resolved
@@ -1306,19 +1306,18 @@
                         queue_cb_info->iothub_callback.event_confirm_cb_info.eventConfirmationCallback(queue_cb_info->iothub_callback.event_confirm_cb_info.confirm_result, queue_cb_info->userContextCallback);
                     }
                 }
-<<<<<<< HEAD
+                else if (queue_cb_info->type == CALLBACK_TYPE_REPORTED_STATE)
+                {
+                    if (queue_cb_info->iothub_callback.reported_state_cb_info.reportedStateCallback)
+                    {
+                        queue_cb_info->iothub_callback.reported_state_cb_info.reportedStateCallback(queue_cb_info->iothub_callback.reported_state_cb_info.status_code, queue_cb_info->userContextCallback);
+                    }
+                }
                 else if (queue_cb_info->type == CALLBACK_TYPE_DEVICE_STREAM)
                 {
                     if (queue_cb_info->iothub_callback.dev_stream_cb_info.request != NULL)
                     {
                         IoTHubClient_StreamC2DRequestDestroy(queue_cb_info->iothub_callback.dev_stream_cb_info.request);
-=======
-                else if (queue_cb_info->type == CALLBACK_TYPE_REPORTED_STATE)
-                {
-                    if (queue_cb_info->iothub_callback.reported_state_cb_info.reportedStateCallback)
-                    {
-                        queue_cb_info->iothub_callback.reported_state_cb_info.reportedStateCallback(queue_cb_info->iothub_callback.reported_state_cb_info.status_code, queue_cb_info->userContextCallback);
->>>>>>> 218cf835
                     }
                 }
             }
