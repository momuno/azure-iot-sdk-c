--- conflicted
+++ resolved
@@ -1095,69 +1095,7 @@
                 // Codes_SRS_IOTHUBCLIENT_LL_09_010: [ If any failure occurs `IoTHubClientCore_LL_Create` shall destroy the `transportHandle` only if it has created it ]
                 if (!iothub_handle->isSharedTransport)
                 {
-<<<<<<< HEAD
                     iothub_handle->IoTHubTransport_Destroy(iothub_handle->transportHandle);
-=======
-                    /*Codes_SRS_IOTHUBCLIENT_LL_02_004: [Otherwise IoTHubClientCore_LL_Create shall initialize a new DLIST (further called "waitingToSend") containing records with fields of the following types: IOTHUB_MESSAGE_HANDLE, IOTHUB_CLIENT_EVENT_CONFIRMATION_CALLBACK, void*.]*/
-                    DList_InitializeListHead(&(result->waitingToSend));
-                    DList_InitializeListHead(&(result->iot_msg_queue));
-                    DList_InitializeListHead(&(result->iot_ack_queue));
-                    result->messageCallback.type = CALLBACK_TYPE_NONE;
-                    result->lastMessageReceiveTime = INDEFINITE_TIME;
-                    result->data_msg_id = 1;
-
-                    IOTHUB_DEVICE_CONFIG deviceConfig;
-                    deviceConfig.deviceId = config->deviceId;
-                    deviceConfig.deviceKey = config->deviceKey;
-                    deviceConfig.deviceSasToken = config->deviceSasToken;
-                    deviceConfig.authorization_module = result->authorization_module;
-                    deviceConfig.moduleId = module_id;
-
-                    /*Codes_SRS_IOTHUBCLIENT_LL_17_008: [IoTHubClientCore_LL_Create shall call the transport _Register function with a populated structure of type IOTHUB_DEVICE_CONFIG and waitingToSend list.] */
-                    if ((result->deviceHandle = result->IoTHubTransport_Register(result->transportHandle, &deviceConfig, &(result->waitingToSend))) == NULL)
-                    {
-                        LogError("Registering device in transport failed");
-                        IoTHubClient_Auth_Destroy(result->authorization_module);
-                        // Codes_SRS_IOTHUBCLIENT_LL_09_010: [ If any failure occurs `IoTHubClientCore_LL_Create` shall destroy the `transportHandle` only if it has created it ]
-                        if (!result->isSharedTransport)
-                        {
-                            result->IoTHubTransport_Destroy(result->transportHandle);
-                        }
-                        destroy_blob_upload_module(result);
-                        destroy_module_method_module(result);
-                        tickcounter_destroy(result->tickCounter);
-                        STRING_delete(result->product_info);
-                        free(result);
-                        result = NULL;
-                    }
-                    else
-                    {
-                        /*Codes_SRS_IOTHUBCLIENT_LL_02_042: [ By default, messages shall not timeout. ]*/
-                        result->currentMessageTimeout = 0;
-                        result->current_device_twin_timeout = 0;
-
-                        result->diagnostic_setting.currentMessageNumber = 0;
-                        result->diagnostic_setting.diagSamplingPercentage = 0;
-                        /*Codes_SRS_IOTHUBCLIENT_LL_25_124: [ `IoTHubClientCore_LL_Create` shall set the default retry policy as Exponential backoff with jitter and if succeed and return a `non-NULL` handle. ]*/
-                        if (IoTHubClientCore_LL_SetRetryPolicy(result, IOTHUB_CLIENT_RETRY_EXPONENTIAL_BACKOFF_WITH_JITTER, 0) != IOTHUB_CLIENT_OK)
-                        {
-                            LogError("Setting default retry policy in transport failed");
-                            result->IoTHubTransport_Unregister(result->deviceHandle);
-                            IoTHubClient_Auth_Destroy(result->authorization_module);
-                            // Codes_SRS_IOTHUBCLIENT_LL_09_010: [ If any failure occurs `IoTHubClientCore_LL_Create` shall destroy the `transportHandle` only if it has created it ]
-                            if (!result->isSharedTransport)
-                            {
-                                result->IoTHubTransport_Destroy(result->transportHandle);
-                            }
-                            destroy_blob_upload_module(result);
-                            destroy_module_method_module(result);
-                            tickcounter_destroy(result->tickCounter);
-                            STRING_delete(result->product_info);
-                            free(result);
-                            result = NULL;
-                        }
-                    }
->>>>>>> b67aca08
                 }
                 destroy_module_method_module(iothub_handle);
             }
