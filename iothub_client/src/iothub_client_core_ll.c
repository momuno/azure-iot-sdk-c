--- conflicted
+++ resolved
@@ -293,10 +293,7 @@
     handleData->IoTHubTransport_SetStreamRequestCallback = protocol->IoTHubTransport_SetStreamRequestCallback;
     handleData->IoTHubTransport_SendStreamResponse = protocol->IoTHubTransport_SendStreamResponse;
     handleData->IoTHubTransport_SetCallbackContext = protocol->IoTHubTransport_SetCallbackContext;
-<<<<<<< HEAD
-=======
     handleData->IoTHubTransport_GetSupportedPlatformInfo = protocol->IoTHubTransport_GetSupportedPlatformInfo;
->>>>>>> 17c3d4c2
 }
 
 static bool is_event_equal(IOTHUB_EVENT_CALLBACK *event_callback, const char *input_name)
@@ -1129,7 +1126,6 @@
                             free(result);
                             result = NULL;
                         }
-<<<<<<< HEAD
                         else
                         {
                             /*Codes_SRS_IOTHUBCLIENT_LL_02_042: [ By default, messages shall not timeout. ]*/
@@ -1163,8 +1159,6 @@
                                 result = NULL;
                             }
                         }
-=======
->>>>>>> 17c3d4c2
                     }
                 }
             }
