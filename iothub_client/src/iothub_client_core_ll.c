// Copyright (c) Microsoft. All rights reserved.
// Licensed under the MIT license. See LICENSE file in the project root for full license information.

#include <stdlib.h>
#include <stdint.h>
#include <string.h>
#include <errno.h>

#include "azure_c_shared_utility/optimize_size.h"
#include "azure_c_shared_utility/gballoc.h"
#include "azure_c_shared_utility/string_tokenizer.h"
#include "azure_c_shared_utility/doublylinkedlist.h"
#include "azure_c_shared_utility/xlogging.h"
#include "azure_c_shared_utility/tickcounter.h"
#include "azure_c_shared_utility/constbuffer.h"
#include "azure_c_shared_utility/platform.h"
#include "azure_c_shared_utility/singlylinkedlist.h"
#include "azure_c_shared_utility/shared_util_options.h"
#include "azure_c_shared_utility/agenttime.h"

#include "iothub_client_core_ll.h"
#include "iothub_client_options.h"
#include "iothub_client_version.h"
#include "iothub_transport_ll.h"
#include "internal/iothub_client_authorization.h"
#include "internal/iothub_client_private.h"
#include "internal/iothub_client_diagnostic.h"
#include "internal/iothubtransport.h"

#ifndef DONT_USE_UPLOADTOBLOB
#include "internal/iothub_client_ll_uploadtoblob.h"
#endif

#ifdef USE_EDGE_MODULES
#include "azure_c_shared_utility/envvariable.h"
#include "azure_prov_client/iothub_security_factory.h"
#include "internal/iothub_client_edge.h"
#endif

#define LOG_ERROR_RESULT LogError("result = %s", MU_ENUM_TO_STRING(IOTHUB_CLIENT_RESULT, result));
#define INDEFINITE_TIME ((time_t)(-1))

MU_DEFINE_ENUM_STRINGS(IOTHUB_CLIENT_FILE_UPLOAD_RESULT, IOTHUB_CLIENT_FILE_UPLOAD_RESULT_VALUES);
MU_DEFINE_ENUM_STRINGS(IOTHUB_CLIENT_RESULT, IOTHUB_CLIENT_RESULT_VALUES);
MU_DEFINE_ENUM_STRINGS(IOTHUB_CLIENT_RETRY_POLICY, IOTHUB_CLIENT_RETRY_POLICY_VALUES);
MU_DEFINE_ENUM_STRINGS(IOTHUB_CLIENT_STATUS, IOTHUB_CLIENT_STATUS_VALUES);
MU_DEFINE_ENUM_STRINGS(IOTHUB_IDENTITY_TYPE, IOTHUB_IDENTITY_TYPE_VALUE);
MU_DEFINE_ENUM_STRINGS(IOTHUB_PROCESS_ITEM_RESULT, IOTHUB_PROCESS_ITEM_RESULT_VALUE);
MU_DEFINE_ENUM_STRINGS(IOTHUB_CLIENT_IOTHUB_METHOD_STATUS, IOTHUB_CLIENT_IOTHUB_METHOD_STATUS_VALUES);
MU_DEFINE_ENUM_STRINGS(IOTHUB_CLIENT_CONFIRMATION_RESULT, IOTHUB_CLIENT_CONFIRMATION_RESULT_VALUES);
MU_DEFINE_ENUM_STRINGS(IOTHUB_CLIENT_CONNECTION_STATUS, IOTHUB_CLIENT_CONNECTION_STATUS_VALUES);
MU_DEFINE_ENUM_STRINGS(IOTHUB_CLIENT_CONNECTION_STATUS_REASON, IOTHUB_CLIENT_CONNECTION_STATUS_REASON_VALUES);
MU_DEFINE_ENUM_STRINGS(TRANSPORT_TYPE, TRANSPORT_TYPE_VALUES);
MU_DEFINE_ENUM_STRINGS(DEVICE_TWIN_UPDATE_STATE, DEVICE_TWIN_UPDATE_STATE_VALUES);
#ifndef DONT_USE_UPLOADTOBLOB
MU_DEFINE_ENUM_STRINGS(IOTHUB_CLIENT_FILE_UPLOAD_GET_DATA_RESULT, IOTHUB_CLIENT_FILE_UPLOAD_GET_DATA_RESULT_VALUES);
#endif // DONT_USE_UPLOADTOBLOB

#define CALLBACK_TYPE_VALUES \
    CALLBACK_TYPE_NONE,      \
    CALLBACK_TYPE_SYNC,    \
    CALLBACK_TYPE_ASYNC

MU_DEFINE_ENUM(CALLBACK_TYPE, CALLBACK_TYPE_VALUES)
MU_DEFINE_ENUM_STRINGS(CALLBACK_TYPE, CALLBACK_TYPE_VALUES)

typedef struct IOTHUB_METHOD_CALLBACK_DATA_TAG
{
    CALLBACK_TYPE type;
    IOTHUB_CLIENT_DEVICE_METHOD_CALLBACK_ASYNC callbackSync;
    IOTHUB_CLIENT_INBOUND_DEVICE_METHOD_CALLBACK callbackAsync;
    void* userContextCallback;
}IOTHUB_METHOD_CALLBACK_DATA;

typedef struct IOTHUB_EVENT_CALLBACK_TAG
{
    STRING_HANDLE inputName;
    IOTHUB_CLIENT_MESSAGE_CALLBACK_ASYNC callbackAsync;
    IOTHUB_CLIENT_MESSAGE_CALLBACK_ASYNC_EX callbackAsyncEx;
    void* userContextCallback;
    void* userContextCallbackEx;
}IOTHUB_EVENT_CALLBACK;

typedef struct IOTHUB_MESSAGE_CALLBACK_DATA_TAG
{
    CALLBACK_TYPE type;
    IOTHUB_CLIENT_MESSAGE_CALLBACK_ASYNC callbackSync;
    IOTHUB_CLIENT_MESSAGE_CALLBACK_ASYNC_EX callbackAsync;
    void* userContextCallback;
}IOTHUB_MESSAGE_CALLBACK_DATA;

typedef struct GET_TWIN_CONTEXT_TAG
{
    IOTHUB_CLIENT_DEVICE_TWIN_CALLBACK callback;
    void* context;
} GET_TWIN_CONTEXT;

typedef struct IOTHUB_CLIENT_CORE_LL_HANDLE_DATA_TAG
{
    DLIST_ENTRY waitingToSend;
    DLIST_ENTRY iot_msg_queue;
    DLIST_ENTRY iot_ack_queue;
    TRANSPORT_LL_HANDLE transportHandle;
    bool isSharedTransport;
    IOTHUB_DEVICE_HANDLE deviceHandle;
    TRANSPORT_PROVIDER_FIELDS;
    IOTHUB_MESSAGE_CALLBACK_DATA messageCallback;
    IOTHUB_METHOD_CALLBACK_DATA methodCallback;
    IOTHUB_CLIENT_CONNECTION_STATUS_CALLBACK conStatusCallback;
    void* conStatusUserContextCallback;
    time_t lastMessageReceiveTime;
    TICK_COUNTER_HANDLE tickCounter; /*shared tickcounter used to track message timeouts in waitingToSend list*/
    tickcounter_ms_t currentMessageTimeout;
    uint64_t current_device_twin_timeout;
    IOTHUB_CLIENT_DEVICE_TWIN_CALLBACK deviceTwinCallback;
    void* deviceTwinContextCallback;
    IOTHUB_CLIENT_RETRY_POLICY retryPolicy;
    size_t retryTimeoutLimitInSeconds;
#ifndef DONT_USE_UPLOADTOBLOB
    IOTHUB_CLIENT_LL_UPLOADTOBLOB_HANDLE uploadToBlobHandle;
#endif
#ifdef USE_EDGE_MODULES
    IOTHUB_CLIENT_EDGE_HANDLE methodHandle;
#endif
    uint32_t data_msg_id;
    bool complete_twin_update_encountered;
    IOTHUB_AUTHORIZATION_HANDLE authorization_module;
    STRING_HANDLE product_info;
    IOTHUB_DIAGNOSTIC_SETTING_DATA diagnostic_setting; // Deprecated
    IOTHUB_DISTRIBUTED_TRACING_SETTING_DATA distributedTracing_setting;
    SINGLYLINKEDLIST_HANDLE event_callbacks;  // List of IOTHUB_EVENT_CALLBACK's
}IOTHUB_CLIENT_CORE_LL_HANDLE_DATA;

static const char HOSTNAME_TOKEN[] = "HostName";
static const char DEVICEID_TOKEN[] = "DeviceId";
static const char X509_TOKEN[] = "x509";
static const char X509_TOKEN_ONLY_ACCEPTABLE_VALUE[] = "true";
static const char DEVICEKEY_TOKEN[] = "SharedAccessKey";
static const char DEVICESAS_TOKEN[] = "SharedAccessSignature";
static const char PROTOCOL_GATEWAY_HOST_TOKEN[] = "GatewayHostName";
static const char MODULE_ID_TOKEN[] = "ModuleId";
static const char PROVISIONING_TOKEN[] = "UseProvisioning";
static const char PROVISIONING_ACCEPTABLE_VALUE[] = "true";

#ifdef USE_EDGE_MODULES
/*The following section should be moved to iothub_module_client_ll.c during impending refactor*/

static const char* ENVIRONMENT_VAR_EDGEHUB_CONNECTIONSTRING = "EdgeHubConnectionString";
static const char* ENVIRONMENT_VAR_EDGEHUB_CACERTIFICATEFILE = "EdgeModuleCACertificateFile";
static const char* ENVIRONMENT_VAR_EDGEAUTHSCHEME = "IOTEDGE_AUTHSCHEME";
static const char* ENVIRONMENT_VAR_EDGEDEVICEID = "IOTEDGE_DEVICEID";
static const char* ENVIRONMENT_VAR_EDGEMODULEID = "IOTEDGE_MODULEID";
static const char* ENVIRONMENT_VAR_EDGEHUBHOSTNAME = "IOTEDGE_IOTHUBHOSTNAME";
static const char* ENVIRONMENT_VAR_EDGEGATEWAYHOST = "IOTEDGE_GATEWAYHOSTNAME";
static const char* SAS_TOKEN_AUTH = "sasToken";


typedef struct EDGE_ENVIRONMENT_VARIABLES_TAG
{
    const char* connection_string;
    const char* ca_trusted_certificate_file;
    const char* auth_scheme;
    const char* device_id;
    const char* iothub_name;
    const char* iothub_suffix;
    const char* gatewayhostname;
    const char* module_id;
    char* iothub_buffer;
} EDGE_ENVIRONMENT_VARIABLES;


static int retrieve_edge_environment_variabes(EDGE_ENVIRONMENT_VARIABLES *edge_environment_variables)
{
    int result;
    const char* edgehubhostname;
    char* edgehubhostname_separator;

    if ((edge_environment_variables->connection_string = environment_get_variable(ENVIRONMENT_VAR_EDGEHUB_CONNECTIONSTRING)) != NULL)
    {
        if ((edge_environment_variables->ca_trusted_certificate_file = environment_get_variable(ENVIRONMENT_VAR_EDGEHUB_CACERTIFICATEFILE)) == NULL)
        {
            LogError("Environment variable %s is missing.  When %s is set, it is required", ENVIRONMENT_VAR_EDGEHUB_CACERTIFICATEFILE, ENVIRONMENT_VAR_EDGEHUB_CONNECTIONSTRING);
            result = MU_FAILURE;
        }
        else
        {
            // If we can read in the connection string and trusted certs, we're done.
            result = 0;
        }
    }
    else
    {
        // We're NOT using pre-configured EdgeConnection string / certificates.  In this case, we use these environment variables when
        // communicating to Edge service.
        if ((edge_environment_variables->auth_scheme = environment_get_variable(ENVIRONMENT_VAR_EDGEAUTHSCHEME)) == NULL)
        {
            LogError("Environment %s not set", ENVIRONMENT_VAR_EDGEAUTHSCHEME);
            result = MU_FAILURE;
        }
        else if (strcmp(edge_environment_variables->auth_scheme, SAS_TOKEN_AUTH) != 0)
        {
            LogError("Environment %s was set to %s, but only support for %s", ENVIRONMENT_VAR_EDGEAUTHSCHEME, edge_environment_variables->auth_scheme, SAS_TOKEN_AUTH);
            result = MU_FAILURE;
        }
        else if ((edge_environment_variables->device_id = environment_get_variable(ENVIRONMENT_VAR_EDGEDEVICEID)) == NULL)
        {
            LogError("Environment %s not set", ENVIRONMENT_VAR_EDGEDEVICEID);
            result = MU_FAILURE;
        }
        else if ((edgehubhostname = environment_get_variable(ENVIRONMENT_VAR_EDGEHUBHOSTNAME)) == NULL)
        {
            LogError("Environment %s not set", ENVIRONMENT_VAR_EDGEHUBHOSTNAME);
            result = MU_FAILURE;
        }
        else if ((edge_environment_variables->gatewayhostname = environment_get_variable(ENVIRONMENT_VAR_EDGEGATEWAYHOST)) == NULL)
        {
            LogError("Environment %s not set", ENVIRONMENT_VAR_EDGEGATEWAYHOST);
            result = MU_FAILURE;
        }
        else if ((edge_environment_variables->module_id = environment_get_variable(ENVIRONMENT_VAR_EDGEMODULEID)) == NULL)
        {
            LogError("Environment %s not set", ENVIRONMENT_VAR_EDGEMODULEID);
            result = MU_FAILURE;
        }
        // Make a copy of just ENVIRONMENT_VAR_EDGEHUBHOSTNAME.  We need to make changes in place (namely inserting a '\0')
        // and can't do this with system environment variable safely.
        else if (mallocAndStrcpy_s(&edge_environment_variables->iothub_buffer, edgehubhostname) != 0)
        {
            LogError("Unable to copy buffer");
            result = MU_FAILURE;
        }
        else if ((edgehubhostname_separator = strchr(edge_environment_variables->iothub_buffer, '.')) == NULL)
        {
            LogError("Environment edgehub %s invalid, requires '.' separator", edge_environment_variables->iothub_buffer);
            result = MU_FAILURE;
        }
        else if (*(edgehubhostname_separator + 1) == 0)
        {
            LogError("Environment edgehub %s invalid, no content after '.' separator", edge_environment_variables->iothub_buffer);
            result = MU_FAILURE;
        }
        else
        {
            edge_environment_variables->iothub_name = edge_environment_variables->iothub_buffer;
            *edgehubhostname_separator = 0;
            edge_environment_variables->iothub_suffix = edgehubhostname_separator + 1;
            result = 0;
        }
    }

    return result;
}

IOTHUB_CLIENT_EDGE_HANDLE IoTHubClientCore_LL_GetEdgeHandle(IOTHUB_CLIENT_CORE_LL_HANDLE iotHubClientHandle)
{
    IOTHUB_CLIENT_EDGE_HANDLE result;
    if (iotHubClientHandle != NULL)
    {
        result = iotHubClientHandle->methodHandle;
    }
    else
    {
        result = NULL;
    }

    return result;
}
#endif /* USE_EDGE_MODULES */

static void setTransportProtocol(IOTHUB_CLIENT_CORE_LL_HANDLE_DATA* handleData, TRANSPORT_PROVIDER* protocol)
{
    handleData->IoTHubTransport_SendMessageDisposition = protocol->IoTHubTransport_SendMessageDisposition;
    handleData->IoTHubTransport_GetHostname = protocol->IoTHubTransport_GetHostname;
    handleData->IoTHubTransport_SetOption = protocol->IoTHubTransport_SetOption;
    handleData->IoTHubTransport_Create = protocol->IoTHubTransport_Create;
    handleData->IoTHubTransport_Destroy = protocol->IoTHubTransport_Destroy;
    handleData->IoTHubTransport_Register = protocol->IoTHubTransport_Register;
    handleData->IoTHubTransport_Unregister = protocol->IoTHubTransport_Unregister;
    handleData->IoTHubTransport_Subscribe = protocol->IoTHubTransport_Subscribe;
    handleData->IoTHubTransport_Unsubscribe = protocol->IoTHubTransport_Unsubscribe;
    handleData->IoTHubTransport_DoWork = protocol->IoTHubTransport_DoWork;
    handleData->IoTHubTransport_SetRetryPolicy = protocol->IoTHubTransport_SetRetryPolicy;
    handleData->IoTHubTransport_GetSendStatus = protocol->IoTHubTransport_GetSendStatus;
    handleData->IoTHubTransport_ProcessItem = protocol->IoTHubTransport_ProcessItem;
    handleData->IoTHubTransport_Subscribe_DeviceTwin = protocol->IoTHubTransport_Subscribe_DeviceTwin;
    handleData->IoTHubTransport_Unsubscribe_DeviceTwin = protocol->IoTHubTransport_Unsubscribe_DeviceTwin;
    handleData->IoTHubTransport_GetTwinAsync = protocol->IoTHubTransport_GetTwinAsync;
    handleData->IoTHubTransport_Subscribe_DeviceMethod = protocol->IoTHubTransport_Subscribe_DeviceMethod;
    handleData->IoTHubTransport_Unsubscribe_DeviceMethod = protocol->IoTHubTransport_Unsubscribe_DeviceMethod;
    handleData->IoTHubTransport_DeviceMethod_Response = protocol->IoTHubTransport_DeviceMethod_Response;
    handleData->IoTHubTransport_Subscribe_InputQueue = protocol->IoTHubTransport_Subscribe_InputQueue;
    handleData->IoTHubTransport_Unsubscribe_InputQueue = protocol->IoTHubTransport_Unsubscribe_InputQueue;
    handleData->IoTHubTransport_SetCallbackContext = protocol->IoTHubTransport_SetCallbackContext;
    handleData->IoTHubTransport_GetSupportedPlatformInfo = protocol->IoTHubTransport_GetSupportedPlatformInfo;
}

static bool is_event_equal(IOTHUB_EVENT_CALLBACK *event_callback, const char *input_name)
{
    bool result;

    if (event_callback != NULL)
    {
        const char* event_input_name = STRING_c_str(event_callback->inputName);
        if ((event_input_name != NULL) && (input_name != NULL))
        {
            // Matched the input queue name of a named handler
            result = (strcmp(event_input_name, input_name) == 0);
        }
        else if ((input_name == NULL) && (event_input_name == NULL))
        {
            // Matched the default handler
            result = true;
        }
        else
        {
            result = false;
        }
    }
    else
    {
        result = false;
    }
    return result;
}

static bool is_event_equal_for_match(LIST_ITEM_HANDLE list_item, const void* match_context)
{
    return is_event_equal((IOTHUB_EVENT_CALLBACK*)singlylinkedlist_item_get_value(list_item), (const char*)match_context);
}

static void device_twin_data_destroy(IOTHUB_DEVICE_TWIN* client_item)
{
    CONSTBUFFER_DecRef(client_item->report_data_handle);
    free(client_item);
}

static int create_edge_handle(IOTHUB_CLIENT_CORE_LL_HANDLE_DATA* handle_data, const IOTHUB_CLIENT_CONFIG* config, const char* module_id)
{
    int result;
    (void)config;
    (void)module_id;
#ifdef USE_EDGE_MODULES
    /* There is no way to currently distinguish a regular module from a edge module, so this handle is created regardless of if appropriate.
    However, as a gateway hostname is required in order to create an Edge Handle, we need to at least make sure that exists
    in order to prevent errors.

    The end result is that all edge modules will have an EdgeHandle, but only some non-edge modules will have it.
    Regardless, non-edge modules will never be able to use the handle.
    */
    if (config->protocolGatewayHostName != NULL)
    {
        handle_data->methodHandle = IoTHubClient_EdgeHandle_Create(config, handle_data->authorization_module, module_id);

        if (handle_data->methodHandle == NULL)
        {
            LogError("Unable to IoTHubModuleClient_LL_MethodHandle_Create");
            result = MU_FAILURE;
        }
        else
        {
            result = 0;
        }
    }
    else
    {
        result = 0;
    }

#else
    (void)handle_data;
    result = 0;
#endif
    return result;
}

static int create_blob_upload_module(IOTHUB_CLIENT_CORE_LL_HANDLE_DATA* handle_data, const IOTHUB_CLIENT_CONFIG* config)
{
    int result;
    (void)handle_data;
    (void)config;
#ifndef DONT_USE_UPLOADTOBLOB
    handle_data->uploadToBlobHandle = IoTHubClient_LL_UploadToBlob_Create(config, handle_data->authorization_module);
    if (handle_data->uploadToBlobHandle == NULL)
    {
        LogError("unable to IoTHubClientCore_LL_UploadToBlob_Create");
        result = MU_FAILURE;
    }
    else
    {
        result = 0;
    }
#else
    result = 0;
#endif
    return result;
}

static void destroy_blob_upload_module(IOTHUB_CLIENT_CORE_LL_HANDLE_DATA* handle_data)
{
    (void)handle_data;
#ifndef DONT_USE_UPLOADTOBLOB
    /*Codes_SRS_IOTHUBCLIENT_LL_02_046: [ If creating the TICK_COUNTER_HANDLE fails then IoTHubClientCore_LL_Create shall fail and return NULL. ]*/
    IoTHubClient_LL_UploadToBlob_Destroy(handle_data->uploadToBlobHandle);
#endif
}

static void destroy_module_method_module(IOTHUB_CLIENT_CORE_LL_HANDLE_DATA* handle_data)
{
    (void)handle_data;
#ifdef USE_EDGE_MODULES
    IoTHubClient_EdgeHandle_Destroy(handle_data->methodHandle);
#endif
}

static bool invoke_message_callback(IOTHUB_CLIENT_CORE_LL_HANDLE_DATA* handleData, MESSAGE_CALLBACK_INFO* messageData)
{
    bool result;
    /* Codes_SRS_IOTHUBCLIENT_LL_09_004: [IoTHubClient_LL_GetLastMessageReceiveTime shall return lastMessageReceiveTime in localtime] */
    handleData->lastMessageReceiveTime = get_time(NULL);

    switch (handleData->messageCallback.type)
    {
        case CALLBACK_TYPE_NONE:
        {
            /*Codes_SRS_IOTHUBCLIENT_LL_02_032: [If the client is not subscribed to receive messages then IoTHubClient_LL_MessageCallback shall return false.] */
            LogError("Invalid workflow - not currently set up to accept messages");
            result = false;
            break;
        }
        case CALLBACK_TYPE_SYNC:
        {
            /*Codes_SRS_IOTHUBCLIENT_LL_02_030: [If messageCallbackType is LEGACY then IoTHubClient_LL_MessageCallback shall invoke the last callback function (the parameter messageCallback to IoTHubClient_LL_SetMessageCallback) passing the message and the passed userContextCallback.]*/
            IOTHUBMESSAGE_DISPOSITION_RESULT cb_result = handleData->messageCallback.callbackSync(messageData->messageHandle, handleData->messageCallback.userContextCallback);

            /*Codes_SRS_IOTHUBCLIENT_LL_10_007: [If messageCallbackType is LEGACY then IoTHubClient_LL_MessageCallback shall send the message disposition as returned by the client to the underlying layer.] */
            if (handleData->IoTHubTransport_SendMessageDisposition(messageData, cb_result) != IOTHUB_CLIENT_OK)
            {
                LogError("IoTHubTransport_SendMessageDisposition failed");
            }
            result = true;
            break;
        }
        case CALLBACK_TYPE_ASYNC:
        {
            /* Codes_SRS_IOTHUBCLIENT_LL_10_009: [If messageCallbackType is ASYNC then IoTHubClient_LL_MessageCallback shall return what messageCallbacEx returns.] */
            result = handleData->messageCallback.callbackAsync(messageData, handleData->messageCallback.userContextCallback);
            if (!result)
            {
                LogError("messageCallbackEx failed");
            }
            break;
        }
        default:
        {
            LogError("Invalid state");
            result = false;
            break;
        }
    }

    return result;
}

/*Codes_SRS_IOTHUBCLIENT_LL_10_032: ["product_info" - takes a char string as an argument to specify the product information(e.g. `"ProductName/ProductVersion"`). ]*/
/*Codes_SRS_IOTHUBCLIENT_LL_10_034: ["product_info" - shall store the given string concatenated with the sdk information and the platform information in the form(ProductInfo DeviceSDKName / DeviceSDKVersion(OSName OSVersion; Architecture). ]*/
static STRING_HANDLE make_product_info(const char* product, PLATFORM_INFO_OPTION option)
{
    STRING_HANDLE result;
    STRING_HANDLE pfi = platform_get_platform_info(option);
    if (pfi == NULL)
    {
        LogError("Platform get info failed");
        result = NULL;
    }
    else
    {
        if (product == NULL)
        {
            result = STRING_construct_sprintf("%s %s", CLIENT_DEVICE_TYPE_PREFIX CLIENT_DEVICE_BACKSLASH IOTHUB_SDK_VERSION, STRING_c_str(pfi));
        }
        else
        {
            result = STRING_construct_sprintf("%s %s %s", product, CLIENT_DEVICE_TYPE_PREFIX CLIENT_DEVICE_BACKSLASH IOTHUB_SDK_VERSION, STRING_c_str(pfi));
        }
        STRING_delete(pfi);
    }
    return result;
}

static void IoTHubClientCore_LL_SendComplete(PDLIST_ENTRY completed, IOTHUB_CLIENT_CONFIRMATION_RESULT result, void* ctx)
{
    /*Codes_SRS_IOTHUBCLIENT_LL_02_022: [If parameter completed is NULL, or parameter handle is NULL then IoTHubClientCore_LL_SendBatch shall return.]*/
    if (
        (ctx == NULL) ||
        (completed == NULL)
        )
    {
        /*"shall return"*/
        LogError("invalid arg");
    }
    else
    {
        /*Codes_SRS_IOTHUBCLIENT_LL_02_027: [If parameter result is IOTHUB_CLIENT_CONFIRMATION_ERROR then IoTHubClientCore_LL_SendComplete shall call all the non-NULL callbacks with the result parameter set to IOTHUB_CLIENT_CONFIRMATION_ERROR and the context set to the context passed originally in the SendEventAsync call.] */
        /*Codes_SRS_IOTHUBCLIENT_LL_02_025: [If parameter result is IOTHUB_CLIENT_CONFIRMATION_OK then IoTHubClientCore_LL_SendComplete shall call all the non-NULL callbacks with the result parameter set to IOTHUB_CLIENT_CONFIRMATION_OK and the context set to the context passed originally in the SendEventAsync call.]*/
        PDLIST_ENTRY oldest;
        while ((oldest = DList_RemoveHeadList(completed)) != completed)
        {
            IOTHUB_MESSAGE_LIST* messageList = (IOTHUB_MESSAGE_LIST*)containingRecord(oldest, IOTHUB_MESSAGE_LIST, entry);
            /*Codes_SRS_IOTHUBCLIENT_LL_02_026: [If any callback is NULL then there shall not be a callback call.]*/
            if (messageList->callback != NULL)
            {
                messageList->callback(result, messageList->context);
            }
            IoTHubMessage_Destroy(messageList->messageHandle);
            free(messageList);
        }
    }
}

static int update_distributed_tracing_settings_from_twin(IOTHUB_DISTRIBUTED_TRACING_SETTING_DATA* diagSetting, IOTHUB_CLIENT_CORE_LL_HANDLE_DATA* iotHubClientHandle, DEVICE_TWIN_UPDATE_STATE update_state, const unsigned char* payLoad)
{
    int result;
    STRING_HANDLE reportedStatePayload = NULL;

    if (IoTHubClient_DistributedTracing_UpdateFromTwin(diagSetting, update_state == DEVICE_TWIN_UPDATE_PARTIAL, payLoad, &reportedStatePayload) != 0)
    {
        LogError("Error calling IoTHubClient_DistributedTracing_UpdateFromTwin");
        result = MU_FAILURE;
    }
    else if (reportedStatePayload != NULL && IoTHubClient_LL_SendReportedState(iotHubClientHandle, (const unsigned char*)STRING_c_str(reportedStatePayload), STRING_length(reportedStatePayload), NULL, NULL) != IOTHUB_CLIENT_OK)
    {
        LogError("IoTHubClient_LL_SendReportedState failed");
        result = MU_FAILURE;
    }
    else
    {
        result = 0;
    }

    STRING_delete(reportedStatePayload);

    return result;
}

static void IoTHubClientCore_LL_RetrievePropertyComplete(DEVICE_TWIN_UPDATE_STATE update_state, const unsigned char* payLoad, size_t size, void* ctx)
{
    if (ctx == NULL)
    {
        /* Codes_SRS_IOTHUBCLIENT_LL_07_013: [ If handle is NULL then IoTHubClientCore_LL_RetrievePropertyComplete shall do nothing.] */
        LogError("Invalid argument ctx NULL");
    }
    else
    {
        IOTHUB_CLIENT_CORE_LL_HANDLE_DATA* handleData = (IOTHUB_CLIENT_CORE_LL_HANDLE_DATA*)ctx;

        /*Codes_SRS_IOTHUBCLIENT_LL_38_003: [If distributed tracing is enabled, synchronize (update and report) distributed tracing settings based on device twin information.] */
        if(handleData->distributedTracing_setting.policyEnabled)
        {
            update_distributed_tracing_settings_from_twin(&handleData->distributedTracing_setting, handleData, update_state, payLoad);
        }

        /* Codes_SRS_IOTHUBCLIENT_LL_07_014: [ If deviceTwinCallback is NULL then IoTHubClientCore_LL_RetrievePropertyComplete shall do nothing.] */
        if (handleData->deviceTwinCallback)
        {
            /* Codes_SRS_IOTHUBCLIENT_LL_07_015: [ If the the update_state parameter is DEVICE_TWIN_UPDATE_PARTIAL and a DEVICE_TWIN_UPDATE_COMPLETE has not been previously recieved then IoTHubClientCore_LL_RetrievePropertyComplete shall do nothing.] */
            if (update_state == DEVICE_TWIN_UPDATE_COMPLETE)
            {
                handleData->complete_twin_update_encountered = true;
            }
            if (handleData->complete_twin_update_encountered)
            {
                /* Codes_SRS_IOTHUBCLIENT_LL_07_016: [ If deviceTwinCallback is set and DEVICE_TWIN_UPDATE_COMPLETE has been encountered then IoTHubClientCore_LL_RetrievePropertyComplete shall call deviceTwinCallback.] */
                handleData->deviceTwinCallback(update_state, payLoad, size, handleData->deviceTwinContextCallback);
            }
        }
    }
}

static void IoTHubClientCore_LL_ReportedStateComplete(uint32_t item_id, int status_code, void* ctx)
{
    /* Codes_SRS_IOTHUBCLIENT_LL_07_002: [ if handle or queue_handle are NULL then IoTHubClientCore_LL_ReportedStateComplete shall do nothing. ] */
    if (ctx == NULL)
    {
        /*"shall return"*/
        LogError("Invalid argument handle=%p", ctx);
    }
    else
    {
        IOTHUB_CLIENT_CORE_LL_HANDLE_DATA* handleData = (IOTHUB_CLIENT_CORE_LL_HANDLE_DATA*)ctx;

        /* Codes_SRS_IOTHUBCLIENT_LL_07_003: [ IoTHubClientCore_LL_ReportedStateComplete shall enumerate through the IOTHUB_DEVICE_TWIN structures in queue_handle. ]*/
        DLIST_ENTRY* client_item = handleData->iot_ack_queue.Flink;
        while (client_item != &(handleData->iot_ack_queue)) /*while we are not at the end of the list*/
        {
            PDLIST_ENTRY next_item = client_item->Flink;
            IOTHUB_DEVICE_TWIN* queue_data = containingRecord(client_item, IOTHUB_DEVICE_TWIN, entry);
            if (queue_data->item_id == item_id)
            {
                if (queue_data->reported_state_callback != NULL)
                {
                    queue_data->reported_state_callback(status_code, queue_data->context);
                }
                /*Codes_SRS_IOTHUBCLIENT_LL_07_009: [ IoTHubClientCore_LL_ReportedStateComplete shall remove the IOTHUB_DEVICE_TWIN item from the ack queue.]*/
                DList_RemoveEntryList(client_item);
                device_twin_data_destroy(queue_data);
                break;
            }
            client_item = next_item;
        }
    }
}

static void IoTHubClientCore_LL_ConnectionStatusCallBack(IOTHUB_CLIENT_CONNECTION_STATUS status, IOTHUB_CLIENT_CONNECTION_STATUS_REASON reason, void* ctx)
{
    /*Codes_SRS_IOTHUBCLIENT_LL_25_113: [If parameter connectionStatus is NULL or parameter handle is NULL then IoTHubClientCore_LL_ConnectionStatusCallBack shall return.]*/
    if (ctx == NULL)
    {
        /*"shall return"*/
        LogError("invalid arg");
    }
    else
    {
        IOTHUB_CLIENT_CORE_LL_HANDLE_DATA* handleData = (IOTHUB_CLIENT_CORE_LL_HANDLE_DATA*)ctx;

        /*Codes_SRS_IOTHUBCLIENT_LL_25_114: [IoTHubClientCore_LL_ConnectionStatusCallBack shall call non-callback set by the user from IoTHubClientCore_LL_SetConnectionStatusCallback passing the status, reason and the passed userContextCallback.]*/
        if (handleData->conStatusCallback != NULL)
        {
            handleData->conStatusCallback(status, reason, handleData->conStatusUserContextCallback);
        }
    }

}

static const char* IoTHubClientCore_LL_GetProductInfo(void* ctx)
{
    const char* result;
    if (ctx == NULL)
    {
        result = NULL;
        LogError("invalid argument ctx %p", ctx);
    }
    else
    {
        IOTHUB_CLIENT_CORE_LL_HANDLE_DATA* iothub_data = (IOTHUB_CLIENT_CORE_LL_HANDLE_DATA*)ctx;
        result = STRING_c_str(iothub_data->product_info);
    }
    return result;
}

static bool IoTHubClientCore_LL_MessageCallbackFromInput(MESSAGE_CALLBACK_INFO* messageData, void* ctx)
{
    bool result;
    IOTHUB_CLIENT_CORE_LL_HANDLE_DATA* handleData = (IOTHUB_CLIENT_CORE_LL_HANDLE_DATA*)ctx;

    if ((handleData == NULL) || messageData == NULL)
    {
        // Codes_SRS_IOTHUBCLIENT_LL_31_137: [ If either parameter `handle` or `messageData` is `NULL` then `IoTHubClient_LL_MessageCallbackFromInput` shall return `false`.** ]
        LogError("invalid argument: handle(%p), messageData(%p)", handleData, messageData);
        result = false;
    }
    else if (messageData->messageHandle == NULL)
    {
        // Codes_SRS_IOTHUBCLIENT_LL_31_137: [ If either parameter `handle` or `messageData` is `NULL` then `IoTHubClient_LL_MessageCallbackFromInput` shall return `false`.** ]
        LogError("invalid argument messageData->messageHandle(NULL)");
        result = false;
    }
    else if (handleData->event_callbacks == NULL)
    {
        LogError("Callback from input called but no input specific callbacks registered");
        result = false;
    }
    else
    {
        const char* inputName = IoTHubMessage_GetInputName(messageData->messageHandle);

        LIST_ITEM_HANDLE item_handle = NULL;

        item_handle = singlylinkedlist_find(handleData->event_callbacks, is_event_equal_for_match, (const void*)inputName);

        if (item_handle == NULL)
        {
            // Codes_SRS_IOTHUBCLIENT_LL_31_138: [ If there is no registered handler for the inputName from `IoTHubMessage_GetInputName`, then `IoTHubClient_LL_MessageCallbackFromInput` shall attempt invoke the default handler handler.** ]
            item_handle = singlylinkedlist_find(handleData->event_callbacks, is_event_equal_for_match, NULL);
        }

        if (item_handle == NULL)
        {
            LogError("Could not find callback (explicit or default) for input queue %s", inputName);
            result = false;
        }
        else
        {
            IOTHUB_EVENT_CALLBACK* event_callback = (IOTHUB_EVENT_CALLBACK*)singlylinkedlist_item_get_value(item_handle);
            if (NULL == event_callback)
            {
                LogError("singlylinkedlist_item_get_value for event_callback failed");
                result = false;
            }
            else
            {
                // Codes_SRS_IOTHUBCLIENT_LL_09_004: [IoTHubClient_LL_GetLastMessageReceiveTime shall return lastMessageReceiveTime in localtime]
                handleData->lastMessageReceiveTime = get_time(NULL);

                if (event_callback->callbackAsyncEx != NULL)
                {
                    // Codes_SRS_IOTHUBCLIENT_LL_31_139: [ `IoTHubClient_LL_MessageCallbackFromInput` shall the callback from the given inputName queue if it has been registered.** ]
                    result = event_callback->callbackAsyncEx(messageData, event_callback->userContextCallbackEx);
                }
                else
                {
                    // Codes_SRS_IOTHUBCLIENT_LL_31_139: [ `IoTHubClient_LL_MessageCallbackFromInput` shall the callback from the given inputName queue if it has been registered.** ]
                    IOTHUBMESSAGE_DISPOSITION_RESULT cb_result = event_callback->callbackAsync(messageData->messageHandle, event_callback->userContextCallback);

                    // Codes_SRS_IOTHUBCLIENT_LL_31_140: [ `IoTHubClient_LL_MessageCallbackFromInput` shall send the message disposition as returned by the client to the underlying layer and return `true` if an input queue match is found.** ]
                    if (handleData->IoTHubTransport_SendMessageDisposition(messageData, cb_result) != IOTHUB_CLIENT_OK)
                    {
                        LogError("IoTHubTransport_SendMessageDisposition failed");
                    }
                    result = true;
                }
            }
        }
    }
    return result;
}

static bool IoTHubClientCore_LL_MessageCallback(MESSAGE_CALLBACK_INFO* messageData, void* ctx)
{
    bool result;
    if ((ctx == NULL) || messageData == NULL)
    {
        /*Codes_SRS_IOTHUBCLIENT_LL_02_029: [If parameter handle is NULL then IoTHubClient_LL_MessageCallback shall return IOTHUBMESSAGE_ABANDONED.] */
        LogError("invalid argument: ctx(%p), messageData(%p)", ctx, messageData);
        result = false;
    }
    else if (messageData->messageHandle == NULL)
    {
        /*Codes_SRS_IOTHUBCLIENT_LL_10_004: [If messageHandle field of paramger messageData is NULL then IoTHubClient_LL_MessageCallback shall return IOTHUBMESSAGE_ABANDONED.] */
        LogError("invalid argument messageData->messageHandle(NULL)");
        result = false;
    }
    else
    {
        IOTHUB_CLIENT_CORE_LL_HANDLE_DATA* handleData = (IOTHUB_CLIENT_CORE_LL_HANDLE_DATA*)ctx;
        return invoke_message_callback(handleData, messageData);
    }
    return result;
}

static int IoTHubClientCore_LL_DeviceMethodComplete(const char* method_name, const unsigned char* payLoad, size_t size, METHOD_HANDLE response_id, void* ctx)
{
    int result;
    if (ctx == NULL)
    {
        /* Codes_SRS_IOTHUBCLIENT_LL_07_017: [ If handle or response is NULL then IoTHubClientCore_LL_DeviceMethodComplete shall return 500. ] */
        LogError("Invalid argument ctx=%p", ctx);
        result = MU_FAILURE;
    }
    else
    {
        /* Codes_SRS_IOTHUBCLIENT_LL_07_018: [ If deviceMethodCallback is not NULL IoTHubClientCore_LL_DeviceMethodComplete shall execute deviceMethodCallback and return the status. ] */
        IOTHUB_CLIENT_CORE_LL_HANDLE_DATA* handleData = (IOTHUB_CLIENT_CORE_LL_HANDLE_DATA*)ctx;
        switch (handleData->methodCallback.type)
        {
            case CALLBACK_TYPE_SYNC:
            {
                unsigned char* payload_resp = NULL;
                size_t response_size = 0;
                result = handleData->methodCallback.callbackSync(method_name, payLoad, size, &payload_resp, &response_size, handleData->methodCallback.userContextCallback);
                /* Codes_SRS_IOTHUBCLIENT_LL_07_020: [ deviceMethodCallback shall build the BUFFER_HANDLE with the response payload from the IOTHUB_CLIENT_DEVICE_METHOD_CALLBACK_ASYNC callback. ] */
                if (payload_resp != NULL && response_size > 0)
                {
                    result = handleData->IoTHubTransport_DeviceMethod_Response(handleData->deviceHandle, response_id, payload_resp, response_size, result);
                }
                else
                {
                    result = MU_FAILURE;
                }
                if (payload_resp != NULL)
                {
                    free(payload_resp);
                }
                break;
            }
            case CALLBACK_TYPE_ASYNC:
                result = handleData->methodCallback.callbackAsync(method_name, payLoad, size, response_id, handleData->methodCallback.userContextCallback);
                break;
            default:
                /* Codes_SRS_IOTHUBCLIENT_LL_07_019: [ If deviceMethodCallback is NULL IoTHubClientCore_LL_DeviceMethodComplete shall return 404. ] */
                result = 0;
                break;
        }
    }
    return result;
}

static void IotHubClientCore_LL_GetTwin_PolicyConfigurationCallback(DEVICE_TWIN_UPDATE_STATE update_state, const unsigned char* payLoad, size_t size, void* userContextCallback)
{
    (void)size;

    if (userContextCallback == NULL)
    {
        LogError("Invalid argument userContextCallback=%p", userContextCallback);
    }
    else
    {
        IOTHUB_CLIENT_CORE_LL_HANDLE_DATA* handleData = (IOTHUB_CLIENT_CORE_LL_HANDLE_DATA*)userContextCallback;

        if (handleData->distributedTracing_setting.policyEnabled)
        {
            update_distributed_tracing_settings_from_twin(&handleData->distributedTracing_setting, handleData, update_state, payLoad);
        }
    }
}

static IOTHUB_CLIENT_CORE_LL_HANDLE_DATA* initialize_iothub_client(const IOTHUB_CLIENT_CONFIG* client_config, const IOTHUB_CLIENT_DEVICE_CONFIG* device_config, bool use_dev_auth, const char* module_id)
{
    IOTHUB_CLIENT_CORE_LL_HANDLE_DATA* result;
    srand((unsigned int)time(NULL));

    result = (IOTHUB_CLIENT_CORE_LL_HANDLE_DATA*)malloc(sizeof(IOTHUB_CLIENT_CORE_LL_HANDLE_DATA));
    if (result == NULL)
    {
        LogError("failure allocating IOTHUB_CLIENT_CORE_LL_HANDLE_DATA");
    }
    else
    {
        IOTHUB_CLIENT_CONFIG actual_config;
        const IOTHUB_CLIENT_CONFIG* config = NULL;
        char* IoTHubName = NULL;
        char* IoTHubSuffix = NULL;

        memset(result, 0, sizeof(IOTHUB_CLIENT_CORE_LL_HANDLE_DATA));
        if (use_dev_auth)
        {
            if ((result->authorization_module = IoTHubClient_Auth_CreateFromDeviceAuth(client_config->deviceId, module_id)) == NULL)
            {
                LogError("Failed create authorization module");
                free(result);
                result = NULL;
            }
        }
        else
        {
            const char* device_key;
            const char* device_id;
            const char* sas_token;
            if (device_config == NULL)
            {
                device_key = client_config->deviceKey;
                device_id = client_config->deviceId;
                sas_token = client_config->deviceSasToken;
            }
            else
            {
                device_key = device_config->deviceKey;
                device_id = device_config->deviceId;
                sas_token = device_config->deviceSasToken;
            }

            /* Codes_SRS_IOTHUBCLIENT_LL_07_029: [ IoTHubClientCore_LL_Create shall create the Auth module with the device_key, device_id, and/or deviceSasToken values ] */
            if ((result->authorization_module = IoTHubClient_Auth_Create(device_key, device_id, sas_token, module_id)) == NULL)
            {
                LogError("Failed create authorization module");
                free(result);
                result = NULL;
            }
        }

        if (result != NULL)
        {
            TRANSPORT_CALLBACKS_INFO transport_cb;
            memset(&transport_cb, 0, sizeof(TRANSPORT_CALLBACKS_INFO));
            transport_cb.send_complete_cb = IoTHubClientCore_LL_SendComplete;
            transport_cb.twin_retrieve_prop_complete_cb = IoTHubClientCore_LL_RetrievePropertyComplete;
            transport_cb.twin_rpt_state_complete_cb = IoTHubClientCore_LL_ReportedStateComplete;
            transport_cb.connection_status_cb = IoTHubClientCore_LL_ConnectionStatusCallBack;
            transport_cb.prod_info_cb = IoTHubClientCore_LL_GetProductInfo;
            transport_cb.msg_input_cb = IoTHubClientCore_LL_MessageCallbackFromInput;
            transport_cb.msg_cb = IoTHubClientCore_LL_MessageCallback;
            transport_cb.method_complete_cb = IoTHubClientCore_LL_DeviceMethodComplete;

            if (client_config != NULL)
            {
                IOTHUBTRANSPORT_CONFIG lowerLayerConfig;
                memset(&lowerLayerConfig, 0, sizeof(IOTHUBTRANSPORT_CONFIG));
                /*Codes_SRS_IOTHUBCLIENT_LL_02_006: [IoTHubClientCore_LL_Create shall populate a structure of type IOTHUBTRANSPORT_CONFIG with the information from config parameter and the previous DLIST and shall pass that to the underlying layer _Create function.]*/
                lowerLayerConfig.upperConfig = client_config;
                lowerLayerConfig.waitingToSend = &(result->waitingToSend);
                lowerLayerConfig.auth_module_handle = result->authorization_module;
                lowerLayerConfig.moduleId = module_id;

                setTransportProtocol(result, (TRANSPORT_PROVIDER*)client_config->protocol());
                if ((result->transportHandle = result->IoTHubTransport_Create(&lowerLayerConfig, &transport_cb, result)) == NULL)
                {
                    /*Codes_SRS_IOTHUBCLIENT_LL_02_007: [If the underlaying layer _Create function fails them IoTHubClientCore_LL_Create shall fail and return NULL.] */
                    LogError("underlying transport failed");
                    destroy_blob_upload_module(result);
                    destroy_module_method_module(result);
                    tickcounter_destroy(result->tickCounter);
                    IoTHubClient_Auth_Destroy(result->authorization_module);
                    free(result);
                    result = NULL;
                }
                else
                {
                    /*Codes_SRS_IOTHUBCLIENT_LL_02_008: [Otherwise, IoTHubClientCore_LL_Create shall succeed and return a non-NULL handle.] */
                    result->isSharedTransport = false;
                    config = client_config;
                }
            }
            else
            {
                STRING_HANDLE transport_hostname = NULL;

                result->transportHandle = device_config->transportHandle;
                setTransportProtocol(result, (TRANSPORT_PROVIDER*)device_config->protocol());

                if (result->IoTHubTransport_SetCallbackContext(result->transportHandle, result) != 0)
                {
                    LogError("unable to set transport callbacks");
                    IoTHubClient_Auth_Destroy(result->authorization_module);
                    free(result);
                    result = NULL;
                }
                else if ((transport_hostname = result->IoTHubTransport_GetHostname(result->transportHandle)) == NULL)
                {
                    /*Codes_SRS_IOTHUBCLIENT_LL_02_097: [ If creating the data structures fails or instantiating the IOTHUB_CLIENT_LL_UPLOADTOBLOB_HANDLE fails then IoTHubClientCore_LL_CreateWithTransport shall fail and return NULL. ]*/
                    LogError("unable to determine the transport IoTHub name");
                    IoTHubClient_Auth_Destroy(result->authorization_module);
                    free(result);
                    result = NULL;
                }
                else
                {
                    const char* hostname = STRING_c_str(transport_hostname);
                    /*Codes_SRS_IOTHUBCLIENT_LL_02_096: [ IoTHubClientCore_LL_CreateWithTransport shall create the data structures needed to instantiate a IOTHUB_CLIENT_LL_UPLOADTOBLOB_HANDLE. ]*/
                    /*the first '.' says where the iothubname finishes*/
                    const char* whereIsDot = strchr(hostname, '.');
                    if (whereIsDot == NULL)
                    {
                        /*Codes_SRS_IOTHUBCLIENT_LL_02_097: [ If creating the data structures fails or instantiating the IOTHUB_CLIENT_LL_UPLOADTOBLOB_HANDLE fails then IoTHubClientCore_LL_CreateWithTransport shall fail and return NULL. ]*/
                        LogError("unable to determine the IoTHub name");
                        IoTHubClient_Auth_Destroy(result->authorization_module);
                        free(result);
                        result = NULL;
                    }
                    else
                    {
                        size_t suffix_len = strlen(whereIsDot);
                        /*Codes_SRS_IOTHUBCLIENT_LL_02_096: [ IoTHubClientCore_LL_CreateWithTransport shall create the data structures needed to instantiate a IOTHUB_CLIENT_LL_UPLOADTOBLOB_HANDLE. ]*/
                        IoTHubName = (char*)malloc(whereIsDot - hostname + 1);
                        if (IoTHubName == NULL)
                        {
                            /*Codes_SRS_IOTHUBCLIENT_LL_02_097: [ If creating the data structures fails or instantiating the IOTHUB_CLIENT_LL_UPLOADTOBLOB_HANDLE fails then IoTHubClientCore_LL_CreateWithTransport shall fail and return NULL. ]*/
                            LogError("unable to malloc");
                            IoTHubClient_Auth_Destroy(result->authorization_module);
                            free(result);
                            result = NULL;
                        }
                        else if ((IoTHubSuffix = (char*)malloc(suffix_len + 1)) == NULL)
                        {
                            /*Codes_SRS_IOTHUBCLIENT_LL_02_097: [ If creating the data structures fails or instantiating the IOTHUB_CLIENT_LL_UPLOADTOBLOB_HANDLE fails then IoTHubClientCore_LL_CreateWithTransport shall fail and return NULL. ]*/
                            LogError("unable to malloc");
                            IoTHubClient_Auth_Destroy(result->authorization_module);
                            free(result);
                            result = NULL;
                        }
                        else
                        {
                            memset(IoTHubName, 0, whereIsDot - hostname + 1);
                            (void)memcpy(IoTHubName, hostname, whereIsDot - hostname);
                            (void)strcpy(IoTHubSuffix, whereIsDot+1);

                            actual_config.deviceId = device_config->deviceId;
                            actual_config.deviceKey = device_config->deviceKey;
                            actual_config.deviceSasToken = device_config->deviceSasToken;
                            actual_config.iotHubName = IoTHubName;
                            actual_config.iotHubSuffix = IoTHubSuffix;
                            actual_config.protocol = NULL; /*irrelevant to IoTHubClientCore_LL_UploadToBlob*/
                            actual_config.protocolGatewayHostName = NULL; /*irrelevant to IoTHubClientCore_LL_UploadToBlob*/

                            config = &actual_config;

                            /*Codes_SRS_IOTHUBCLIENT_LL_02_008: [Otherwise, IoTHubClientCore_LL_Create shall succeed and return a non-NULL handle.] */
                            result->isSharedTransport = true;
                        }
                    }
                }
                STRING_delete(transport_hostname);
            }
        }
        if (result != NULL)
        {
            if (create_blob_upload_module(result, config) != 0)
            {
                LogError("unable to create blob upload");
                // Codes_SRS_IOTHUBCLIENT_LL_09_010: [ If any failure occurs `IoTHubClientCore_LL_Create` shall destroy the `transportHandle` only if it has created it ]
                if (!result->isSharedTransport)
                {
                    result->IoTHubTransport_Destroy(result->transportHandle);
                }
                destroy_blob_upload_module(result);
                IoTHubClient_Auth_Destroy(result->authorization_module);
                free(result);
                result = NULL;
            }
            else if ((module_id != NULL) && create_edge_handle(result, config, module_id) != 0)
            {
                LogError("unable to create module method handle");
                if (!result->isSharedTransport)
                {
                    result->IoTHubTransport_Destroy(result->transportHandle);
                }
                destroy_blob_upload_module(result);
                IoTHubClient_Auth_Destroy(result->authorization_module);
                free(result);
                result = NULL;
            }
            else
            {
                PLATFORM_INFO_OPTION supportedPlatformInfo;
                if ((result->tickCounter = tickcounter_create()) == NULL)
                {
                    LogError("unable to get a tickcounter");
                    // Codes_SRS_IOTHUBCLIENT_LL_09_010: [ If any failure occurs `IoTHubClientCore_LL_Create` shall destroy the `transportHandle` only if it has created it ]
                    if (!result->isSharedTransport)
                    {
                        result->IoTHubTransport_Destroy(result->transportHandle);
                    }
                    destroy_blob_upload_module(result);
                    destroy_module_method_module(result);
                    IoTHubClient_Auth_Destroy(result->authorization_module);
                    free(result);
                    result = NULL;
                }
                // Add extended info to product info if required
                else if (result->IoTHubTransport_GetSupportedPlatformInfo(result->transportHandle, &supportedPlatformInfo) != 0)
                {
                    LogError("failed to get supported platform info");
                    // Codes_SRS_IOTHUBCLIENT_LL_09_010: [ If any failure occurs `IoTHubClientCore_LL_Create` shall destroy the `transportHandle` only if it has created it ]
                    if (!result->isSharedTransport)
                    {
                        result->IoTHubTransport_Destroy(result->transportHandle);
                    }
                    tickcounter_destroy(result->tickCounter);
                    destroy_blob_upload_module(result);
                    destroy_module_method_module(result);
                    IoTHubClient_Auth_Destroy(result->authorization_module);
                    free(result);
                    result = NULL;
                }
                else if ((result->product_info = make_product_info(NULL, supportedPlatformInfo)) == NULL)
                {
                    LogError("failed to initialize product info");
                    // Codes_SRS_IOTHUBCLIENT_LL_09_010: [ If any failure occurs `IoTHubClientCore_LL_Create` shall destroy the `transportHandle` only if it has created it ]
                    if (!result->isSharedTransport)
                    {
                        result->IoTHubTransport_Destroy(result->transportHandle);
                    }
                    tickcounter_destroy(result->tickCounter);
                    destroy_blob_upload_module(result);
                    destroy_module_method_module(result);
                    IoTHubClient_Auth_Destroy(result->authorization_module);
                    free(result);
                    result = NULL;
                }
                else
                {
                    /*Codes_SRS_IOTHUBCLIENT_LL_02_004: [Otherwise IoTHubClientCore_LL_Create shall initialize a new DLIST (further called "waitingToSend") containing records with fields of the following types: IOTHUB_MESSAGE_HANDLE, IOTHUB_CLIENT_EVENT_CONFIRMATION_CALLBACK, void*.]*/
                    DList_InitializeListHead(&(result->waitingToSend));
                    DList_InitializeListHead(&(result->iot_msg_queue));
                    DList_InitializeListHead(&(result->iot_ack_queue));
                    result->messageCallback.type = CALLBACK_TYPE_NONE;
                    result->lastMessageReceiveTime = INDEFINITE_TIME;
                    result->data_msg_id = 1;
                        
                    IOTHUB_DEVICE_CONFIG deviceConfig;
                    deviceConfig.deviceId = config->deviceId;
                    deviceConfig.deviceKey = config->deviceKey;
                    deviceConfig.deviceSasToken = config->deviceSasToken;
                    deviceConfig.authorization_module = result->authorization_module;
                    deviceConfig.moduleId = module_id;

                    /*Codes_SRS_IOTHUBCLIENT_LL_17_008: [IoTHubClientCore_LL_Create shall call the transport _Register function with a populated structure of type IOTHUB_DEVICE_CONFIG and waitingToSend list.] */
                    if ((result->deviceHandle = result->IoTHubTransport_Register(result->transportHandle, &deviceConfig, &(result->waitingToSend))) == NULL)
                    {
                        LogError("Registering device in transport failed");
                        IoTHubClient_Auth_Destroy(result->authorization_module);
                        // Codes_SRS_IOTHUBCLIENT_LL_09_010: [ If any failure occurs `IoTHubClientCore_LL_Create` shall destroy the `transportHandle` only if it has created it ]
                        if (!result->isSharedTransport)
                        {
                            result->IoTHubTransport_Destroy(result->transportHandle);
                        }
                        destroy_blob_upload_module(result);
                        destroy_module_method_module(result);
                        tickcounter_destroy(result->tickCounter);
                        STRING_delete(result->product_info);
                        free(result);
                        result = NULL;
                    }
                    else
                    {
                        /*Codes_SRS_IOTHUBCLIENT_LL_02_042: [ By default, messages shall not timeout. ]*/
                        result->currentMessageTimeout = 0;
                        result->current_device_twin_timeout = 0;

                        result->diagnostic_setting.currentMessageNumber = 0;
                        result->diagnostic_setting.diagSamplingPercentage = 0;
                        /*Codes_SRS_IOTHUBCLIENT_LL_25_124: [ `IoTHubClientCore_LL_Create` shall set the default retry policy as Exponential backoff with jitter and if succeed and return a `non-NULL` handle. ]*/
                        if (IoTHubClientCore_LL_SetRetryPolicy(result, IOTHUB_CLIENT_RETRY_EXPONENTIAL_BACKOFF_WITH_JITTER, 0) != IOTHUB_CLIENT_OK)
                        {
                            LogError("Setting default retry policy in transport failed");
                            result->IoTHubTransport_Unregister(result->deviceHandle);
                            IoTHubClient_Auth_Destroy(result->authorization_module);
                            // Codes_SRS_IOTHUBCLIENT_LL_09_010: [ If any failure occurs `IoTHubClientCore_LL_Create` shall destroy the `transportHandle` only if it has created it ]
                            if (!result->isSharedTransport)
                            {
                                result->IoTHubTransport_Destroy(result->transportHandle);
                            }
                            destroy_blob_upload_module(result);
                            destroy_module_method_module(result);
                            tickcounter_destroy(result->tickCounter);
                            STRING_delete(result->product_info);
                            free(result);
                            result = NULL;
                        }
<<<<<<< HEAD
                        else
                        {
                            /*Codes_SRS_IOTHUBCLIENT_LL_02_042: [ By default, messages shall not timeout. ]*/
                            result->currentMessageTimeout = 0;
                            result->current_device_twin_timeout = 0;

                            result->diagnostic_setting.currentMessageNumber = 0;
                            result->diagnostic_setting.diagSamplingPercentage = 0;

                            result->distributedTracing_setting.policyEnabled = false;
                            result->distributedTracing_setting.samplingMode = IOTHUB_DISTRIBUTED_TRACING_SAMPLING_MODE_NOT_SET;
                            result->distributedTracing_setting.samplingRate = 0;
                            result->distributedTracing_setting.currentMessageNumber = 0;

                            /*Codes_SRS_IOTHUBCLIENT_LL_25_124: [ `IoTHubClientCore_LL_Create` shall set the default retry policy as Exponential backoff with jitter and if succeed and return a `non-NULL` handle. ]*/
                            if (IoTHubClientCore_LL_SetRetryPolicy(result, IOTHUB_CLIENT_RETRY_EXPONENTIAL_BACKOFF_WITH_JITTER, 0) != IOTHUB_CLIENT_OK)
                            {
                                LogError("Setting default retry policy in transport failed");
                                result->IoTHubTransport_Unregister(result->deviceHandle);
                                IoTHubClient_Auth_Destroy(result->authorization_module);
                                // Codes_SRS_IOTHUBCLIENT_LL_09_010: [ If any failure occurs `IoTHubClientCore_LL_Create` shall destroy the `transportHandle` only if it has created it ]
                                if (!result->isSharedTransport)
                                {
                                    result->IoTHubTransport_Destroy(result->transportHandle);
                                }
                                destroy_blob_upload_module(result);
                                destroy_module_method_module(result);
                                tickcounter_destroy(result->tickCounter);
                                STRING_delete(product_info);
                                free(result);
                                result = NULL;
                            }
                        }
=======
>>>>>>> 469ad286
                    }
                }
            }
        }
        if (IoTHubName)
        {
            free(IoTHubName);
        }
        if (IoTHubSuffix)
        {
            free(IoTHubSuffix);
        }
    }
    return result;
}

static uint32_t get_next_item_id(IOTHUB_CLIENT_CORE_LL_HANDLE_DATA* handleData)
{
    if (handleData->data_msg_id+1 >= UINT32_MAX)
    {
        handleData->data_msg_id = 1;
    }
    else
    {
        handleData->data_msg_id++;
    }
    return handleData->data_msg_id;
}

static IOTHUB_DEVICE_TWIN* dev_twin_data_create(IOTHUB_CLIENT_CORE_LL_HANDLE_DATA* handleData, uint32_t id, const unsigned char* reportedState, size_t size, IOTHUB_CLIENT_REPORTED_STATE_CALLBACK reportedStateCallback, void* userContextCallback)
{
    IOTHUB_DEVICE_TWIN* result = (IOTHUB_DEVICE_TWIN*)malloc(sizeof(IOTHUB_DEVICE_TWIN) );
    if (result != NULL)
    {
        result->report_data_handle = CONSTBUFFER_Create(reportedState, size);
        if (result->report_data_handle == NULL)
        {
            LogError("Failure allocating reported state data");
            free(result);
            result = NULL;
        }
        else
        {
            result->item_id = id;
            result->ms_timesOutAfter = 0;
            result->context = userContextCallback;
            result->reported_state_callback = reportedStateCallback;
            result->client_handle = handleData;
            result->device_handle = handleData->deviceHandle;
        }
    }
    else
    {
        LogError("Failure allocating device twin information");
    }
    return result;
}

static void on_get_device_twin_completed(DEVICE_TWIN_UPDATE_STATE update_state, const unsigned char* payLoad, size_t size, void* userContextCallback)
{
    if (userContextCallback == NULL)
    {
        LogError("Invalid argument (userContextCallback=NULL)");
    }
    else
    {
        GET_TWIN_CONTEXT* getTwinCtx = (GET_TWIN_CONTEXT*)userContextCallback;

        getTwinCtx->callback(update_state, payLoad, size, getTwinCtx->context);

        free(getTwinCtx);
    }
}

static void delete_event(IOTHUB_EVENT_CALLBACK* event_callback)
{
    STRING_delete(event_callback->inputName);
    free(event_callback->userContextCallbackEx);
    free(event_callback);
}

static void delete_event_callback(const void* item, const void* action_context, bool* continue_processing)
{
    (void)action_context;
    delete_event((IOTHUB_EVENT_CALLBACK*)item);
    *continue_processing = true;
}

static void delete_event_callback_list(IOTHUB_CLIENT_CORE_LL_HANDLE_DATA* handleData)
{
    if (handleData->event_callbacks != NULL)
    {
        singlylinkedlist_foreach(handleData->event_callbacks, delete_event_callback, NULL);
        singlylinkedlist_destroy(handleData->event_callbacks);
        handleData->event_callbacks = NULL;
    }
}


IOTHUB_CLIENT_CORE_LL_HANDLE IoTHubClientCore_LL_CreateFromDeviceAuth(const char* iothub_uri, const char* device_id, IOTHUB_CLIENT_TRANSPORT_PROVIDER protocol)
{
    IOTHUB_CLIENT_CORE_LL_HANDLE result;
    if (iothub_uri == NULL || protocol == NULL || device_id == NULL)
    {
        LogError("Input parameter is NULL: iothub_uri: %p  protocol: %p device_id: %p", iothub_uri, protocol, device_id);
        result = NULL;
    }
    else
    {
#ifdef USE_PROV_MODULE
        IOTHUB_CLIENT_CONFIG* config = (IOTHUB_CLIENT_CONFIG*)malloc(sizeof(IOTHUB_CLIENT_CONFIG));
        if (config == NULL)
        {
            /* Codes_SRS_IOTHUBCLIENT_LL_12_012: [If the allocation failed IoTHubClientCore_LL_CreateFromConnectionString  returns NULL]  */
            LogError("Malloc failed");
            result = NULL;
        }
        else
        {
            const char* iterator;
            const char* initial;
            char* iothub_name = NULL;
            char* iothub_suffix = NULL;

            memset(config, 0, sizeof(IOTHUB_CLIENT_CONFIG));
            config->protocol = protocol;
            config->deviceId = device_id;

            // Find the iothub suffix
            initial = iterator = iothub_uri;
            while (iterator != NULL && *iterator != '\0')
            {
                if (*iterator == '.')
                {
                    size_t length = iterator - initial;
                    iothub_name = (char*)malloc(length + 1);
                    if (iothub_name != NULL)
                    {
                        memset(iothub_name, 0, length + 1);
                        memcpy(iothub_name, initial, length);
                        config->iotHubName = iothub_name;

                        length = strlen(initial) - length - 1;
                        iothub_suffix = (char*)malloc(length + 1);
                        if (iothub_suffix != NULL)
                        {
                            memset(iothub_suffix, 0, length + 1);
                            memcpy(iothub_suffix, iterator + 1, length);
                            config->iotHubSuffix = iothub_suffix;
                            break;
                        }
                        else
                        {
                            LogError("Failed to allocate iothub suffix");
                            free(iothub_name);
                            iothub_name = NULL;
                            result = NULL;
                        }
                    }
                    else
                    {
                        LogError("Failed to allocate iothub name");
                        result = NULL;
                    }
                }
                iterator++;
            }

            if (config->iotHubName == NULL || config->iotHubSuffix == NULL)
            {
                LogError("initialize iothub client");
                result = NULL;
            }
            else
            {
                IOTHUB_CLIENT_CORE_LL_HANDLE_DATA* handleData = initialize_iothub_client(config, NULL, true, NULL);
                if (handleData == NULL)
                {
                    LogError("initialize iothub client");
                    result = NULL;
                }
                else
                {
                    result = handleData;
                }
            }

            free(iothub_name);
            free(iothub_suffix);
            free(config);
        }
#else
        LogError("HSM module is not included");
        result = NULL;
#endif
    }
    return result;
}

IOTHUB_CLIENT_CORE_LL_HANDLE IoTHubClientCore_LL_CreateFromConnectionString(const char* connectionString, IOTHUB_CLIENT_TRANSPORT_PROVIDER protocol)
{
    IOTHUB_CLIENT_CORE_LL_HANDLE result;

    /* Codes_SRS_IOTHUBCLIENT_LL_12_003: [IoTHubClientCore_LL_CreateFromConnectionString shall verify the input parameter and if it is NULL then return NULL] */
    if (connectionString == NULL)
    {
        LogError("Input parameter is NULL: connectionString");
        result = NULL;
    }
    else if (protocol == NULL)
    {
        LogError("Input parameter is NULL: protocol");
        result = NULL;
    }
    else
    {
        /* Codes_SRS_IOTHUBCLIENT_LL_12_004: [IoTHubClientCore_LL_CreateFromConnectionString shall allocate IOTHUB_CLIENT_CONFIG structure] */
        IOTHUB_CLIENT_CONFIG* config = (IOTHUB_CLIENT_CONFIG*) malloc(sizeof(IOTHUB_CLIENT_CONFIG));
        if (config == NULL)
        {
            /* Codes_SRS_IOTHUBCLIENT_LL_12_012: [If the allocation failed IoTHubClientCore_LL_CreateFromConnectionString  returns NULL]  */
            LogError("Malloc failed");
            result = NULL;
        }
        else
        {
            STRING_TOKENIZER_HANDLE tokenizer1 = NULL;
            STRING_HANDLE connString = NULL;
            STRING_HANDLE tokenString = NULL;
            STRING_HANDLE valueString = NULL;
            STRING_HANDLE hostNameString = NULL;
            STRING_HANDLE hostSuffixString = NULL;
            STRING_HANDLE deviceIdString = NULL;
            STRING_HANDLE deviceKeyString = NULL;
            STRING_HANDLE deviceSasTokenString = NULL;
            STRING_HANDLE protocolGateway = NULL;
            STRING_HANDLE moduleId = NULL;

            memset(config, 0, sizeof(*config));
            config->protocol = protocol;

            /* Codes_SRS_IOTHUBCLIENT_LL_04_002: [If it does not, it shall pass the protocolGatewayHostName NULL.] */
            config->protocolGatewayHostName = NULL;

            if ((connString = STRING_construct(connectionString)) == NULL)
            {
                LogError("Error constructing connectiong String");
                result = NULL;
            }
            else if ((tokenizer1 = STRING_TOKENIZER_create(connString)) == NULL)
            {
                LogError("Error creating Tokenizer");
                result = NULL;
            }
            else if ((tokenString = STRING_new()) == NULL)
            {
                LogError("Error creating Token String");
                result = NULL;
            }
            else if ((valueString = STRING_new()) == NULL)
            {
                LogError("Error creating Value String");
                result = NULL;
            }
            else if ((hostNameString = STRING_new()) == NULL)
            {
                LogError("Error creating HostName String");
                result = NULL;
            }
            else if ((hostSuffixString = STRING_new()) == NULL)
            {
                LogError("Error creating HostSuffix String");
                result = NULL;
            }
            /* Codes_SRS_IOTHUBCLIENT_LL_12_005: [IoTHubClientCore_LL_CreateFromConnectionString shall try to parse the connectionString input parameter for the following structure: "Key1=value1;key2=value2;key3=value3..."] */
            /* Codes_SRS_IOTHUBCLIENT_LL_12_006: [IoTHubClientCore_LL_CreateFromConnectionString shall verify the existence of the following Key/Value pairs in the connection string: HostName, DeviceId, SharedAccessKey, SharedAccessSignature or x509]  */
            else
            {
                int isx509found = 0;
                bool use_provisioning = false;
                while ((STRING_TOKENIZER_get_next_token(tokenizer1, tokenString, "=") == 0))
                {
                    if (STRING_TOKENIZER_get_next_token(tokenizer1, valueString, ";") != 0)
                    {
                        LogError("Tokenizer error");
                        break;
                    }
                    else
                    {
                        if (tokenString != NULL)
                        {
                            /* Codes_SRS_IOTHUBCLIENT_LL_12_010: [IoTHubClientCore_LL_CreateFromConnectionString shall fill up the IOTHUB_CLIENT_CONFIG structure using the following mapping: iotHubName = Name, iotHubSuffix = Suffix, deviceId = DeviceId, deviceKey = SharedAccessKey or deviceSasToken = SharedAccessSignature] */
                            const char* s_token = STRING_c_str(tokenString);
                            if (strcmp(s_token, HOSTNAME_TOKEN) == 0)
                            {
                                /* Codes_SRS_IOTHUBCLIENT_LL_12_009: [IoTHubClientCore_LL_CreateFromConnectionString shall split the value of HostName to Name and Suffix using the first "." as a separator] */
                                STRING_TOKENIZER_HANDLE tokenizer2 = NULL;
                                if ((tokenizer2 = STRING_TOKENIZER_create(valueString)) == NULL)
                                {
                                    LogError("Error creating Tokenizer");
                                    break;
                                }
                                else
                                {
                                    /* Codes_SRS_IOTHUBCLIENT_LL_12_015: [If the string split failed, IoTHubClientCore_LL_CreateFromConnectionString returns NULL ] */
                                    if (STRING_TOKENIZER_get_next_token(tokenizer2, hostNameString, ".") != 0)
                                    {
                                        LogError("Tokenizer error");
                                        STRING_TOKENIZER_destroy(tokenizer2);
                                        break;
                                    }
                                    else
                                    {
                                        config->iotHubName = STRING_c_str(hostNameString);
                                        if (STRING_TOKENIZER_get_next_token(tokenizer2, hostSuffixString, ";") != 0)
                                        {
                                            LogError("Tokenizer error");
                                            STRING_TOKENIZER_destroy(tokenizer2);
                                            break;
                                        }
                                        else
                                        {
                                            config->iotHubSuffix = STRING_c_str(hostSuffixString);
                                        }
                                    }
                                    STRING_TOKENIZER_destroy(tokenizer2);
                                }
                            }
                            else if (strcmp(s_token, DEVICEID_TOKEN) == 0)
                            {
                                deviceIdString = STRING_clone(valueString);
                                if (deviceIdString != NULL)
                                {
                                    config->deviceId = STRING_c_str(deviceIdString);
                                }
                                else
                                {
                                    LogError("Failure cloning device id string");
                                    break;
                                }
                            }
                            else if (strcmp(s_token, DEVICEKEY_TOKEN) == 0)
                            {
                                deviceKeyString = STRING_clone(valueString);
                                if (deviceKeyString != NULL)
                                {
                                    config->deviceKey = STRING_c_str(deviceKeyString);
                                }
                                else
                                {
                                    LogError("Failure cloning device key string");
                                    break;
                                }
                            }
                            else if (strcmp(s_token, DEVICESAS_TOKEN) == 0)
                            {
                                deviceSasTokenString = STRING_clone(valueString);
                                if (deviceSasTokenString != NULL)
                                {
                                    config->deviceSasToken = STRING_c_str(deviceSasTokenString);
                                }
                                else
                                {
                                    LogError("Failure cloning device sasToken string");
                                    break;
                                }
                            }
                            else if (strcmp(s_token, X509_TOKEN) == 0)
                            {
                                if (strcmp(STRING_c_str(valueString), X509_TOKEN_ONLY_ACCEPTABLE_VALUE) != 0)
                                {
                                    LogError("x509 option has wrong value, the only acceptable one is \"true\"");
                                    break;
                                }
                                else
                                {
                                    isx509found = 1;
                                }
                            }
                            else if (strcmp(s_token, PROVISIONING_TOKEN) == 0)
                            {
                                if (strcmp(STRING_c_str(valueString), PROVISIONING_ACCEPTABLE_VALUE) != 0)
                                {
                                    LogError("provisioning option has wrong value, the only acceptable one is \"true\"");
                                    break;
                                }
                                else
                                {
                                    use_provisioning = 1;
                                }
                            }

                            /* Codes_SRS_IOTHUBCLIENT_LL_04_001: [IoTHubClientCore_LL_CreateFromConnectionString shall verify the existence of key/value pair GatewayHostName. If it does exist it shall pass the value to IoTHubClientCore_LL_Create API.] */
                            else if (strcmp(s_token, PROTOCOL_GATEWAY_HOST_TOKEN) == 0)
                            {
                                protocolGateway = STRING_clone(valueString);
                                if (protocolGateway != NULL)
                                {
                                    config->protocolGatewayHostName = STRING_c_str(protocolGateway);
                                }
                                else
                                {
                                    LogError("Failure cloning protocol Gateway Name");
                                    break;
                                }
                            }
                            /*Codes_SRS_IOTHUBCLIENT_LL_31_126: [IoTHubClient_LL_CreateFromConnectionString shall optionally parse ModuleId, if present.] */
                            else if (strcmp(s_token, MODULE_ID_TOKEN) == 0)
                            {
                                moduleId = STRING_clone(valueString);
                                if (moduleId == NULL)
                                {
                                    LogError("Failure cloning moduleId string");
                                    break;
                                }
                            }
                            else
                            {
                                // If we get an unknown token, log it to error stream but do not cause a fatal error.
                                LogError("Unknown token <%s> in connection string.  Ignoring error and continuing to parse", s_token);
                            }
                        }
                    }
                }
                /* parsing is done - check the result */
                if (config->iotHubName == NULL)
                {
                    LogError("iotHubName is not found");
                    result = NULL;
                }
                else if (config->iotHubSuffix == NULL)
                {
                    LogError("iotHubSuffix is not found");
                    result = NULL;
                }
                else if (config->deviceId == NULL)
                {
                    LogError("deviceId is not found");
                    result = NULL;
                }
                else if (!(
                    ((!use_provisioning && !isx509found) && (config->deviceSasToken == NULL) ^ (config->deviceKey == NULL)) ||
                    ((use_provisioning || isx509found) && (config->deviceSasToken == NULL) && (config->deviceKey == NULL))
                    ))
                {
                    LogError("invalid combination of x509, provisioning, deviceSasToken and deviceKey");
                    result = NULL;
                }
                else
                {
                    /* Codes_SRS_IOTHUBCLIENT_LL_12_011: [IoTHubClientCore_LL_CreateFromConnectionString shall call into the IoTHubClientCore_LL_Create API with the current structure and returns with the return value of it] */
                    result = initialize_iothub_client(config, NULL, use_provisioning, STRING_c_str(moduleId));
                    if (result == NULL)
                    {
                        LogError("IoTHubClientCore_LL_Create failed");
                    }
                    else
                    {
                        /*return as is*/
                    }
                }
            }
            if (deviceSasTokenString != NULL)
                STRING_delete(deviceSasTokenString);
            if (deviceKeyString != NULL)
                STRING_delete(deviceKeyString);
            if (deviceIdString != NULL)
                STRING_delete(deviceIdString);
            if (hostSuffixString != NULL)
                STRING_delete(hostSuffixString);
            if (hostNameString != NULL)
                STRING_delete(hostNameString);
            if (valueString != NULL)
                STRING_delete(valueString);
            if (tokenString != NULL)
                STRING_delete(tokenString);
            if (connString != NULL)
                STRING_delete(connString);
            if (protocolGateway != NULL)
                STRING_delete(protocolGateway);
            if (moduleId != NULL)
                STRING_delete(moduleId);

            if (tokenizer1 != NULL)
                STRING_TOKENIZER_destroy(tokenizer1);

            free(config);
        }
    }
    return result;
}

IOTHUB_CLIENT_CORE_LL_HANDLE IoTHubClientCore_LL_CreateImpl(const IOTHUB_CLIENT_CONFIG* config, const char* module_id, bool use_dev_auth)
{
    IOTHUB_CLIENT_CORE_LL_HANDLE result;
    /*Codes_SRS_IOTHUBCLIENT_LL_02_001: [IoTHubClientCore_LL_Create shall return NULL if config parameter is NULL or protocol field is NULL.]*/
    if(
        (config == NULL) ||
        (config->protocol == NULL)
        )
    {
        result = NULL;
        LogError("invalid configuration (NULL detected)");
    }
    else
    {
        IOTHUB_CLIENT_CORE_LL_HANDLE_DATA* handleData = initialize_iothub_client(config, NULL, use_dev_auth, module_id);
        if (handleData == NULL)
        {
            LogError("initialize iothub client");
            result = NULL;
        }
        else
        {
            result = handleData;
        }
    }

    return result;
}

IOTHUB_CLIENT_CORE_LL_HANDLE IoTHubClientCore_LL_Create(const IOTHUB_CLIENT_CONFIG* config)
{
    return IoTHubClientCore_LL_CreateImpl(config, NULL, false);
}

#ifdef USE_EDGE_MODULES
IOTHUB_CLIENT_CORE_LL_HANDLE IoTHubClientCore_LL_CreateFromEnvironment(IOTHUB_CLIENT_TRANSPORT_PROVIDER protocol)
{
    IOTHUB_CLIENT_CORE_LL_HANDLE_DATA* result;
    EDGE_ENVIRONMENT_VARIABLES edge_environment_variables;

    memset(&edge_environment_variables, 0, sizeof(edge_environment_variables));

    if (retrieve_edge_environment_variabes(&edge_environment_variables) != 0)
    {
        LogError("retrieve_edge_environment_variabes failed");
        result = NULL;
    }
    // The presence of a connection string environment variable means we use it, ignoring other settings
    else if (edge_environment_variables.connection_string != NULL)
    {
        if ((result = IoTHubClientCore_LL_CreateFromConnectionString(edge_environment_variables.connection_string, protocol)) == NULL)
        {
            LogError("IoTHubClientCore_LL_CreateFromConnectionString fails");
        }
    }
    else if (iothub_security_init(IOTHUB_SECURITY_TYPE_HTTP_EDGE) != 0)
    {
        LogError("iothub_security_init failed");
        result = NULL;
    }
    else
    {
        IOTHUB_CLIENT_CONFIG client_config;

        memset(&client_config, 0, sizeof(client_config));
        client_config.protocol = protocol;
        client_config.deviceId = edge_environment_variables.device_id;
        client_config.iotHubName = edge_environment_variables.iothub_name;
        client_config.iotHubSuffix = edge_environment_variables.iothub_suffix;
        client_config.protocolGatewayHostName = edge_environment_variables.gatewayhostname;

        if ((result = IoTHubClientCore_LL_CreateImpl(&client_config, edge_environment_variables.module_id, true)) == NULL)
        {
            LogError("IoTHubClientCore_LL_CreateImpl fails");
        }
    }

    if (result != NULL)
    {
        // Because the Edge Hub almost always use self-signed certificates, we need to specify which certificates to trust.  We need to do 
        // this regardless of how we created the underlying IOTHUB_CLIENT_CORE_LL_HANDLE_DATA.
        IOTHUB_CLIENT_RESULT setTrustResult;
        char* trustedCertificate = IoTHubClient_Auth_Get_TrustBundle(result->authorization_module, edge_environment_variables.ca_trusted_certificate_file);
        
        if (trustedCertificate == NULL)
        {
            LogError("IoTHubClient_Auth_Get_TrustBundle failed");
            IoTHubClientCore_LL_Destroy(result);
            result = NULL;
        }
        else if ((setTrustResult = IoTHubClientCore_LL_SetOption(result, OPTION_TRUSTED_CERT, trustedCertificate)) != IOTHUB_CLIENT_OK)
        {
            LogError("IoTHubClientCore_LL_SetOption failed, err = %d", setTrustResult);
            IoTHubClientCore_LL_Destroy(result);
            result = NULL;
        }
        
        free(trustedCertificate);
    }

    free(edge_environment_variables.iothub_buffer);
    return result;
}
#endif


IOTHUB_CLIENT_CORE_LL_HANDLE IoTHubClientCore_LL_CreateWithTransport(const IOTHUB_CLIENT_DEVICE_CONFIG * config)
{
    IOTHUB_CLIENT_CORE_LL_HANDLE result;
    /*Codes_SRS_IOTHUBCLIENT_LL_17_001: [IoTHubClientCore_LL_CreateWithTransport shall return NULL if config parameter is NULL, or protocol field is NULL or transportHandle is NULL.]*/
    if (
        (config == NULL) ||
        (config->protocol == NULL) ||
        (config->transportHandle == NULL) ||
        /*Codes_SRS_IOTHUBCLIENT_LL_02_098: [ IoTHubClientCore_LL_CreateWithTransport shall fail and return NULL if both config->deviceKey AND config->deviceSasToken are NULL. ]*/
        ((config->deviceKey == NULL) && (config->deviceSasToken == NULL))
        )
    {
        result = NULL;
        LogError("invalid configuration (NULL detected)");
    }
    else
    {
        result = initialize_iothub_client(NULL, config, false, NULL);
    }
    return result;
}

void IoTHubClientCore_LL_Destroy(IOTHUB_CLIENT_CORE_LL_HANDLE iotHubClientHandle)
{
    /*Codes_SRS_IOTHUBCLIENT_LL_02_009: [IoTHubClientCore_LL_Destroy shall do nothing if parameter iotHubClientHandle is NULL.]*/
    if (iotHubClientHandle != NULL)
    {
        PDLIST_ENTRY unsend;
        /*Codes_SRS_IOTHUBCLIENT_LL_17_010: [IoTHubClientCore_LL_Destroy  shall call the underlaying layer's _Unregister function] */
        IOTHUB_CLIENT_CORE_LL_HANDLE_DATA* handleData = (IOTHUB_CLIENT_CORE_LL_HANDLE_DATA*)iotHubClientHandle;
        handleData->IoTHubTransport_Unregister(handleData->deviceHandle);
        if (handleData->isSharedTransport == false)
        {
            /*Codes_SRS_IOTHUBCLIENT_LL_02_010: [If iotHubClientHandle was not created by IoTHubClientCore_LL_CreateWithTransport, IoTHubClientCore_LL_Destroy  shall call the underlaying layer's _Destroy function.] */
            handleData->IoTHubTransport_Destroy(handleData->transportHandle);
        }
        /*if any, remove the items currently not send*/
        while ((unsend = DList_RemoveHeadList(&(handleData->waitingToSend))) != &(handleData->waitingToSend))
        {
            IOTHUB_MESSAGE_LIST* temp = containingRecord(unsend, IOTHUB_MESSAGE_LIST, entry);
            /*Codes_SRS_IOTHUBCLIENT_LL_02_033: [Otherwise, IoTHubClientCore_LL_Destroy shall complete all the event message callbacks that are in the waitingToSend list with the result IOTHUB_CLIENT_CONFIRMATION_BECAUSE_DESTROY.] */
            if (temp->callback != NULL)
            {
                temp->callback(IOTHUB_CLIENT_CONFIRMATION_BECAUSE_DESTROY, temp->context);
            }
            IoTHubMessage_Destroy(temp->messageHandle);
            free(temp);
        }

        /* Codes_SRS_IOTHUBCLIENT_LL_07_007: [ IoTHubClientCore_LL_Destroy shall iterate the device twin queues and destroy any remaining items. ] */
        while ((unsend = DList_RemoveHeadList(&(handleData->iot_msg_queue))) != &(handleData->iot_msg_queue))
        {
            IOTHUB_DEVICE_TWIN* temp = containingRecord(unsend, IOTHUB_DEVICE_TWIN, entry);
            device_twin_data_destroy(temp);
        }
        while ((unsend = DList_RemoveHeadList(&(handleData->iot_ack_queue))) != &(handleData->iot_ack_queue))
        {
            IOTHUB_DEVICE_TWIN* temp = containingRecord(unsend, IOTHUB_DEVICE_TWIN, entry);
            device_twin_data_destroy(temp);
        }

        /* Codes_SRS_IOTHUBCLIENT_LL_31_141: [ IoTHubClient_LL_Destroy shall iterate registered callbacks for input queues and destroy any remaining items. ] */
        delete_event_callback_list(handleData);

        /*Codes_SRS_IOTHUBCLIENT_LL_17_011: [IoTHubClientCore_LL_Destroy  shall free the resources allocated by IoTHubClient (if any).] */
        IoTHubClient_Auth_Destroy(handleData->authorization_module);
        tickcounter_destroy(handleData->tickCounter);
#ifndef DONT_USE_UPLOADTOBLOB
        IoTHubClient_LL_UploadToBlob_Destroy(handleData->uploadToBlobHandle);
#endif
#ifdef USE_EDGE_MODULES
        IoTHubClient_EdgeHandle_Destroy(handleData->methodHandle);
#endif
        STRING_delete(handleData->product_info);
        free(handleData);
    }
}

/*Codes_SRS_IOTHUBCLIENT_LL_02_044: [ Messages already delivered to IoTHubClientCore_LL shall not have their timeouts modified by a new call to IoTHubClientCore_LL_SetOption. ]*/
/*returns 0 on success, any other value is error*/
static int attach_ms_timesOutAfter(IOTHUB_CLIENT_CORE_LL_HANDLE_DATA* handleData, IOTHUB_MESSAGE_LIST *newEntry)
{
    int result;
    /*Codes_SRS_IOTHUBCLIENT_LL_02_043: [ Calling IoTHubClientCore_LL_SetOption with value set to "0" shall disable the timeout mechanism for all new messages. ]*/
    if (handleData->currentMessageTimeout == 0)
    {
        newEntry->ms_timesOutAfter = 0; /*do not timeout*/
        newEntry->message_timeout_value = 0;
        result = 0;
    }
    else
    {
        /*Codes_SRS_IOTHUBCLIENT_LL_02_039: [ "messageTimeout" - once IoTHubClientCore_LL_SendEventAsync is called the message shall timeout after value miliseconds. Value is a pointer to a tickcounter_ms_t. ]*/
        if (tickcounter_get_current_ms(handleData->tickCounter, &newEntry->ms_timesOutAfter) != 0)
        {
            result = MU_FAILURE;
            LogError("unable to get the current relative tickcount");
        }
        else
        {
            newEntry->message_timeout_value = handleData->currentMessageTimeout;
            result = 0;
        }
    }
    return result;
}

IOTHUB_CLIENT_RESULT IoTHubClientCore_LL_SendEventAsync(IOTHUB_CLIENT_CORE_LL_HANDLE iotHubClientHandle, IOTHUB_MESSAGE_HANDLE eventMessageHandle, IOTHUB_CLIENT_EVENT_CONFIRMATION_CALLBACK eventConfirmationCallback, void* userContextCallback)
{
    IOTHUB_CLIENT_RESULT result;
    /*Codes_SRS_IOTHUBCLIENT_LL_02_011: [IoTHubClientCore_LL_SendEventAsync shall fail and return IOTHUB_CLIENT_INVALID_ARG if parameter iotHubClientHandle or eventMessageHandle is NULL.]*/
    if (
        (iotHubClientHandle == NULL) ||
        (eventMessageHandle == NULL) ||
        /*Codes_SRS_IOTHUBCLIENT_LL_02_012: [IoTHubClientCore_LL_SendEventAsync shall fail and return IOTHUB_CLIENT_INVALID_ARG if parameter eventConfirmationCallback is NULL and userContextCallback is not NULL.] */
        ((eventConfirmationCallback == NULL) && (userContextCallback != NULL))
        )
    {
        result = IOTHUB_CLIENT_INVALID_ARG;
        LOG_ERROR_RESULT;
    }
    else
    {
        IOTHUB_MESSAGE_LIST *newEntry = (IOTHUB_MESSAGE_LIST*)malloc(sizeof(IOTHUB_MESSAGE_LIST));
        if (newEntry == NULL)
        {
            result = IOTHUB_CLIENT_ERROR;
            LOG_ERROR_RESULT;
        }
        else
        {
            IOTHUB_CLIENT_CORE_LL_HANDLE_DATA* handleData = (IOTHUB_CLIENT_CORE_LL_HANDLE_DATA*)iotHubClientHandle;

            if (attach_ms_timesOutAfter(handleData, newEntry) != 0)
            {
                result = IOTHUB_CLIENT_ERROR;
                LOG_ERROR_RESULT;
                free(newEntry);
            }
            else
            {
                /*Codes_SRS_IOTHUBCLIENT_LL_02_013: [IoTHubClientCore_LL_SendEventAsync shall add the DLIST waitingToSend a new record cloning the information from eventMessageHandle, eventConfirmationCallback, userContextCallback.]*/
                if ((newEntry->messageHandle = IoTHubMessage_Clone(eventMessageHandle)) == NULL)
                {
                    result = IOTHUB_CLIENT_ERROR;
                    free(newEntry);
                    LOG_ERROR_RESULT;
                }
                else
                {
                    /*Codes_SRS_IOTHUBCLIENT_LL_38_001: [IoTHubClientCore_LL_SendEventAsync shall read distributed tracing properties and override any deprecated diagnostics settings.]*/
                    if (handleData->distributedTracing_setting.policyEnabled && IoTHubClient_DistributedTracing_AddToMessageHeadersIfNecessary(&handleData->distributedTracing_setting, newEntry->messageHandle) != 0)
                    {
                        /*Codes_SRS_IOTHUBCLIENT_LL_38_002: [If adding distributed tracing information fails for any reason, IoTHubClientCore_LL_SendEventAsync shall not fail.] */
                        LogInfo("unable to add distributed tracing information to message");
                    }
                    /*Codes_SRS_IOTHUBCLIENT_LL_02_014: [If distributed tracing isn't enabled, check if deprecated diagnostic information needs to be added to message header]*/
                    else if (IoTHubClient_Diagnostic_AddIfNecessary(&handleData->diagnostic_setting, newEntry->messageHandle) != 0)
                    {
                        /*Codes_SRS_IOTHUBCLIENT_LL_02_014: [If cloning and/or adding the information/diagnostic fails for any reason, IoTHubClientCore_LL_SendEventAsync shall not fail.] */
                        LogInfo("unable to add diagnostic information to message");
                    }
                    
                    /*Codes_SRS_IOTHUBCLIENT_LL_02_013: [IoTHubClientCore_LL_SendEventAsync shall add the DLIST waitingToSend a new record cloning the information from eventMessageHandle, eventConfirmationCallback, userContextCallback.]*/
                    newEntry->callback = eventConfirmationCallback;
                    newEntry->context = userContextCallback;
                    DList_InsertTailList(&(iotHubClientHandle->waitingToSend), &(newEntry->entry));
                    /*Codes_SRS_IOTHUBCLIENT_LL_02_015: [Otherwise IoTHubClientCore_LL_SendEventAsync shall succeed and return IOTHUB_CLIENT_OK.] */
                    result = IOTHUB_CLIENT_OK;
                }
            }
        }
    }
    return result;
}

IOTHUB_CLIENT_RESULT IoTHubClientCore_LL_SetMessageCallback(IOTHUB_CLIENT_CORE_LL_HANDLE iotHubClientHandle, IOTHUB_CLIENT_MESSAGE_CALLBACK_ASYNC messageCallback, void* userContextCallback)
{
    IOTHUB_CLIENT_RESULT result;
    if (iotHubClientHandle == NULL)
    {
        /*Codes_SRS_IOTHUBCLIENT_LL_02_016: [IoTHubClientCore_LL_SetMessageCallback shall fail and return IOTHUB_CLIENT_INVALID_ARG if parameter iotHubClientHandle is NULL.] */
        LogError("Invalid argument - iotHubClientHandle is NULL");
        result = IOTHUB_CLIENT_INVALID_ARG;
    }
    else
    {
        IOTHUB_CLIENT_CORE_LL_HANDLE_DATA* handleData = (IOTHUB_CLIENT_CORE_LL_HANDLE_DATA*)iotHubClientHandle;
        if (messageCallback == NULL)
        {
            if (handleData->messageCallback.type == CALLBACK_TYPE_NONE)
            {
                /*Codes_SRS_IOTHUBCLIENT_LL_10_010: [If parameter messageCallback is NULL and the _SetMessageCallback had not been called to subscribe for messages, then IoTHubClientCore_LL_SetMessageCallback shall fail and return IOTHUB_CLIENT_ERROR.] */
                LogError("not currently set to accept or process incoming messages.");
                result = IOTHUB_CLIENT_ERROR;
            }
            else if (handleData->messageCallback.type == CALLBACK_TYPE_ASYNC)
            {
                /*Codes_SRS_IOTHUBCLIENT_LL_10_010: [If parameter messageCallback is NULL and the _SetMessageCallback had not been called to subscribe for messages, then IoTHubClientCore_LL_SetMessageCallback shall fail and return IOTHUB_CLIENT_ERROR.] */
                LogError("Invalid workflow sequence. Please unsubscribe using the IoTHubClientCore_LL_SetMessageCallback_Ex function.");
                result = IOTHUB_CLIENT_ERROR;
            }
            else
            {
                /*Codes_SRS_IOTHUBCLIENT_LL_02_019: [If parameter messageCallback is NULL then IoTHubClientCore_LL_SetMessageCallback shall call the underlying layer's _Unsubscribe function and return IOTHUB_CLIENT_OK.] */
                handleData->IoTHubTransport_Unsubscribe(handleData->deviceHandle);
                handleData->messageCallback.type = CALLBACK_TYPE_NONE;
                handleData->messageCallback.callbackSync = NULL;
                handleData->messageCallback.callbackAsync = NULL;
                handleData->messageCallback.userContextCallback = NULL;
                result = IOTHUB_CLIENT_OK;
            }
        }
        else
        {
            if (handleData->messageCallback.type == CALLBACK_TYPE_ASYNC)
            {
                /* Codes_SRS_IOTHUBCLIENT_LL_10_011: [If parameter messageCallback is non-NULL and the _SetMessageCallback_Ex had been used to susbscribe for messages, then IoTHubClientCore_LL_SetMessageCallback shall fail and return IOTHUB_CLIENT_ERROR.] */
                LogError("Invalid workflow sequence. Please unsubscribe using the IoTHubClientCore_LL_SetMessageCallback_Ex function before subscribing with MessageCallback.");
                result = IOTHUB_CLIENT_ERROR;
            }
            else
            {
                if (handleData->IoTHubTransport_Subscribe(handleData->deviceHandle) == 0)
                {
                    /*Codes_SRS_IOTHUBCLIENT_LL_02_017: [If parameter messageCallback is non-NULL then IoTHubClientCore_LL_SetMessageCallback shall call the underlying layer's _Subscribe function.]*/
                    handleData->messageCallback.type = CALLBACK_TYPE_SYNC;
                    handleData->messageCallback.callbackSync = messageCallback;
                    handleData->messageCallback.userContextCallback = userContextCallback;
                    result = IOTHUB_CLIENT_OK;
                }
                else
                {
                    /*Codes_SRS_IOTHUBCLIENT_LL_02_018: [If the underlying layer's _Subscribe function fails, then IoTHubClientCore_LL_SetMessageCallback shall fail and return IOTHUB_CLIENT_ERROR. Otherwise IoTHubClientCore_LL_SetMessageCallback shall succeed and return IOTHUB_CLIENT_OK.]*/
                    LogError("IoTHubTransport_Subscribe failed");
                    handleData->messageCallback.type = CALLBACK_TYPE_NONE;
                    handleData->messageCallback.callbackSync = NULL;
                    handleData->messageCallback.callbackAsync = NULL;
                    handleData->messageCallback.userContextCallback = NULL;
                    result = IOTHUB_CLIENT_ERROR;
                }
            }
        }
    }
    return result;
}

IOTHUB_CLIENT_RESULT IoTHubClientCore_LL_SetMessageCallback_Ex(IOTHUB_CLIENT_CORE_LL_HANDLE iotHubClientHandle, IOTHUB_CLIENT_MESSAGE_CALLBACK_ASYNC_EX messageCallback, void* userContextCallback)
{
    IOTHUB_CLIENT_RESULT result;
    if (iotHubClientHandle == NULL)
    {
        /*Codes_SRS_IOTHUBCLIENT_LL_10_021: [IoTHubClientCore_LL_SetMessageCallback_Ex shall fail and return IOTHUB_CLIENT_INVALID_ARG if parameter iotHubClientHandle is NULL.]*/
        LogError("Invalid argument - iotHubClientHandle is NULL");
        result = IOTHUB_CLIENT_INVALID_ARG;
    }
    else
    {
        IOTHUB_CLIENT_CORE_LL_HANDLE_DATA* handleData = (IOTHUB_CLIENT_CORE_LL_HANDLE_DATA*)iotHubClientHandle;
        if (messageCallback == NULL)
        {
            if (handleData->messageCallback.type == CALLBACK_TYPE_NONE)
            {
                /*Codes_SRS_IOTHUBCLIENT_LL_10_018: [If parameter messageCallback is NULL and IoTHubClientCore_LL_SetMessageCallback_Ex had not been used to subscribe for messages, then IoTHubClientCore_LL_SetMessageCallback_Ex shall fail and return IOTHUB_CLIENT_ERROR.] */
                LogError("not currently set to accept or process incoming messages.");
                result = IOTHUB_CLIENT_ERROR;
            }
            else if (handleData->messageCallback.type == CALLBACK_TYPE_SYNC)
            {
                /*Codes_SRS_IOTHUBCLIENT_LL_10_019: [If parameter messageCallback is NULL and IoTHubClientCore_LL_SetMessageCallback had been used to subscribe for messages, then IoTHubClientCore_LL_SetMessageCallback_Ex shall fail and return IOTHUB_CLIENT_ERROR.] */
                LogError("Invalid workflow sequence. Please unsubscribe using the IoTHubClientCore_LL_SetMessageCallback function.");
                result = IOTHUB_CLIENT_ERROR;
            }
            else
            {
                /*Codes_SRS_IOTHUBCLIENT_LL_10_023: [If parameter messageCallback is NULL then IoTHubClientCore_LL_SetMessageCallback_Ex shall call the underlying layer's _Unsubscribe function and return IOTHUB_CLIENT_OK.] */
                handleData->IoTHubTransport_Unsubscribe(handleData->deviceHandle);
                handleData->messageCallback.type = CALLBACK_TYPE_NONE;
                handleData->messageCallback.callbackSync = NULL;
                handleData->messageCallback.callbackAsync = NULL;
                handleData->messageCallback.userContextCallback = NULL;
                result = IOTHUB_CLIENT_OK;
            }
        }
        else
        {
            if (handleData->messageCallback.type == CALLBACK_TYPE_SYNC)
            {
                /*Codes_SRS_IOTHUBCLIENT_LL_10_020: [If parameter messageCallback is non-NULL, and IoTHubClientCore_LL_SetMessageCallback had been used to subscribe for messages, then IoTHubClientCore_LL_SetMessageCallback_Ex shall fail and return IOTHUB_CLIENT_ERROR.] */
                LogError("Invalid workflow sequence. Please unsubscribe using the IoTHubClientCore_LL_MessageCallbackEx function before subscribing with MessageCallback.");
                result = IOTHUB_CLIENT_ERROR;
            }
            else
            {
                if (handleData->IoTHubTransport_Subscribe(handleData->deviceHandle) == 0)
                {
                    /*Codes_SRS_IOTHUBCLIENT_LL_10_024: [If parameter messageCallback is non-NULL then IoTHubClientCore_LL_SetMessageCallback_Ex shall call the underlying layer's _Subscribe function.]*/
                    handleData->messageCallback.type = CALLBACK_TYPE_ASYNC;
                    handleData->messageCallback.callbackAsync = messageCallback;
                    handleData->messageCallback.userContextCallback = userContextCallback;
                    result = IOTHUB_CLIENT_OK;
                }
                else
                {
                    /*Codes_SRS_IOTHUBCLIENT_LL_10_025: [If the underlying layer's _Subscribe function fails, then IoTHubClientCore_LL_SetMessageCallback_Ex shall fail and return IOTHUB_CLIENT_ERROR. Otherwise IoTHubClientCore_LL_SetMessageCallback_Ex shall succeed and return IOTHUB_CLIENT_OK.] */
                    LogError("IoTHubTransport_Subscribe failed");
                    handleData->messageCallback.type = CALLBACK_TYPE_NONE;
                    handleData->messageCallback.callbackSync = NULL;
                    handleData->messageCallback.callbackAsync = NULL;
                    handleData->messageCallback.userContextCallback = NULL;
                    result = IOTHUB_CLIENT_ERROR;
                }
            }
        }
    }
    return result;
}

IOTHUB_CLIENT_RESULT IoTHubClientCore_LL_SendMessageDisposition(IOTHUB_CLIENT_CORE_LL_HANDLE iotHubClientHandle, MESSAGE_CALLBACK_INFO* message_data, IOTHUBMESSAGE_DISPOSITION_RESULT disposition)
{
    IOTHUB_CLIENT_RESULT result;
    if ((iotHubClientHandle == NULL) || (message_data == NULL))
    {
        /*Codes_SRS_IOTHUBCLIENT_LL_10_026: [IoTHubClientCore_LL_SendMessageDisposition shall fail and return IOTHUB_CLIENT_INVALID_ARG if parameter iotHubClientHandle is NULL.]*/
        LogError("Invalid argument handle=%p, message=%p", iotHubClientHandle, message_data);
        result = IOTHUB_CLIENT_INVALID_ARG;
    }
    else
    {
        IOTHUB_CLIENT_CORE_LL_HANDLE_DATA* handleData = (IOTHUB_CLIENT_CORE_LL_HANDLE_DATA*)iotHubClientHandle;
        /*Codes_SRS_IOTHUBCLIENT_LL_10_027: [IoTHubClientCore_LL_SendMessageDisposition shall return the result from calling the underlying layer's _Send_Message_Disposition.]*/
        result = handleData->IoTHubTransport_SendMessageDisposition(message_data, disposition);
    }
    return result;
}

static void DoTimeouts(IOTHUB_CLIENT_CORE_LL_HANDLE_DATA* handleData)
{
    tickcounter_ms_t nowTick;
    if (tickcounter_get_current_ms(handleData->tickCounter, &nowTick) != 0)
    {
        LogError("unable to get the current ms, timeouts will not be processed");
    }
    else
    {
        DLIST_ENTRY* currentItemInWaitingToSend = handleData->waitingToSend.Flink;
        while (currentItemInWaitingToSend != &(handleData->waitingToSend)) /*while we are not at the end of the list*/
        {
            IOTHUB_MESSAGE_LIST* fullEntry = containingRecord(currentItemInWaitingToSend, IOTHUB_MESSAGE_LIST, entry);
            /*Codes_SRS_IOTHUBCLIENT_LL_02_041: [ If more than value miliseconds have passed since the call to IoTHubClientCore_LL_SendEventAsync then the message callback shall be called with a status code of IOTHUB_CLIENT_CONFIRMATION_TIMEOUT. ]*/
            if ((fullEntry->ms_timesOutAfter != 0) && ((nowTick - fullEntry->ms_timesOutAfter) > fullEntry->message_timeout_value))
            {
                PDLIST_ENTRY theNext = currentItemInWaitingToSend->Flink; /*need to save the next item, because the below operations are destructive*/
                DList_RemoveEntryList(currentItemInWaitingToSend);
                if (fullEntry->callback != NULL)
                {
                    fullEntry->callback(IOTHUB_CLIENT_CONFIRMATION_MESSAGE_TIMEOUT, fullEntry->context);
                }
                IoTHubMessage_Destroy(fullEntry->messageHandle); /*because it has been cloned*/
                free(fullEntry);
                currentItemInWaitingToSend = theNext;
            }
            else
            {
                currentItemInWaitingToSend = currentItemInWaitingToSend->Flink;
            }
        }
    }
}

void IoTHubClientCore_LL_DoWork(IOTHUB_CLIENT_CORE_LL_HANDLE iotHubClientHandle)
{
    /*Codes_SRS_IOTHUBCLIENT_LL_02_020: [If parameter iotHubClientHandle is NULL then IoTHubClientCore_LL_DoWork shall not perform any action.] */
    if (iotHubClientHandle != NULL)
    {
        IOTHUB_CLIENT_CORE_LL_HANDLE_DATA* handleData = (IOTHUB_CLIENT_CORE_LL_HANDLE_DATA*)iotHubClientHandle;
        DoTimeouts(handleData);

        /*Codes_SRS_IOTHUBCLIENT_LL_07_008: [ IoTHubClientCore_LL_DoWork shall iterate the message queue and execute the underlying transports IoTHubTransport_ProcessItem function for each item. ] */
        DLIST_ENTRY* client_item = handleData->iot_msg_queue.Flink;
        while (client_item != &(handleData->iot_msg_queue)) /*while we are not at the end of the list*/
        {
            PDLIST_ENTRY next_item = client_item->Flink;

            IOTHUB_DEVICE_TWIN* queue_data = containingRecord(client_item, IOTHUB_DEVICE_TWIN, entry);
            IOTHUB_IDENTITY_INFO identity_info;
            identity_info.device_twin = queue_data;
            IOTHUB_PROCESS_ITEM_RESULT process_results =  handleData->IoTHubTransport_ProcessItem(handleData->transportHandle, IOTHUB_TYPE_DEVICE_TWIN, &identity_info);
            if (process_results == IOTHUB_PROCESS_CONTINUE || process_results == IOTHUB_PROCESS_NOT_CONNECTED)
            {
                /*Codes_SRS_IOTHUBCLIENT_LL_07_010: [ If 'IoTHubTransport_ProcessItem' returns IOTHUB_PROCESS_CONTINUE or IOTHUB_PROCESS_NOT_CONNECTED IoTHubClientCore_LL_DoWork shall continue on to call the underlaying layer's _DoWork function. ]*/
                break;
            }
            else
            {
                DList_RemoveEntryList(client_item);
                if (process_results == IOTHUB_PROCESS_OK)
                {
                    /*Codes_SRS_IOTHUBCLIENT_LL_07_011: [ If 'IoTHubTransport_ProcessItem' returns IOTHUB_PROCESS_OK IoTHubClientCore_LL_DoWork shall add the IOTHUB_DEVICE_TWIN to the ack queue. ]*/
                    DList_InsertTailList(&(iotHubClientHandle->iot_ack_queue), &(queue_data->entry));
                }
                else
                {
                    /*Codes_SRS_IOTHUBCLIENT_LL_07_012: [ If 'IoTHubTransport_ProcessItem' returns any other value IoTHubClientCore_LL_DoWork shall destroy the IOTHUB_DEVICE_TWIN item. ]*/
                    LogError("Failure queue processing item");
                    device_twin_data_destroy(queue_data);
                }
            }
            // Move along to the next item
            client_item = next_item;
        }

        /*Codes_SRS_IOTHUBCLIENT_LL_02_021: [Otherwise, IoTHubClientCore_LL_DoWork shall invoke the underlaying layer's _DoWork function.]*/
        handleData->IoTHubTransport_DoWork(handleData->transportHandle);
    }
}

IOTHUB_CLIENT_RESULT IoTHubClientCore_LL_GetSendStatus(IOTHUB_CLIENT_CORE_LL_HANDLE iotHubClientHandle, IOTHUB_CLIENT_STATUS *iotHubClientStatus)
{
    IOTHUB_CLIENT_RESULT result;

    /* Codes_SRS_IOTHUBCLIENT_09_007: [IoTHubClient_GetSendStatus shall return IOTHUB_CLIENT_INVALID_ARG if called with NULL parameter] */
    if (iotHubClientHandle == NULL || iotHubClientStatus == NULL)
    {
        result = IOTHUB_CLIENT_INVALID_ARG;
        LOG_ERROR_RESULT;
    }
    else
    {
        IOTHUB_CLIENT_CORE_LL_HANDLE_DATA* handleData = (IOTHUB_CLIENT_CORE_LL_HANDLE_DATA*)iotHubClientHandle;

        /* Codes_SRS_IOTHUBCLIENT_09_008: [IoTHubClient_GetSendStatus shall return IOTHUB_CLIENT_OK and status IOTHUB_CLIENT_SEND_STATUS_IDLE if there is currently no items to be sent] */
        /* Codes_SRS_IOTHUBCLIENT_09_009: [IoTHubClient_GetSendStatus shall return IOTHUB_CLIENT_OK and status IOTHUB_CLIENT_SEND_STATUS_BUSY if there are currently items to be sent] */
        result = handleData->IoTHubTransport_GetSendStatus(handleData->deviceHandle, iotHubClientStatus);
    }

    return result;
}

IOTHUB_CLIENT_RESULT IoTHubClientCore_LL_SetConnectionStatusCallback(IOTHUB_CLIENT_CORE_LL_HANDLE iotHubClientHandle, IOTHUB_CLIENT_CONNECTION_STATUS_CALLBACK connectionStatusCallback, void * userContextCallback)
{
    IOTHUB_CLIENT_RESULT result;
    /*Codes_SRS_IOTHUBCLIENT_LL_25_111: [IoTHubClientCore_LL_SetConnectionStatusCallback shall return IOTHUB_CLIENT_INVALID_ARG if called with NULL parameter iotHubClientHandle**]** */
    if (iotHubClientHandle == NULL)
    {
        result = IOTHUB_CLIENT_INVALID_ARG;
        LOG_ERROR_RESULT;
    }
    else
    {
        IOTHUB_CLIENT_CORE_LL_HANDLE_DATA* handleData = (IOTHUB_CLIENT_CORE_LL_HANDLE_DATA*)iotHubClientHandle;
        /*Codes_SRS_IOTHUBCLIENT_LL_25_112: [IoTHubClientCore_LL_SetConnectionStatusCallback shall return IOTHUB_CLIENT_OK and save the callback and userContext as a member of the handle.] */
        handleData->conStatusCallback = connectionStatusCallback;
        handleData->conStatusUserContextCallback = userContextCallback;
        result = IOTHUB_CLIENT_OK;
    }

    return result;
}

IOTHUB_CLIENT_RESULT IoTHubClientCore_LL_SetRetryPolicy(IOTHUB_CLIENT_CORE_LL_HANDLE iotHubClientHandle, IOTHUB_CLIENT_RETRY_POLICY retryPolicy, size_t retryTimeoutLimitInSeconds)
{
    IOTHUB_CLIENT_RESULT result;
    IOTHUB_CLIENT_CORE_LL_HANDLE_DATA* handleData = (IOTHUB_CLIENT_CORE_LL_HANDLE_DATA*)iotHubClientHandle;

    /* Codes_SRS_IOTHUBCLIENT_LL_25_116: [If iotHubClientHandle, retryPolicy or retryTimeoutLimitinSeconds is NULL, IoTHubClientCore_LL_GetRetryPolicy shall return IOTHUB_CLIENT_INVALID_ARG]*/
    if (handleData == NULL)
    {
        result = IOTHUB_CLIENT_INVALID_ARG;
        LOG_ERROR_RESULT;
    }
    else
    {
        if (handleData->transportHandle == NULL)
        {
            result = IOTHUB_CLIENT_ERROR;
            LOG_ERROR_RESULT;
        }
        else
        {
            if (handleData->IoTHubTransport_SetRetryPolicy(handleData->transportHandle, retryPolicy, retryTimeoutLimitInSeconds) != 0)
            {
                result = IOTHUB_CLIENT_ERROR;
                LOG_ERROR_RESULT;
            }
            else
            {
                /* Codes_SRS_IOTHUBCLIENT_LL_25_118: [IoTHubClientCore_LL_SetRetryPolicy shall save connection retry policies specified by the user to retryPolicy in struct IOTHUB_CLIENT_CORE_LL_HANDLE_DATA] */
                /* Codes_SRS_IOTHUBCLIENT_LL_25_119: [IoTHubClientCore_LL_SetRetryPolicy shall save retryTimeoutLimitInSeconds in seconds to retryTimeout in struct IOTHUB_CLIENT_CORE_LL_HANDLE_DATA] */
                handleData->retryPolicy = retryPolicy;
                handleData->retryTimeoutLimitInSeconds = retryTimeoutLimitInSeconds;
                result = IOTHUB_CLIENT_OK;
            }
        }
    }
    return result;
}

IOTHUB_CLIENT_RESULT IoTHubClientCore_LL_GetRetryPolicy(IOTHUB_CLIENT_CORE_LL_HANDLE iotHubClientHandle, IOTHUB_CLIENT_RETRY_POLICY* retryPolicy, size_t* retryTimeoutLimitInSeconds)
{
    IOTHUB_CLIENT_RESULT result;

    /* Codes_SRS_IOTHUBCLIENT_LL_09_001: [IoTHubClientCore_LL_GetLastMessageReceiveTime shall return IOTHUB_CLIENT_INVALID_ARG if any of the arguments is NULL] */
    if (iotHubClientHandle == NULL || retryPolicy == NULL || retryTimeoutLimitInSeconds == NULL)
    {
        LogError("Invalid parameter IOTHUB_CLIENT_CORE_LL_HANDLE iotHubClientHandle = %p, IOTHUB_CLIENT_RETRY_POLICY* retryPolicy = %p, size_t* retryTimeoutLimitInSeconds = %p", iotHubClientHandle, retryPolicy, retryTimeoutLimitInSeconds);
        result = IOTHUB_CLIENT_INVALID_ARG;
    }
    else
    {
        IOTHUB_CLIENT_CORE_LL_HANDLE_DATA* handleData = (IOTHUB_CLIENT_CORE_LL_HANDLE_DATA*)iotHubClientHandle;

        *retryPolicy = handleData->retryPolicy;
        *retryTimeoutLimitInSeconds = handleData->retryTimeoutLimitInSeconds;
        result = IOTHUB_CLIENT_OK;
    }

    return result;
}

IOTHUB_CLIENT_RESULT IoTHubClientCore_LL_GetLastMessageReceiveTime(IOTHUB_CLIENT_CORE_LL_HANDLE iotHubClientHandle, time_t* lastMessageReceiveTime)
{
    IOTHUB_CLIENT_RESULT result;
    IOTHUB_CLIENT_CORE_LL_HANDLE_DATA* handleData = (IOTHUB_CLIENT_CORE_LL_HANDLE_DATA*)iotHubClientHandle;

    /* Codes_SRS_IOTHUBCLIENT_LL_09_001: [IoTHubClientCore_LL_GetLastMessageReceiveTime shall return IOTHUB_CLIENT_INVALID_ARG if any of the arguments is NULL] */
    if (handleData == NULL || lastMessageReceiveTime == NULL)
    {
        result = IOTHUB_CLIENT_INVALID_ARG;
        LOG_ERROR_RESULT;
    }
    else
    {
        /* Codes_SRS_IOTHUBCLIENT_LL_09_002: [IoTHubClientCore_LL_GetLastMessageReceiveTime shall return IOTHUB_CLIENT_INDEFINITE_TIME - and not set 'lastMessageReceiveTime' - if it is unable to provide the time for the last commands] */
        if (handleData->lastMessageReceiveTime == INDEFINITE_TIME)
        {
            result = IOTHUB_CLIENT_INDEFINITE_TIME;
            LOG_ERROR_RESULT;
        }
        else
        {
            /* Codes_SRS_IOTHUBCLIENT_LL_09_003: [IoTHubClientCore_LL_GetLastMessageReceiveTime shall return IOTHUB_CLIENT_OK if it wrote in the lastMessageReceiveTime the time when the last command was received] */
            /* Codes_SRS_IOTHUBCLIENT_LL_09_004: [IoTHubClientCore_LL_GetLastMessageReceiveTime shall return lastMessageReceiveTime in localtime] */
            *lastMessageReceiveTime = handleData->lastMessageReceiveTime;
            result = IOTHUB_CLIENT_OK;
        }
    }

    return result;
}

IOTHUB_CLIENT_RESULT IoTHubClientCore_LL_SetOption(IOTHUB_CLIENT_CORE_LL_HANDLE iotHubClientHandle, const char* optionName, const void* value)
{

    IOTHUB_CLIENT_RESULT result;
    /*Codes_SRS_IOTHUBCLIENT_LL_02_034: [If iotHubClientHandle is NULL then IoTHubClientCore_LL_SetOption shall return IOTHUB_CLIENT_INVALID_ARG.]*/
    /*Codes_SRS_IOTHUBCLIENT_LL_02_035: [If optionName is NULL then IoTHubClientCore_LL_SetOption shall return IOTHUB_CLIENT_INVALID_ARG.] */
    /*Codes_SRS_IOTHUBCLIENT_LL_02_036: [If value is NULL then IoTHubClientCore_LL_SetOption shall return IOTHUB_CLIENT_INVALID_ARG.] */
    if (
        (iotHubClientHandle == NULL) ||
        (optionName == NULL) ||
        (value == NULL)
        )
    {
        result = IOTHUB_CLIENT_INVALID_ARG;
        LogError("invalid argument (NULL)");
    }
    else
    {
        IOTHUB_CLIENT_CORE_LL_HANDLE_DATA* handleData = (IOTHUB_CLIENT_CORE_LL_HANDLE_DATA*)iotHubClientHandle;

        /*Codes_SRS_IOTHUBCLIENT_LL_02_039: [ "messageTimeout" - once IoTHubClientCore_LL_SendEventAsync is called the message shall timeout after value miliseconds. Value is a pointer to a tickcounter_ms_t. ]*/
        if (strcmp(optionName, OPTION_MESSAGE_TIMEOUT) == 0)
        {
            /*this is an option handled by IoTHubClientCore_LL*/
            /*Codes_SRS_IOTHUBCLIENT_LL_02_043: [ Calling IoTHubClientCore_LL_SetOption with value set to "0" shall disable the timeout mechanism for all new messages. ]*/
            handleData->currentMessageTimeout = *(const tickcounter_ms_t*)value;
            result = IOTHUB_CLIENT_OK;
        }
        else if (strcmp(optionName, OPTION_PRODUCT_INFO) == 0)
        {
            /*Codes_SRS_IOTHUBCLIENT_LL_10_033: [repeat calls with "product_info" will erase the previously set product information if applicatble. ]*/
            if (handleData->product_info != NULL)
            {
                STRING_delete(handleData->product_info);
                handleData->product_info = NULL;
            }

            PLATFORM_INFO_OPTION supportedPlatformInfo;
            if (handleData->IoTHubTransport_GetSupportedPlatformInfo(handleData->transportHandle, &supportedPlatformInfo) != 0)
            {
                LogError("IoTHubTransport_GetSupportedPlatformInfo failed");
                result = IOTHUB_CLIENT_ERROR;
            }
            /*Codes_SRS_IOTHUBCLIENT_LL_10_035: [If string concatenation fails, `IoTHubClientCore_LL_SetOption` shall return `IOTHUB_CLIENT_ERROR`. Otherwise, `IOTHUB_CLIENT_OK` shall be returned. ]*/
            else if ((handleData->product_info = make_product_info((const char*)value, supportedPlatformInfo)) == NULL)
            {
                LogError("STRING_construct_sprintf failed");
                result = IOTHUB_CLIENT_ERROR;
            }
            else
            {
                result = IOTHUB_CLIENT_OK;
            }
        }
        else if (strcmp(optionName, OPTION_DIAGNOSTIC_SAMPLING_PERCENTAGE) == 0)
        {
            uint32_t percentage = *(uint32_t*)value;
            if (percentage > 100)
            {
                /*Codes_SRS_IOTHUBCLIENT_LL_10_036: [Calling IoTHubClientCore_LL_SetOption with value > 100 shall return `IOTHUB_CLIENT_ERRROR`. ]*/
                LogError("The value of diag_sampling_percentage is out of range [0, 100]: %u", percentage);
                result = IOTHUB_CLIENT_ERROR;
            }
            else
            {
                /*Codes_SRS_IOTHUBCLIENT_LL_10_037: [Calling IoTHubClientCore_LL_SetOption with value between [0, 100] shall return `IOTHUB_CLIENT_OK`. ]*/
                handleData->diagnostic_setting.diagSamplingPercentage = percentage;
                handleData->diagnostic_setting.currentMessageNumber = 0;
                result = IOTHUB_CLIENT_OK;
            }
        }
        else if ((strcmp(optionName, OPTION_BLOB_UPLOAD_TIMEOUT_SECS) == 0) || (strcmp(optionName, OPTION_CURL_VERBOSE) == 0))
        {
#ifndef DONT_USE_UPLOADTOBLOB
            // This option just gets passed down into IoTHubClientCore_LL_UploadToBlob
            /*Codes_SRS_IOTHUBCLIENT_LL_30_010: [ blob_xfr_timeout - IoTHubClientCore_LL_SetOption shall pass this option to IoTHubClient_UploadToBlob_SetOption and return its result. ]*/
            result = IoTHubClient_LL_UploadToBlob_SetOption(handleData->uploadToBlobHandle, optionName, value);
            if(result != IOTHUB_CLIENT_OK)
            {
                LogError("unable to IoTHubClientCore_LL_UploadToBlob_SetOption, result=%d", result);
            }
#else
            LogError("%s option being set with DONT_USE_UPLOADTOBLOB compiler switch", optionName);
            result = IOTHUB_CLIENT_ERROR;
#endif /*DONT_USE_UPLOADTOBLOB*/
        }
        // OPTION_SAS_TOKEN_REFRESH_TIME is, but may be updated in the future
        // if this becomes necessary
        else if (strcmp(optionName, OPTION_SAS_TOKEN_REFRESH_TIME) == 0 || strcmp(optionName, OPTION_SAS_TOKEN_LIFETIME) == 0)
        {
            if (IoTHubClient_Auth_Set_SasToken_Expiry(handleData->authorization_module, *(size_t*)value) != 0)
            {
                LogError("Failed setting the Token Expiry time");
                result = IOTHUB_CLIENT_ERROR;
            }
            else
            {
                result = IOTHUB_CLIENT_OK;
            }
        }
        else
        {
            // This section is unusual for SetOption calls because it attempts to pass unhandled options
            // to two downstream targets (IoTHubTransport_SetOption and IoTHubClientCore_LL_UploadToBlob_SetOption) instead of one.

            /*Codes_SRS_IOTHUBCLIENT_LL_30_011: [ IoTHubClientCore_LL_SetOption shall always pass unhandled options to Transport_SetOption. ]*/
            /*Codes_SRS_IOTHUBCLIENT_LL_30_012: [ If Transport_SetOption fails, IoTHubClientCore_LL_SetOption shall return that failure code. ]*/
            result = handleData->IoTHubTransport_SetOption(handleData->transportHandle, optionName, value);
            if(result != IOTHUB_CLIENT_OK)
            {
                LogError("unable to IoTHubTransport_SetOption");
            }
#ifndef DONT_USE_UPLOADTOBLOB
            else
            {
                /*Codes_SRS_IOTHUBCLIENT_LL_30_013: [ If the DONT_USE_UPLOADTOBLOB compiler switch is undefined, IoTHubClientCore_LL_SetOption shall pass unhandled options to IoTHubClient_UploadToBlob_SetOption and ignore the result. ]*/
                (void)IoTHubClient_LL_UploadToBlob_SetOption(handleData->uploadToBlobHandle, optionName, value);
            }
#endif /*DONT_USE_UPLOADTOBLOB*/
        }
    }
    return result;
}

IOTHUB_CLIENT_RESULT IoTHubClientCore_LL_SetDeviceTwinCallback(IOTHUB_CLIENT_CORE_LL_HANDLE iotHubClientHandle, IOTHUB_CLIENT_DEVICE_TWIN_CALLBACK deviceTwinCallback, void* userContextCallback)
{
    IOTHUB_CLIENT_RESULT result;
    /* Codes_SRS_IOTHUBCLIENT_LL_10_001: [ IoTHubClientCore_LL_SetDeviceTwinCallback shall fail and return IOTHUB_CLIENT_INVALID_ARG if parameter iotHubClientHandle is NULL.] */
    if (iotHubClientHandle == NULL)
    {
        result = IOTHUB_CLIENT_INVALID_ARG;
        LogError("Invalid argument specified iothubClientHandle=%p", iotHubClientHandle);
    }
    else
    {
        IOTHUB_CLIENT_CORE_LL_HANDLE_DATA* handleData = (IOTHUB_CLIENT_CORE_LL_HANDLE_DATA*)iotHubClientHandle;
        if (deviceTwinCallback == NULL)
        {
            /* Codes_SRS_IOTHUBCLIENT_LL_10_006: [ If deviceTwinCallback is NULL, then IoTHubClientCore_LL_SetDeviceTwinCallback shall call the underlying layer's _Unsubscribe function and return IOTHUB_CLIENT_OK.] */
            handleData->IoTHubTransport_Unsubscribe_DeviceTwin(handleData->transportHandle);
            handleData->deviceTwinCallback = NULL;
            result = IOTHUB_CLIENT_OK;
        }
        else
        {
            /* Codes_SRS_IOTHUBCLIENT_LL_10_002: [ If deviceTwinCallback is not NULL, then IoTHubClientCore_LL_SetDeviceTwinCallback shall call the underlying layer's _Subscribe function.] */
            if (handleData->IoTHubTransport_Subscribe_DeviceTwin(handleData->transportHandle) == 0)
            {
                handleData->deviceTwinCallback = deviceTwinCallback;
                handleData->deviceTwinContextCallback = userContextCallback;
                /* Codes_SRS_IOTHUBCLIENT_LL_10_005: [ Otherwise IoTHubClientCore_LL_SetDeviceTwinCallback shall succeed and return IOTHUB_CLIENT_OK.] */
                result = IOTHUB_CLIENT_OK;
            }
            else
            {
                /* Codes_SRS_IOTHUBCLIENT_LL_10_003: [ If the underlying layer's _Subscribe function fails, then IoTHubClientCore_LL_SetDeviceTwinCallback shall fail and return IOTHUB_CLIENT_ERROR.] */
                result = IOTHUB_CLIENT_ERROR;
            }
        }
    }
    return result;
}

IOTHUB_CLIENT_RESULT IoTHubClientCore_LL_SendReportedState(IOTHUB_CLIENT_CORE_LL_HANDLE iotHubClientHandle, const unsigned char* reportedState, size_t size, IOTHUB_CLIENT_REPORTED_STATE_CALLBACK reportedStateCallback, void* userContextCallback)
{
    IOTHUB_CLIENT_RESULT result;
    /* Codes_SRS_IOTHUBCLIENT_LL_10_012: [ IoTHubClientCore_LL_SendReportedState shall fail and return IOTHUB_CLIENT_INVALID_ARG if parameter iotHubClientHandle is NULL. ] */
    /* Codes_SRS_IOTHUBCLIENT_LL_10_013: [ IoTHubClientCore_LL_SendReportedState shall fail and return IOTHUB_CLIENT_INVALID_ARG if parameter reportedState is NULL] */
    /* Codes_SRS_IOTHUBCLIENT_LL_07_005: [ IoTHubClientCore_LL_SendReportedState shall fail and return IOTHUB_CLIENT_INVALID_ARG if parameter size is equal to 0. ] */
    if (iotHubClientHandle == NULL || (reportedState == NULL || size == 0) )
    {
        result = IOTHUB_CLIENT_INVALID_ARG;
        LogError("Invalid argument specified iothubClientHandle=%p, reportedState=%p, size=%lu", iotHubClientHandle, reportedState, (unsigned long)size);
    }
    else
    {
        IOTHUB_CLIENT_CORE_LL_HANDLE_DATA* handleData = (IOTHUB_CLIENT_CORE_LL_HANDLE_DATA*)iotHubClientHandle;
        /* Codes_SRS_IOTHUBCLIENT_LL_10_014: [IoTHubClientCore_LL_SendReportedState shall construct and queue the reported a Device_Twin structure for transmition by the underlying transport.] */
        IOTHUB_DEVICE_TWIN* client_data = dev_twin_data_create(handleData, get_next_item_id(handleData), reportedState, size, reportedStateCallback, userContextCallback);
        if (client_data == NULL)
        {
            /* Codes_SRS_IOTHUBCLIENT_LL_10_015: [If any error is encountered IoTHubClientCore_LL_SendReportedState shall return IOTHUB_CLIENT_ERROR.] */
            LogError("Failure constructing device twin data");
            result = IOTHUB_CLIENT_ERROR;
        }
        else
        {
            if (handleData->IoTHubTransport_Subscribe_DeviceTwin(handleData->transportHandle) != 0)
            {
                LogError("Failure adding device twin data to queue");
                device_twin_data_destroy(client_data);
                result = IOTHUB_CLIENT_ERROR;
            }
            else
            {
                /* Codes_SRS_IOTHUBCLIENT_LL_07_001: [ IoTHubClientCore_LL_SendReportedState shall queue the constructed reportedState data to be consumed by the targeted transport. ] */
                DList_InsertTailList(&(iotHubClientHandle->iot_msg_queue), &(client_data->entry));

                /* Codes_SRS_IOTHUBCLIENT_LL_10_016: [ Otherwise IoTHubClientCore_LL_SendReportedState shall succeed and return IOTHUB_CLIENT_OK.] */
                result = IOTHUB_CLIENT_OK;
            }
        }
    }
    return result;
}

IOTHUB_CLIENT_RESULT IoTHubClientCore_LL_GetTwinAsync(IOTHUB_CLIENT_CORE_LL_HANDLE iotHubClientHandle, IOTHUB_CLIENT_DEVICE_TWIN_CALLBACK deviceTwinCallback, void* userContextCallback)
{
    IOTHUB_CLIENT_RESULT result;

    // Codes_SRS_IOTHUBCLIENT_LL_09_011: [ If `iotHubClientHandle` or `deviceTwinCallback` are `NULL`, `IoTHubClientCore_LL_GetTwinAsync` shall fail and return `IOTHUB_CLIENT_INVALID_ARG`. ]
    if (iotHubClientHandle == NULL || deviceTwinCallback == NULL)
    {
        LogError("Invalid argument iothubClientHandle=%p, deviceTwinCallback=%p", iotHubClientHandle, deviceTwinCallback);
        result = IOTHUB_CLIENT_INVALID_ARG;
    }
    else
    {
        if (iotHubClientHandle->IoTHubTransport_Subscribe_DeviceTwin(iotHubClientHandle->transportHandle) != 0)
        {
            LogError("Failure adding device twin data to queue");
            result = IOTHUB_CLIENT_ERROR;
        }
        else
        {
            GET_TWIN_CONTEXT* getTwinCtx;

            if ((getTwinCtx = (GET_TWIN_CONTEXT*)malloc(sizeof(GET_TWIN_CONTEXT))) == NULL)
            {
                LogError("Failed creating get-twin context");
                result = IOTHUB_CLIENT_ERROR;
            }
            else
            {
                IOTHUB_CLIENT_CORE_LL_HANDLE_DATA* handleData = (IOTHUB_CLIENT_CORE_LL_HANDLE_DATA*)iotHubClientHandle;

                getTwinCtx->callback = deviceTwinCallback;
                getTwinCtx->context = userContextCallback;

                // Codes_SRS_IOTHUBCLIENT_LL_09_012: [ IoTHubClientCore_LL_GetTwinAsync shall invoke IoTHubTransport_GetTwinAsync, passing `on_device_twin_report_received` and the user data as context  ]
                if (handleData->IoTHubTransport_GetTwinAsync(handleData->deviceHandle, on_get_device_twin_completed, getTwinCtx) != IOTHUB_CLIENT_OK)
                {
                    // Codes_SRS_IOTHUBCLIENT_LL_09_013: [ If IoTHubTransport_GetTwinAsync fails, `IoTHubClientCore_LL_GetTwinAsync` shall fail and return `IOTHUB_CLIENT_ERROR`. ]
                    LogError("Failed getting device twin document");
                    free(getTwinCtx);
                    result = IOTHUB_CLIENT_ERROR;
                }
                else
                {
                    // Codes_SRS_IOTHUBCLIENT_LL_09_014: [ If no errors occur IoTHubClientCore_LL_GetTwinAsync shall return `IOTHUB_CLIENT_OK`. ]
                    handleData->complete_twin_update_encountered = true;
                    result = IOTHUB_CLIENT_OK;
                }
            }
        }
    }

    return result;
}


IOTHUB_CLIENT_RESULT IoTHubClientCore_LL_SetDeviceMethodCallback(IOTHUB_CLIENT_CORE_LL_HANDLE iotHubClientHandle, IOTHUB_CLIENT_DEVICE_METHOD_CALLBACK_ASYNC deviceMethodCallback, void* userContextCallback)
{
    IOTHUB_CLIENT_RESULT result;

    /*Codes_SRS_IOTHUBCLIENT_LL_12_017: [ IoTHubClientCore_LL_SetDeviceMethodCallback shall fail and return IOTHUB_CLIENT_INVALID_ARG if parameter iotHubClientHandle is NULL. ] */
    if (iotHubClientHandle == NULL)
    {
        result = IOTHUB_CLIENT_INVALID_ARG;
        LOG_ERROR_RESULT;
    }
    else
    {
        IOTHUB_CLIENT_CORE_LL_HANDLE_DATA* handleData = (IOTHUB_CLIENT_CORE_LL_HANDLE_DATA*)iotHubClientHandle;
        if (deviceMethodCallback == NULL)
        {
            if (handleData->methodCallback.type == CALLBACK_TYPE_NONE)
            {
                /* Codes_SRS_IOTHUBCLIENT_LL_10_029: [ If deviceMethodCallback is NULL and the client is not subscribed to receive method calls, IoTHubClientCore_LL_SetDeviceMethodCallback shall fail and return IOTHUB_CLIENT_ERROR. ] */
                LogError("not currently set to accept or process incoming messages.");
                result = IOTHUB_CLIENT_ERROR;
            }
            else if (handleData->methodCallback.type == CALLBACK_TYPE_ASYNC)
            {
                /* Codes_SRS_IOTHUBCLIENT_LL_10_028: [If the user has subscribed using IoTHubClientCore_LL_SetDeviceMethodCallback_Ex, IoTHubClientCore_LL_SetDeviceMethodCallback shall fail and return IOTHUB_CLIENT_ERROR. ] */
                LogError("Invalid workflow sequence. Please unsubscribe using the IoTHubClientCore_LL_SetDeviceMethodCallback_Ex function.");
                result = IOTHUB_CLIENT_ERROR;
            }
            else
            {
                /*Codes_SRS_IOTHUBCLIENT_LL_02_019: [If parameter messageCallback is NULL then IoTHubClientCore_LL_SetMessageCallback shall call the underlying layer's _Unsubscribe function and return IOTHUB_CLIENT_OK.] */
                /*Codes_SRS_IOTHUBCLIENT_LL_12_018: [If deviceMethodCallback is NULL, then IoTHubClientCore_LL_SetDeviceMethodCallback shall call the underlying layer's IoTHubTransport_Unsubscribe_DeviceMethod function and return IOTHUB_CLIENT_OK. ] */
                /*Codes_SRS_IOTHUBCLIENT_LL_12_022: [ Otherwise IoTHubClientCore_LL_SetDeviceMethodCallback shall succeed and return IOTHUB_CLIENT_OK. ]*/
                handleData->IoTHubTransport_Unsubscribe_DeviceMethod(handleData->deviceHandle);
                handleData->methodCallback.type = CALLBACK_TYPE_NONE;
                handleData->methodCallback.callbackSync = NULL;
                handleData->methodCallback.userContextCallback = NULL;
                result = IOTHUB_CLIENT_OK;
            }
        }
        else
        {
            if (handleData->methodCallback.type == CALLBACK_TYPE_ASYNC)
            {
                /* Codes_SRS_IOTHUBCLIENT_LL_10_028: [If the user has subscribed using IoTHubClientCore_LL_SetDeviceMethodCallback_Ex, IoTHubClientCore_LL_SetDeviceMethodCallback shall fail and return IOTHUB_CLIENT_ERROR. ] */
                LogError("Invalid workflow sequence. Please unsubscribe using the IoTHubClientCore_LL_SetDeviceMethodCallback_Ex function before subscribing with IoTHubClientCore_LL_SetDeviceMethodCallback.");
                result = IOTHUB_CLIENT_ERROR;
            }
            else
            {
                /*Codes_SRS_IOTHUBCLIENT_LL_12_019: [ If deviceMethodCallback is not NULL, then IoTHubClientCore_LL_SetDeviceMethodCallback shall call the underlying layer's IoTHubTransport_Subscribe_DeviceMethod function. ]*/
                if (handleData->IoTHubTransport_Subscribe_DeviceMethod(handleData->deviceHandle) == 0)
                {
                    /*Codes_SRS_IOTHUBCLIENT_LL_12_022: [ Otherwise IoTHubClientCore_LL_SetDeviceMethodCallback shall succeed and return IOTHUB_CLIENT_OK. ]*/
                    handleData->methodCallback.type = CALLBACK_TYPE_SYNC;
                    handleData->methodCallback.callbackSync = deviceMethodCallback;
                    handleData->methodCallback.callbackAsync = NULL;
                    handleData->methodCallback.userContextCallback = userContextCallback;
                    result = IOTHUB_CLIENT_OK;
                }
                else
                {
                    /*Codes_SRS_IOTHUBCLIENT_LL_12_020: [ If the underlying layer's IoTHubTransport_Subscribe_DeviceMethod function fails, then IoTHubClientCore_LL_SetDeviceMethodCallback shall fail and return IOTHUB_CLIENT_ERROR. ]*/
                    /*Codes_SRS_IOTHUBCLIENT_LL_12_021: [ If adding the information fails for any reason, IoTHubClientCore_LL_SetDeviceMethodCallback shall fail and return IOTHUB_CLIENT_ERROR. ]*/
                    LogError("IoTHubTransport_Subscribe_DeviceMethod failed");
                    handleData->methodCallback.type = CALLBACK_TYPE_NONE;
                    handleData->methodCallback.callbackAsync = NULL;
                    handleData->methodCallback.callbackSync = NULL;
                    handleData->methodCallback.userContextCallback = NULL;
                    result = IOTHUB_CLIENT_ERROR;
                }
            }
        }
    }
    return result;
}

IOTHUB_CLIENT_RESULT IoTHubClientCore_LL_SetDeviceMethodCallback_Ex(IOTHUB_CLIENT_CORE_LL_HANDLE iotHubClientHandle, IOTHUB_CLIENT_INBOUND_DEVICE_METHOD_CALLBACK inboundDeviceMethodCallback, void* userContextCallback)
{
    IOTHUB_CLIENT_RESULT result;
    /* Codes_SRS_IOTHUBCLIENT_LL_07_021: [ If handle is NULL then IoTHubClientCore_LL_SetDeviceMethodCallback_Ex shall return IOTHUB_CLIENT_INVALID_ARG.] */
    if (iotHubClientHandle == NULL)
    {
        result = IOTHUB_CLIENT_INVALID_ARG;
        LOG_ERROR_RESULT;
    }
    else
    {
        IOTHUB_CLIENT_CORE_LL_HANDLE_DATA* handleData = (IOTHUB_CLIENT_CORE_LL_HANDLE_DATA*)iotHubClientHandle;
        if (inboundDeviceMethodCallback == NULL)
        {
            if (handleData->methodCallback.type == CALLBACK_TYPE_NONE)
            {
                /* Codes_SRS_IOTHUBCLIENT_LL_10_030: [ If deviceMethodCallback is NULL and the client is not subscribed to receive method calls, IoTHubClientCore_LL_SetDeviceMethodCallback shall fail and return IOTHUB_CLIENT_ERROR. ] */
                LogError("not currently set to accept or process incoming messages.");
                result = IOTHUB_CLIENT_ERROR;
            }
            else if (handleData->methodCallback.type == CALLBACK_TYPE_SYNC)
            {
                /* Codes_SRS_IOTHUBCLIENT_LL_10_031: [If the user has subscribed using IoTHubClientCore_LL_SetDeviceMethodCallback, IoTHubClientCore_LL_SetDeviceMethodCallback_Ex shall fail and return IOTHUB_CLIENT_ERROR. ] */
                LogError("Invalid workflow sequence. Please unsubscribe using the IoTHubClientCore_LL_SetDeviceMethodCallback function.");
                result = IOTHUB_CLIENT_ERROR;
            }
            else
            {
                /* Codes_SRS_IOTHUBCLIENT_LL_07_022: [ If inboundDeviceMethodCallback is NULL then IoTHubClientCore_LL_SetDeviceMethodCallback_Ex shall call the underlying layer's IoTHubTransport_Unsubscribe_DeviceMethod function and return IOTHUB_CLIENT_OK.] */
                handleData->IoTHubTransport_Unsubscribe_DeviceMethod(handleData->deviceHandle);
                handleData->methodCallback.type = CALLBACK_TYPE_NONE;
                handleData->methodCallback.callbackAsync = NULL;
                handleData->methodCallback.userContextCallback = NULL;
                result = IOTHUB_CLIENT_OK;
            }
        }
        else
        {
            if (handleData->methodCallback.type == CALLBACK_TYPE_SYNC)
            {
                /* Codes_SRS_IOTHUBCLIENT_LL_10_031: [If the user has subscribed using IoTHubClientCore_LL_SetDeviceMethodCallback, IoTHubClientCore_LL_SetDeviceMethodCallback_Ex shall fail and return IOTHUB_CLIENT_ERROR. ] */
                LogError("Invalid workflow sequence. Please unsubscribe using the IoTHubClientCore_LL_SetDeviceMethodCallback function before subscribing with IoTHubClientCore_LL_SetDeviceMethodCallback_Ex.");
                result = IOTHUB_CLIENT_ERROR;
            }
            else
            {
                /* Codes_SRS_IOTHUBCLIENT_LL_07_023: [ If inboundDeviceMethodCallback is non-NULL then IoTHubClientCore_LL_SetDeviceMethodCallback_Ex shall call the underlying layer's IoTHubTransport_Subscribe_DeviceMethod function.]*/
                if (handleData->IoTHubTransport_Subscribe_DeviceMethod(handleData->deviceHandle) == 0)
                {
                    handleData->methodCallback.type = CALLBACK_TYPE_ASYNC;
                    handleData->methodCallback.callbackAsync = inboundDeviceMethodCallback;
                    handleData->methodCallback.callbackSync = NULL;
                    handleData->methodCallback.userContextCallback = userContextCallback;
                    result = IOTHUB_CLIENT_OK;
                }
                else
                {
                    /* Codes_SRS_IOTHUBCLIENT_LL_07_025: [ If any error is encountered then IoTHubClientCore_LL_SetDeviceMethodCallback_Ex shall return IOTHUB_CLIENT_ERROR.] */
                    LogError("IoTHubTransport_Subscribe_DeviceMethod failed");
                    handleData->methodCallback.type = CALLBACK_TYPE_NONE;
                    handleData->methodCallback.callbackAsync = NULL;
                    handleData->methodCallback.callbackSync = NULL;
                    handleData->methodCallback.userContextCallback = NULL;
                    result = IOTHUB_CLIENT_ERROR;
                }
            }
        }
    }
    return result;
}

IOTHUB_CLIENT_RESULT IoTHubClientCore_LL_DeviceMethodResponse(IOTHUB_CLIENT_CORE_LL_HANDLE iotHubClientHandle, METHOD_HANDLE methodId, const unsigned char* response, size_t response_size, int status_response)
{
    IOTHUB_CLIENT_RESULT result;
    /* Codes_SRS_IOTHUBCLIENT_LL_07_026: [ If handle or methodId is NULL then IoTHubClientCore_LL_DeviceMethodResponse shall return IOTHUB_CLIENT_INVALID_ARG.] */
    if (iotHubClientHandle == NULL || methodId == NULL)
    {
        result = IOTHUB_CLIENT_INVALID_ARG;
        LOG_ERROR_RESULT;
    }
    else
    {
        IOTHUB_CLIENT_CORE_LL_HANDLE_DATA* handleData = (IOTHUB_CLIENT_CORE_LL_HANDLE_DATA*)iotHubClientHandle;
        /* Codes_SRS_IOTHUBCLIENT_LL_07_027: [ IoTHubClientCore_LL_DeviceMethodResponse shall call the IoTHubTransport_DeviceMethod_Response transport function.] */
        if (handleData->IoTHubTransport_DeviceMethod_Response(handleData->deviceHandle, methodId, response, response_size, status_response) != 0)
        {
            LogError("IoTHubTransport_DeviceMethod_Response failed");
            result = IOTHUB_CLIENT_ERROR;
        }
        else
        {
            result = IOTHUB_CLIENT_OK;
        }
    }
    return result;
}

#ifndef DONT_USE_UPLOADTOBLOB
IOTHUB_CLIENT_RESULT IoTHubClientCore_LL_UploadToBlob(IOTHUB_CLIENT_CORE_LL_HANDLE iotHubClientHandle, const char* destinationFileName, const unsigned char* source, size_t size)
{
    IOTHUB_CLIENT_RESULT result;
    /*Codes_SRS_IOTHUBCLIENT_LL_02_061: [ If iotHubClientHandle is NULL then IoTHubClientCore_LL_UploadToBlob shall fail and return IOTHUB_CLIENT_INVALID_ARG. ]*/
    /*Codes_SRS_IOTHUBCLIENT_LL_02_062: [ If destinationFileName is NULL then IoTHubClientCore_LL_UploadToBlob shall fail and return IOTHUB_CLIENT_INVALID_ARG. ]*/
    /*Codes_SRS_IOTHUBCLIENT_LL_02_063: [ If `source` is `NULL` and size is greater than 0 then `IoTHubClientCore_LL_UploadToBlob` shall fail and return `IOTHUB_CLIENT_INVALID_ARG`. ]*/
    if (
        (iotHubClientHandle == NULL) ||
        (destinationFileName == NULL) ||
        ((source == NULL) && (size >0))
        )
    {
        LogError("invalid parameters IOTHUB_CLIENT_CORE_LL_HANDLE iotHubClientHandle=%p, const char* destinationFileName=%s, const unsigned char* source=%p, size_t size=%lu", iotHubClientHandle, destinationFileName, source, (unsigned long)size);
        result = IOTHUB_CLIENT_INVALID_ARG;
    }
    else
    {
        result = IoTHubClient_LL_UploadToBlob_Impl(iotHubClientHandle->uploadToBlobHandle, destinationFileName, source, size);
    }
    return result;
}

typedef struct UPLOAD_MULTIPLE_BLOCKS_WRAPPER_CONTEXT_TAG
{
    IOTHUB_CLIENT_FILE_UPLOAD_GET_DATA_CALLBACK getDataCallback;
    void* context;
} UPLOAD_MULTIPLE_BLOCKS_WRAPPER_CONTEXT;


static IOTHUB_CLIENT_FILE_UPLOAD_GET_DATA_RESULT uploadMultipleBlocksCallbackWrapper(IOTHUB_CLIENT_FILE_UPLOAD_RESULT result, unsigned char const ** data, size_t* size, void* context)
{
    UPLOAD_MULTIPLE_BLOCKS_WRAPPER_CONTEXT* wrapperContext = (UPLOAD_MULTIPLE_BLOCKS_WRAPPER_CONTEXT*)context;
    wrapperContext->getDataCallback(result, data, size, wrapperContext->context);
    return IOTHUB_CLIENT_FILE_UPLOAD_GET_DATA_OK;
}

IOTHUB_CLIENT_RESULT IoTHubClientCore_LL_UploadMultipleBlocksToBlob(IOTHUB_CLIENT_CORE_LL_HANDLE iotHubClientHandle, const char* destinationFileName, IOTHUB_CLIENT_FILE_UPLOAD_GET_DATA_CALLBACK getDataCallback, void* context)
{
    IOTHUB_CLIENT_RESULT result;
    /*Codes_SRS_IOTHUBCLIENT_LL_99_005: [ If `iotHubClientHandle` is `NULL` then `IoTHubClientCore_LL_UploadMultipleBlocksToBlob(Ex)` shall fail and return `IOTHUB_CLIENT_INVALID_ARG`. ]*/
    /*Codes_SRS_IOTHUBCLIENT_LL_99_006: [ If `destinationFileName` is `NULL` then `IoTHubClientCore_LL_UploadMultipleBlocksToBlob(Ex)` shall fail and return `IOTHUB_CLIENT_INVALID_ARG`. ]*/
    /*Codes_SRS_IOTHUBCLIENT_LL_99_007: [ If `getDataCallback` is `NULL` then `IoTHubClientCore_LL_UploadMultipleBlocksToBlob(Ex)` shall fail and return `IOTHUB_CLIENT_INVALID_ARG`. ]*/
    if (
        (iotHubClientHandle == NULL) ||
        (destinationFileName == NULL) ||
        (getDataCallback == NULL)
        )
    {
        LogError("invalid parameters IOTHUB_CLIENT_CORE_LL_HANDLE iotHubClientHandle=%p, const char* destinationFileName=%p, getDataCallback=%p", iotHubClientHandle, destinationFileName, getDataCallback);
        result = IOTHUB_CLIENT_INVALID_ARG;
    }
    else
    {
        UPLOAD_MULTIPLE_BLOCKS_WRAPPER_CONTEXT uploadMultipleBlocksWrapperContext;
        uploadMultipleBlocksWrapperContext.getDataCallback = getDataCallback;
        uploadMultipleBlocksWrapperContext.context = context;

        result = IoTHubClient_LL_UploadMultipleBlocksToBlob_Impl(iotHubClientHandle->uploadToBlobHandle, destinationFileName, uploadMultipleBlocksCallbackWrapper, &uploadMultipleBlocksWrapperContext);
    }
    return result;
}

IOTHUB_CLIENT_RESULT IoTHubClientCore_LL_UploadMultipleBlocksToBlobEx(IOTHUB_CLIENT_CORE_LL_HANDLE iotHubClientHandle, const char* destinationFileName, IOTHUB_CLIENT_FILE_UPLOAD_GET_DATA_CALLBACK_EX getDataCallbackEx, void* context)
{
    IOTHUB_CLIENT_RESULT result;
    /*Codes_SRS_IOTHUBCLIENT_LL_99_005: [ If `iotHubClientHandle` is `NULL` then `IoTHubClientCore_LL_UploadMultipleBlocksToBlob(Ex)` shall fail and return `IOTHUB_CLIENT_INVALID_ARG`. ]*/
    /*Codes_SRS_IOTHUBCLIENT_LL_99_006: [ If `destinationFileName` is `NULL` then `IoTHubClientCore_LL_UploadMultipleBlocksToBlob(Ex)` shall fail and return `IOTHUB_CLIENT_INVALID_ARG`. ]*/
    /*Codes_SRS_IOTHUBCLIENT_LL_99_007: [ If `getDataCallback` is `NULL` then `IoTHubClientCore_LL_UploadMultipleBlocksToBlob(Ex)` shall fail and return `IOTHUB_CLIENT_INVALID_ARG`. ]*/
    if (
        (iotHubClientHandle == NULL) ||
        (destinationFileName == NULL) ||
        (getDataCallbackEx == NULL)
        )
    {
        LogError("invalid parameters IOTHUB_CLIENT_CORE_LL_HANDLE iotHubClientHandle=%p, destinationFileName=%p, getDataCallbackEx=%p", iotHubClientHandle, destinationFileName, getDataCallbackEx);
        result = IOTHUB_CLIENT_INVALID_ARG;
    }
    else
    {
        result = IoTHubClient_LL_UploadMultipleBlocksToBlob_Impl(iotHubClientHandle->uploadToBlobHandle, destinationFileName, getDataCallbackEx, context);
    }
    return result;
}
#endif // DONT_USE_UPLOADTOBLOB

IOTHUB_CLIENT_RESULT IoTHubClientCore_LL_SendEventToOutputAsync(IOTHUB_CLIENT_CORE_LL_HANDLE iotHubClientHandle, IOTHUB_MESSAGE_HANDLE eventMessageHandle, const char* outputName, IOTHUB_CLIENT_EVENT_CONFIRMATION_CALLBACK eventConfirmationCallback, void* userContextCallback)
{
    IOTHUB_CLIENT_RESULT result;

    if ((iotHubClientHandle == NULL) || (outputName == NULL) || (eventMessageHandle == NULL) || ((eventConfirmationCallback == NULL) && (userContextCallback != NULL)))
    {
        // Codes_SRS_IOTHUBCLIENT_LL_31_127: [ If `iotHubClientHandle`, `outputName`, or `eventConfirmationCallback` is `NULL`, `IoTHubClient_LL_SendEventToOutputAsync` shall return `IOTHUB_CLIENT_INVALID_ARG`. ]
        LogError("Invalid argument (iotHubClientHandle=%p, outputName=%p, eventMessageHandle=%p)", iotHubClientHandle, outputName, eventMessageHandle);
        result = IOTHUB_CLIENT_INVALID_ARG;
    }
    else
    {
        // Codes_SRS_IOTHUBCLIENT_LL_31_128: [ `IoTHubClient_LL_SendEventToOutputAsync` shall set the outputName of the message to send. ]
        if (IoTHubMessage_SetOutputName(eventMessageHandle, outputName) != IOTHUB_MESSAGE_OK)
        {
            LogError("IoTHubMessage_SetOutputName failed");
            result = IOTHUB_CLIENT_ERROR;
        }
        // Codes_SRS_IOTHUBCLIENT_LL_31_129: [ `IoTHubClient_LL_SendEventToOutputAsync` shall invoke `IoTHubClient_LL_SendEventAsync` to send the message. ]
        else if ((result = IoTHubClientCore_LL_SendEventAsync(iotHubClientHandle, eventMessageHandle, eventConfirmationCallback, userContextCallback)) != IOTHUB_CLIENT_OK)
        {
            LogError("Call into IoTHubClient_LL_SendEventAsync failed, result=%d", result);
        }
    }

    return result;
}


static IOTHUB_CLIENT_RESULT create_event_handler_callback(IOTHUB_CLIENT_CORE_LL_HANDLE_DATA* handleData, const char* inputName, IOTHUB_CLIENT_MESSAGE_CALLBACK_ASYNC callbackSync, IOTHUB_CLIENT_MESSAGE_CALLBACK_ASYNC_EX callbackSyncEx, void* userContextCallback, void* userContextCallbackEx, size_t userContextCallbackExLength)
{
    IOTHUB_CLIENT_RESULT result = IOTHUB_CLIENT_ERROR;
    bool add_to_list = false;

    if ((handleData->event_callbacks == NULL) && ((handleData->event_callbacks = singlylinkedlist_create()) == NULL))
    {
        LogError("Could not allocate linked list for callbacks");
        result = IOTHUB_CLIENT_ERROR;
    }
    else
    {
        IOTHUB_EVENT_CALLBACK* event_callback = NULL;
        LIST_ITEM_HANDLE item_handle = singlylinkedlist_find(handleData->event_callbacks, is_event_equal_for_match, (const void*)inputName);
        if (item_handle == NULL)
        {
            // Codes_SRS_IOTHUBCLIENT_LL_31_134: [ `IoTHubClient_LL_SetInputMessageCallback` shall allocate a callback handle to associate callbacks from the transport => client if `inputName` isn't already present in the callback list. ]
            event_callback = (IOTHUB_EVENT_CALLBACK*)malloc(sizeof(IOTHUB_EVENT_CALLBACK));
            if (event_callback == NULL)
            {
                LogError("Could not allocate IOTHUB_EVENT_CALLBACK");
                result = IOTHUB_CLIENT_ERROR;
            }
            else
            {
                memset(event_callback, 0, sizeof(*event_callback));
                add_to_list = true;
            }
        }
        else
        {
            // Codes_SRS_IOTHUBCLIENT_LL_31_135: [ `IoTHubClient_LL_SetInputMessageCallback` shall reuse the existing callback handle if `inputName` is already present in the callback list. ]
            event_callback = (IOTHUB_EVENT_CALLBACK*)singlylinkedlist_item_get_value(item_handle);
            if (event_callback == NULL)
            {
                LogError("singlylinkedlist_item_get_value failed looking up event callback");
            }
        }

        if (event_callback != NULL)
        {
            if ((inputName != NULL) && (event_callback->inputName == NULL))
            {
                event_callback->inputName = STRING_construct(inputName);
            }

            if ((inputName == NULL) || (event_callback->inputName != NULL))
            {
                event_callback->callbackAsync = callbackSync;
                event_callback->callbackAsyncEx = callbackSyncEx;

                free(event_callback->userContextCallbackEx);
                event_callback->userContextCallbackEx = NULL;

                if (userContextCallbackEx == NULL)
                {
                    event_callback->userContextCallback = userContextCallback;
                }

                if ((userContextCallbackEx != NULL) &&
                    (NULL == (event_callback->userContextCallbackEx = malloc(userContextCallbackExLength))))
                {
                    LogError("Unable to allocate userContextCallback");
                    delete_event(event_callback);
                    result = IOTHUB_CLIENT_ERROR;
                }
                else if ((add_to_list == true) && (NULL == singlylinkedlist_add(handleData->event_callbacks, event_callback)))
                {
                    LogError("Unable to add eventCallback to list");
                    delete_event(event_callback);
                    result = IOTHUB_CLIENT_ERROR;
                }
                else
                {
                    if (userContextCallbackEx != NULL)
                    {
                        // Codes_SRS_IOTHUBCLIENT_LL_31_141: [`IoTHubClient_LL_SetInputMessageCallbackEx` shall copy the data passed in extended context. ]
                        memcpy(event_callback->userContextCallbackEx, userContextCallbackEx, userContextCallbackExLength);
                    }
                    result = IOTHUB_CLIENT_OK;
                }
            }
            else
            {
                delete_event(event_callback);
                result = IOTHUB_CLIENT_ERROR;
            }
        }
    }

    return result;
}

static IOTHUB_CLIENT_RESULT remove_event_unsubscribe_if_needed(IOTHUB_CLIENT_CORE_LL_HANDLE_DATA* handleData, const char* inputName)
{
    IOTHUB_CLIENT_RESULT result;

    LIST_ITEM_HANDLE item_handle = singlylinkedlist_find(handleData->event_callbacks, is_event_equal_for_match, (const void*)inputName);
    if (item_handle == NULL)
    {
        // Codes_SRS_IOTHUBCLIENT_LL_31_132: [ If `eventHandlerCallback` is NULL, `IoTHubClient_LL_SetInputMessageCallback` shall return `IOTHUB_CLIENT_ERROR` if the `inputName` is not present. ]
        LogError("Input name %s was not present", inputName);
        result = IOTHUB_CLIENT_ERROR;
    }
    else
    {
        IOTHUB_EVENT_CALLBACK* event_callback = (IOTHUB_EVENT_CALLBACK*)singlylinkedlist_item_get_value(item_handle);
        if (event_callback == NULL)
        {
            LogError("singlylinkedlist_item_get_value failed");
            result = IOTHUB_CLIENT_ERROR;
        }
        else
        {
            delete_event(event_callback);
            // Codes_SRS_IOTHUBCLIENT_LL_31_131: [ If `eventHandlerCallback` is NULL, `IoTHubClient_LL_SetInputMessageCallback` shall remove the `inputName` from its callback list if present. ]
            if (singlylinkedlist_remove(handleData->event_callbacks, item_handle) != 0)
            {
                LogError("singlylinkedlist_remove failed");
                result = IOTHUB_CLIENT_ERROR;
            }
            else
            {
                if (singlylinkedlist_get_head_item(handleData->event_callbacks) == NULL)
                {
                    // Codes_SRS_IOTHUBCLIENT_LL_31_133: [ If `eventHandlerCallback` is NULL, `IoTHubClient_LL_SetInputMessageCallback` shall invoke `IoTHubTransport_Unsubscribe_InputQueue` if this was the last input callback. ]
                    handleData->IoTHubTransport_Unsubscribe_InputQueue(handleData);
                }
                result = IOTHUB_CLIENT_OK;
            }
        }
    }

    return result;
}


IOTHUB_CLIENT_RESULT IoTHubClientCore_LL_SetInputMessageCallbackImpl(IOTHUB_CLIENT_CORE_LL_HANDLE iotHubClientHandle, const char* inputName, IOTHUB_CLIENT_MESSAGE_CALLBACK_ASYNC eventHandlerCallback, IOTHUB_CLIENT_MESSAGE_CALLBACK_ASYNC_EX eventHandlerCallbackEx, void *userContextCallback, void *userContextCallbackEx, size_t userContextCallbackExLength)
{
    IOTHUB_CLIENT_RESULT result;

    if (iotHubClientHandle == NULL)
    {
        // Codes_SRS_IOTHUBCLIENT_LL_31_130: [ If `iotHubClientHandle` or `inputName` is NULL, `IoTHubClient_LL_SetInputMessageCallback` shall return IOTHUB_CLIENT_INVALID_ARG. ]
        LogError("Invalid argument - iotHubClientHandle=%p, inputName=%p", iotHubClientHandle, inputName);
        result = IOTHUB_CLIENT_INVALID_ARG;
    }
    else
    {
        IOTHUB_CLIENT_CORE_LL_HANDLE_DATA* handleData = (IOTHUB_CLIENT_CORE_LL_HANDLE_DATA*)iotHubClientHandle;
        if ((eventHandlerCallback == NULL) && (eventHandlerCallbackEx == NULL))
        {
            result = (IOTHUB_CLIENT_RESULT)remove_event_unsubscribe_if_needed(handleData, inputName);
        }
        else
        {
            bool registered_with_transport_handler = (handleData->event_callbacks != NULL) && (singlylinkedlist_get_head_item(handleData->event_callbacks) != NULL);
            if ((result = (IOTHUB_CLIENT_RESULT)create_event_handler_callback(handleData, inputName, eventHandlerCallback, eventHandlerCallbackEx, userContextCallback, userContextCallbackEx, userContextCallbackExLength)) != IOTHUB_CLIENT_OK)
            {
                LogError("create_event_handler_callback call failed, error = %d", result);
            }
            // Codes_SRS_IOTHUBCLIENT_LL_31_136: [ `IoTHubClient_LL_SetInputMessageCallback` shall invoke `IoTHubTransport_Subscribe_InputQueue` if this is the first callback being registered. ]
            else if (!registered_with_transport_handler && (handleData->IoTHubTransport_Subscribe_InputQueue(handleData->deviceHandle) != 0))
            {
                LogError("IoTHubTransport_Subscribe_InputQueue failed");
                delete_event_callback_list(handleData);
                result = IOTHUB_CLIENT_ERROR;
            }
            else
            {
                result = IOTHUB_CLIENT_OK;
            }
        }
    }
    return result;

}

IOTHUB_CLIENT_RESULT IoTHubClientCore_LL_SetInputMessageCallbackEx(IOTHUB_CLIENT_CORE_LL_HANDLE iotHubClientHandle, const char* inputName, IOTHUB_CLIENT_MESSAGE_CALLBACK_ASYNC_EX eventHandlerCallbackEx, void *userContextCallbackEx, size_t userContextCallbackExLength)
{
    return IoTHubClientCore_LL_SetInputMessageCallbackImpl(iotHubClientHandle, inputName, NULL, eventHandlerCallbackEx, NULL, userContextCallbackEx, userContextCallbackExLength);
}

IOTHUB_CLIENT_RESULT IoTHubClientCore_LL_SetInputMessageCallback(IOTHUB_CLIENT_CORE_LL_HANDLE iotHubClientHandle, const char* inputName, IOTHUB_CLIENT_MESSAGE_CALLBACK_ASYNC eventHandlerCallback, void* userContextCallback)
{
    return IoTHubClientCore_LL_SetInputMessageCallbackImpl(iotHubClientHandle, inputName, eventHandlerCallback, NULL, userContextCallback, NULL, 0);
}

int IoTHubClientCore_LL_GetTransportCallbacks(TRANSPORT_CALLBACKS_INFO* transport_cb)
{
    int result;
    if (transport_cb == NULL)
    {
        LogError("Invalid parameter transport callback can not be NULL");
        result = MU_FAILURE;
    }
    else
    {
        transport_cb->send_complete_cb = IoTHubClientCore_LL_SendComplete;
        transport_cb->twin_retrieve_prop_complete_cb = IoTHubClientCore_LL_RetrievePropertyComplete;
        transport_cb->twin_rpt_state_complete_cb = IoTHubClientCore_LL_ReportedStateComplete;
        transport_cb->connection_status_cb = IoTHubClientCore_LL_ConnectionStatusCallBack;
        transport_cb->prod_info_cb = IoTHubClientCore_LL_GetProductInfo;
        transport_cb->msg_input_cb = IoTHubClientCore_LL_MessageCallbackFromInput;
        transport_cb->msg_cb = IoTHubClientCore_LL_MessageCallback;
        transport_cb->method_complete_cb = IoTHubClientCore_LL_DeviceMethodComplete;
        result = 0;
    }
    return result;
}

#ifdef USE_EDGE_MODULES
/* These should be replaced during iothub_client refactor */
IOTHUB_CLIENT_RESULT IoTHubClientCore_LL_GenericMethodInvoke(IOTHUB_CLIENT_CORE_LL_HANDLE iotHubClientHandle, const char* deviceId, const char* moduleId, const char* methodName, const char* methodPayload, unsigned int timeout, int* responseStatus, unsigned char** responsePayload, size_t* responsePayloadSize)
{
    IOTHUB_CLIENT_RESULT result;
    if (iotHubClientHandle != NULL)
    {
        if (moduleId != NULL)
        {
            result = IoTHubClient_Edge_ModuleMethodInvoke(iotHubClientHandle->methodHandle, deviceId, moduleId, methodName, methodPayload, timeout, responseStatus, responsePayload, responsePayloadSize);
        }
        else
        {
            result = IoTHubClient_Edge_DeviceMethodInvoke(iotHubClientHandle->methodHandle, deviceId, methodName, methodPayload, timeout, responseStatus, responsePayload, responsePayloadSize);

        }
    }
    else
    {
        result = IOTHUB_CLIENT_INVALID_ARG;
    }
    return result;
}
#endif

IOTHUB_CLIENT_RESULT IoTHubClientCore_LL_EnablePolicyConfiguration(IOTHUB_CLIENT_CORE_LL_HANDLE iotHubClientHandle, POLICY_CONFIGURATION_TYPE policyType, bool enablePolicyConfiguration)
{
    (void)policyType;
    IOTHUB_CLIENT_RESULT result;

    // Codes_SRS_IOTHUBCLIENT_LL_38_004: [ If `iotHubClientHandle` is NULL, `IoTHubClientCore_LL_EnablePolicyConfiguration` shall return IOTHUB_CLIENT_INVALID_ARG. ]
    if (iotHubClientHandle != NULL)
    {
        switch(policyType)
        {
            case(POLICY_CONFIGURATION_DISTRIBUTED_TRACING):
            {
                iotHubClientHandle->distributedTracing_setting.policyEnabled = enablePolicyConfiguration;
                break;
            }
            default:
                //do nothing
                break;
        }

        // Codes_SRS_IOTHUBCLIENT_LL_38_005: [ If a policy is enabled, `IoTHubClientCore_LL_GetTwinAsync` shall be called to refresh policy settings. ]
        if (enablePolicyConfiguration)
        {
            (void)IoTHubClientCore_LL_GetTwinAsync(iotHubClientHandle, IotHubClientCore_LL_GetTwin_PolicyConfigurationCallback, iotHubClientHandle);
        }

        result = IOTHUB_CLIENT_OK;
    }
    else
    {
        result = IOTHUB_CLIENT_INVALID_ARG;
    }
    return result;
}

/*end*/
<|MERGE_RESOLUTION|>--- conflicted
+++ resolved
@@ -1107,6 +1107,12 @@
 
                         result->diagnostic_setting.currentMessageNumber = 0;
                         result->diagnostic_setting.diagSamplingPercentage = 0;
+
+                        result->distributedTracing_setting.policyEnabled = false;
+                        result->distributedTracing_setting.samplingMode = IOTHUB_DISTRIBUTED_TRACING_SAMPLING_MODE_NOT_SET;
+                        result->distributedTracing_setting.samplingRate = 0;
+                        result->distributedTracing_setting.currentMessageNumber = 0;
+
                         /*Codes_SRS_IOTHUBCLIENT_LL_25_124: [ `IoTHubClientCore_LL_Create` shall set the default retry policy as Exponential backoff with jitter and if succeed and return a `non-NULL` handle. ]*/
                         if (IoTHubClientCore_LL_SetRetryPolicy(result, IOTHUB_CLIENT_RETRY_EXPONENTIAL_BACKOFF_WITH_JITTER, 0) != IOTHUB_CLIENT_OK)
                         {
@@ -1125,42 +1131,6 @@
                             free(result);
                             result = NULL;
                         }
-<<<<<<< HEAD
-                        else
-                        {
-                            /*Codes_SRS_IOTHUBCLIENT_LL_02_042: [ By default, messages shall not timeout. ]*/
-                            result->currentMessageTimeout = 0;
-                            result->current_device_twin_timeout = 0;
-
-                            result->diagnostic_setting.currentMessageNumber = 0;
-                            result->diagnostic_setting.diagSamplingPercentage = 0;
-
-                            result->distributedTracing_setting.policyEnabled = false;
-                            result->distributedTracing_setting.samplingMode = IOTHUB_DISTRIBUTED_TRACING_SAMPLING_MODE_NOT_SET;
-                            result->distributedTracing_setting.samplingRate = 0;
-                            result->distributedTracing_setting.currentMessageNumber = 0;
-
-                            /*Codes_SRS_IOTHUBCLIENT_LL_25_124: [ `IoTHubClientCore_LL_Create` shall set the default retry policy as Exponential backoff with jitter and if succeed and return a `non-NULL` handle. ]*/
-                            if (IoTHubClientCore_LL_SetRetryPolicy(result, IOTHUB_CLIENT_RETRY_EXPONENTIAL_BACKOFF_WITH_JITTER, 0) != IOTHUB_CLIENT_OK)
-                            {
-                                LogError("Setting default retry policy in transport failed");
-                                result->IoTHubTransport_Unregister(result->deviceHandle);
-                                IoTHubClient_Auth_Destroy(result->authorization_module);
-                                // Codes_SRS_IOTHUBCLIENT_LL_09_010: [ If any failure occurs `IoTHubClientCore_LL_Create` shall destroy the `transportHandle` only if it has created it ]
-                                if (!result->isSharedTransport)
-                                {
-                                    result->IoTHubTransport_Destroy(result->transportHandle);
-                                }
-                                destroy_blob_upload_module(result);
-                                destroy_module_method_module(result);
-                                tickcounter_destroy(result->tickCounter);
-                                STRING_delete(product_info);
-                                free(result);
-                                result = NULL;
-                            }
-                        }
-=======
->>>>>>> 469ad286
                     }
                 }
             }
