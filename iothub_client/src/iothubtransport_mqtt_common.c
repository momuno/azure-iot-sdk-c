// Copyright (c) Microsoft. All rights reserved.
// Licensed under the MIT license. See LICENSE file in the project root for full license information.

#include <stdlib.h>
#include <ctype.h>

#include "azure_c_shared_utility/optimize_size.h"
#include "azure_c_shared_utility/gballoc.h"
#include "azure_c_shared_utility/xlogging.h"
#include "azure_c_shared_utility/strings.h"
#include "azure_c_shared_utility/doublylinkedlist.h"
#include "azure_c_shared_utility/crt_abstractions.h"
#include "azure_c_shared_utility/agenttime.h"
#include "azure_c_shared_utility/threadapi.h"
#include "azure_c_shared_utility/sastoken.h"
#include "azure_c_shared_utility/tickcounter.h"
#include "azure_c_shared_utility/tlsio.h"
#include "azure_c_shared_utility/platform.h"
#include "azure_c_shared_utility/string_tokenizer.h"
#include "azure_c_shared_utility/string_token.h"
#include "azure_c_shared_utility/shared_util_options.h"
#include "azure_c_shared_utility/urlencode.h"

#include "internal/iothub_client_private.h"
#include "internal/iothub_client_retry_control.h"
#include "internal/iothub_transport_ll_private.h"
#include "iothub_client_streaming.h"
#include "internal/iothubtransport_mqtt_common.h"
#include "internal/iothubtransport.h"

#include "azure_umqtt_c/mqtt_client.h"

#include "iothub_client_options.h"
#include "iothub_client_version.h"

#include <stdarg.h>
#include <stdio.h>

#include <limits.h>
#include <inttypes.h>

#define SAS_REFRESH_MULTIPLIER              .8
#define EPOCH_TIME_T_VALUE                  0
#define DEFAULT_MQTT_KEEPALIVE              4*60 // 4 min
#define DEFAULT_CONNACK_TIMEOUT             30 // 30 seconds
#define BUILD_CONFIG_USERNAME               24
#define SAS_TOKEN_DEFAULT_LEN               10
#define RESEND_TIMEOUT_VALUE_MIN            1*60
#define MAX_SEND_RECOUNT_LIMIT              2
#define DEFAULT_CONNECTION_INTERVAL         30
#define FAILED_CONN_BACKOFF_VALUE           5
#define STATUS_CODE_FAILURE_VALUE           500
#define STATUS_CODE_TIMEOUT_VALUE           408

#define DEFAULT_RETRY_POLICY                IOTHUB_CLIENT_RETRY_EXPONENTIAL_BACKOFF_WITH_JITTER
#define DEFAULT_RETRY_TIMEOUT_IN_SECONDS    0
#define MAX_DISCONNECT_VALUE                50

#define ON_DEMAND_GET_TWIN_REQUEST_TIMEOUT_SECS    60

static const char TOPIC_DEVICE_TWIN_PREFIX[] = "$iothub/twin";
static const char TOPIC_DEVICE_METHOD_PREFIX[] = "$iothub/methods";

static const char* TOPIC_GET_DESIRED_STATE = "$iothub/twin/res/#";
static const char* TOPIC_NOTIFICATION_STATE = "$iothub/twin/PATCH/properties/desired/#";

static const char* TOPIC_DEVICE_MSG = "devices/%s/messages/devicebound/#";
static const char* TOPIC_DEVICE_MODULE_MSG = "devices/%s/modules/%s/messages/devicebound/#";
static const char* TOPIC_DEVICE_DEVICE = "devices/%s/messages/events/";
static const char* TOPIC_DEVICE_DEVICE_MODULE = "devices/%s/modules/%s/messages/events/";

static const char* TOPIC_INPUT_QUEUE_NAME = "devices/%s/modules/%s/#";

static const char* TOPIC_DEVICE_METHOD_SUBSCRIBE = "$iothub/methods/POST/#";

static const char* TOPIC_DEVICE_STREAMS_POST = "$iothub/streams/POST/#";
static const char* TOPIC_DEVICE_STREAMS_RESP = "$iothub/streams/res/#";
static const char* DEVICE_STREAM_RESPONSE_TOPIC = "$iothub/streams/res/%d/?$rid=%s";

static const char* STREAM_PROPERTY_REQUEST_ID = "$rid";
static const char* STREAM_PROPERTY_URL = "$url";
static const char* STREAM_PROPERTY_AUTH = "$auth";

#define DEVICE_STREAM_ACCEPTED    200
#define DEVICE_STREAM_REJECTED    400

#define MAX_STREAM_REQUEST_ID_SIZE    6

#define MIN_DEVICE_STREAMING_NUM_OF_PARAMETERS 4
#define MAX_DEVICE_STREAMING_NUM_OF_PARAMETERS 5

static const char* IOTHUB_API_VERSION = "2017-11-08-preview";

static const char* PROPERTY_SEPARATOR = "&";
static const char* REPORTED_PROPERTIES_TOPIC = "$iothub/twin/PATCH/properties/reported/?$rid=%"PRIu16;
static const char* GET_PROPERTIES_TOPIC = "$iothub/twin/GET/?$rid=%"PRIu16;
static const char* DEVICE_METHOD_RESPONSE_TOPIC = "$iothub/methods/res/%d/?$rid=%s";

static const char* REQUEST_ID_PROPERTY = "?$rid=";

static const char* MESSAGE_ID_PROPERTY = "mid";
static const char* CORRELATION_ID_PROPERTY = "cid";
static const char* CONTENT_TYPE_PROPERTY = "ct";
static const char* CONTENT_ENCODING_PROPERTY = "ce";
static const char* DIAGNOSTIC_ID_PROPERTY = "diagid";
static const char* DIAGNOSTIC_CONTEXT_PROPERTY = "diagctx";
static const char* CONNECTION_DEVICE_ID = "cdid";
static const char* CONNECTION_MODULE_ID_PROPERTY = "cmid";

static const char* DIAGNOSTIC_CONTEXT_CREATION_TIME_UTC_PROPERTY = "creationtimeutc";

#define TOLOWER(c) (((c>='A') && (c<='Z'))?c-'A'+'a':c)

#define UNSUBSCRIBE_FROM_TOPIC                  0x0000
#define SUBSCRIBE_GET_REPORTED_STATE_TOPIC      0x0001
#define SUBSCRIBE_NOTIFICATION_STATE_TOPIC      0x0002
#define SUBSCRIBE_TELEMETRY_TOPIC               0x0004
#define SUBSCRIBE_DEVICE_METHOD_TOPIC           0x0008
#define SUBSCRIBE_INPUT_QUEUE_TOPIC             0x0010
#define SUBSCRIBE_STREAMS_POST_TOPIC            0x0020
#define SUBSCRIBE_STREAMS_RESP_TOPIC            0x0040
#define SUBSCRIBE_TOPIC_COUNT                   7

MU_DEFINE_ENUM_STRINGS(MQTT_CLIENT_EVENT_ERROR, MQTT_CLIENT_EVENT_ERROR_VALUES)

typedef struct SYSTEM_PROPERTY_INFO_TAG
{
    const char* propName;
    size_t propLength;
} SYSTEM_PROPERTY_INFO;

static SYSTEM_PROPERTY_INFO sysPropList[] = {
    { "%24.exp", 7 },
    { "%24.mid", 7 },
    { "%24.uid", 7 },
    { "%24.to", 6 },
    { "%24.cid", 7 },
    { "%24.ct", 6 },
    { "%24.ce", 6 },
    { "devices/", 8 },
    { "iothub-operation", 16 },
    { "iothub-ack", 10 },
    { "%24.on", 6 },
    { "%24.cdid", 8 },
    { "%24.cmid", 8 }
};

static const int slashes_to_reach_input_name = 5;

typedef enum DEVICE_TWIN_MSG_TYPE_TAG
{
    REPORTED_STATE,
    RETRIEVE_PROPERTIES
} DEVICE_TWIN_MSG_TYPE;

typedef enum MQTT_TRANSPORT_CREDENTIAL_TYPE_TAG
{
    CREDENTIAL_NOT_BUILD,
    X509,
    SAS_TOKEN_FROM_USER,
    DEVICE_KEY,
} MQTT_TRANSPORT_CREDENTIAL_TYPE;

typedef enum MQTT_CLIENT_STATUS_TAG
{
    MQTT_CLIENT_STATUS_NOT_CONNECTED,
    MQTT_CLIENT_STATUS_CONNECTING,
    MQTT_CLIENT_STATUS_CONNECTED,
    MQTT_CLIENT_STATUS_PENDING_CLOSE,
    MQTT_CLIENT_STATUS_EXECUTE_DISCONNECT
} MQTT_CLIENT_STATUS;

typedef struct MQTTTRANSPORT_HANDLE_DATA_TAG
{
    // Topic control
    STRING_HANDLE topic_MqttEvent;
    STRING_HANDLE topic_MqttMessage;
    STRING_HANDLE topic_GetState;
    STRING_HANDLE topic_NotifyState;
    STRING_HANDLE topic_InputQueue;
    STRING_HANDLE topic_DeviceMethods;
    STRING_HANDLE topic_StreamsPost;
    STRING_HANDLE topic_StreamsResp;

    uint32_t topics_ToSubscribe;

    // Connection related constants
    STRING_HANDLE hostAddress;
    STRING_HANDLE device_id;
    STRING_HANDLE module_id;
    STRING_HANDLE devicesAndModulesPath;
    int portNum;
    bool conn_attempted;

    MQTT_GET_IO_TRANSPORT get_io_transport;

    // The current mqtt iothub implementation requires that the hub name and the domain suffix be passed as the first of a series of segments
    // passed through the username portion of the connection frame.
    // The second segment will contain the device id.  The two segments are delemited by a "/".
    // The first segment can be a maximum 256 characters.
    // The second segment can be a maximum 128 characters.
    // With the / delimeter you have 384 chars (Plus a terminator of 0).
    STRING_HANDLE configPassedThroughUsername;

    // Protocol
    MQTT_CLIENT_HANDLE mqttClient;
    XIO_HANDLE xioTransport;

    // Session - connection
    uint16_t packetId;
    uint16_t twin_resp_packet_id;

    // Connection state control
    bool isRegistered;
    MQTT_CLIENT_STATUS mqttClientStatus;
    bool isDestroyCalled;
    bool isRetryExpiredCallbackSet;
    bool device_twin_get_sent;
    bool twin_resp_sub_recv;
    bool isRecoverableError;
    uint16_t keepAliveValue;
    uint16_t connect_timeout_in_sec;
    tickcounter_ms_t mqtt_connect_time;
    size_t connectFailCount;
    tickcounter_ms_t connectTick;
    bool log_trace;
    bool raw_trace;
    TICK_COUNTER_HANDLE msgTickCounter;
    OPTIONHANDLER_HANDLE saved_tls_options; // Here are the options from the xio layer if any is saved.

    // Internal lists for message tracking
    PDLIST_ENTRY waitingToSend;
    DLIST_ENTRY ack_waiting_queue;

    DLIST_ENTRY pending_get_twin_queue;

    // Message tracking
    CONTROL_PACKET_TYPE currPacketState;

    // Telemetry specific
    DLIST_ENTRY telemetry_waitingForAck;
    bool auto_url_encode_decode;

    // Controls frequency of reconnection logic.
    RETRY_CONTROL_HANDLE retry_control_handle;

    // Auth module used to generating handle authorization
    // with either SAS Token, x509 Certs, and Device SAS Token
    IOTHUB_AUTHORIZATION_HANDLE authorization_module;

    DEVICE_STREAM_C2D_REQUEST_CALLBACK stream_request_callback;
    void* stream_request_context;

    TRANSPORT_CALLBACKS_INFO transport_callbacks;
    void* transport_ctx;

    char* http_proxy_hostname;
    int http_proxy_port;
    char* http_proxy_username;
    char* http_proxy_password;
    bool isProductInfoSet;
    int disconnect_recv_flag;
} MQTTTRANSPORT_HANDLE_DATA, *PMQTTTRANSPORT_HANDLE_DATA;

typedef struct MQTT_DEVICE_TWIN_ITEM_TAG
{
    tickcounter_ms_t msgEnqueueTime;
    tickcounter_ms_t msgPublishTime;
    size_t retryCount;
    IOTHUB_IDENTITY_TYPE iothub_type;
    uint16_t packet_id;
    uint32_t iothub_msg_id;
    IOTHUB_DEVICE_TWIN* device_twin_data;
    DEVICE_TWIN_MSG_TYPE device_twin_msg_type;
    DLIST_ENTRY entry;
    IOTHUB_CLIENT_DEVICE_TWIN_CALLBACK userCallback;
    void* userContext;
} MQTT_DEVICE_TWIN_ITEM;

typedef struct MQTT_MESSAGE_DETAILS_LIST_TAG
{
    tickcounter_ms_t msgPublishTime;
    size_t retryCount;
    IOTHUB_MESSAGE_LIST* iotHubMessageEntry;
    void* context;
    uint16_t packet_id;
    DLIST_ENTRY entry;
} MQTT_MESSAGE_DETAILS_LIST, *PMQTT_MESSAGE_DETAILS_LIST;

typedef struct DEVICE_METHOD_INFO_TAG
{
    STRING_HANDLE request_id;
} DEVICE_METHOD_INFO;

static void free_proxy_data(MQTTTRANSPORT_HANDLE_DATA* mqtt_transport_instance)
{
    if (mqtt_transport_instance->http_proxy_hostname != NULL)
    {
        free(mqtt_transport_instance->http_proxy_hostname);
        mqtt_transport_instance->http_proxy_hostname = NULL;
    }

    if (mqtt_transport_instance->http_proxy_username != NULL)
    {
        free(mqtt_transport_instance->http_proxy_username);
        mqtt_transport_instance->http_proxy_username = NULL;
    }

    if (mqtt_transport_instance->http_proxy_password != NULL)
    {
        free(mqtt_transport_instance->http_proxy_password);
        mqtt_transport_instance->http_proxy_password = NULL;
    }
}

static void set_saved_tls_options(PMQTTTRANSPORT_HANDLE_DATA transport, OPTIONHANDLER_HANDLE new_options)
{
    if (transport->saved_tls_options != NULL)
    {
        OptionHandler_Destroy(transport->saved_tls_options);
    }
    transport->saved_tls_options = new_options;
}

static void free_transport_handle_data(MQTTTRANSPORT_HANDLE_DATA* transport_data)
{
    if (transport_data->mqttClient != NULL)
    {
        mqtt_client_deinit(transport_data->mqttClient);
    }

    if (transport_data->retry_control_handle != NULL)
    {
        retry_control_destroy(transport_data->retry_control_handle);
    }

    set_saved_tls_options(transport_data, NULL);

    tickcounter_destroy(transport_data->msgTickCounter);

    free_proxy_data(transport_data);

    STRING_delete(transport_data->devicesAndModulesPath);
    STRING_delete(transport_data->topic_MqttEvent);
    STRING_delete(transport_data->topic_MqttMessage);
    STRING_delete(transport_data->device_id);
    STRING_delete(transport_data->module_id);
    STRING_delete(transport_data->hostAddress);
    STRING_delete(transport_data->configPassedThroughUsername);
    STRING_delete(transport_data->topic_GetState);
    STRING_delete(transport_data->topic_NotifyState);
    STRING_delete(transport_data->topic_DeviceMethods);
    STRING_delete(transport_data->topic_InputQueue);

    STRING_delete(transport_data->topic_StreamsPost);
    STRING_delete(transport_data->topic_StreamsResp);

    free(transport_data);
}

int IoTHubTransport_MQTT_Common_SetRetryPolicy(TRANSPORT_LL_HANDLE handle, IOTHUB_CLIENT_RETRY_POLICY retryPolicy, size_t retryTimeoutLimitInSeconds)
{
    int result;

    if (handle == NULL)
    {
        /* Codes_SRS_IOTHUB_TRANSPORT_MQTT_COMMON_25_041: [**If any handle is NULL then IoTHubTransport_MQTT_Common_SetRetryPolicy shall return resultant line.] */
        LogError("Invalid handle parameter. NULL.");
        result = MU_FAILURE;
    }
    else
    {
        RETRY_CONTROL_HANDLE new_retry_control_handle;

        // Codes_SRS_IOTHUB_TRANSPORT_MQTT_COMMON_09_006: [ IoTHubTransport_MQTT_Common_SetRetryPolicy shall set the retry logic by calling retry_control_create() with retry policy and retryTimeout as parameters]
        // Codes_SRS_IOTHUB_TRANSPORT_MQTT_COMMON_09_009: [ If retry_control_create() fails then IoTHubTransport_MQTT_Common_SetRetryPolicy shall revert to previous retry policy and return non-zero value ]
        if ((new_retry_control_handle = retry_control_create(retryPolicy, (unsigned int)retryTimeoutLimitInSeconds)) == NULL)
        {
            LogError("Failed creating new retry control handle");
            result = MU_FAILURE;
        }
        else
        {
            PMQTTTRANSPORT_HANDLE_DATA transport_data = (PMQTTTRANSPORT_HANDLE_DATA)handle;
            RETRY_CONTROL_HANDLE previous_retry_control_handle = transport_data->retry_control_handle;

            transport_data->retry_control_handle = new_retry_control_handle;
            retry_control_destroy(previous_retry_control_handle);

            /*Codes_SRS_IOTHUB_TRANSPORT_MQTT_COMMON_25_045: [**If retry logic for specified parameters of retry policy and retryTimeoutLimitInSeconds is created successfully then IoTHubTransport_MQTT_Common_SetRetryPolicy shall return 0]*/
            result = 0;
        }
    }

    return result;
}

static uint16_t get_next_packet_id(PMQTTTRANSPORT_HANDLE_DATA transport_data)
{
    if (transport_data->packetId + 1 >= USHRT_MAX)
    {
        transport_data->packetId = 1;
    }
    else
    {
        transport_data->packetId++;
    }
    return transport_data->packetId;
}

#ifndef NO_LOGGING
static const char* retrieve_mqtt_return_codes(CONNECT_RETURN_CODE rtn_code)
{
    switch (rtn_code)
    {
        case CONNECTION_ACCEPTED:
            return "Accepted";
        case CONN_REFUSED_UNACCEPTABLE_VERSION:
            return "Unacceptable Version";
        case CONN_REFUSED_ID_REJECTED:
            return "Id Rejected";
        case CONN_REFUSED_SERVER_UNAVAIL:
            return "Server Unavailable";
        case CONN_REFUSED_BAD_USERNAME_PASSWORD:
            return "Bad Username/Password";
        case CONN_REFUSED_NOT_AUTHORIZED:
            return "Not Authorized";
        case CONN_REFUSED_UNKNOWN:
        default:
            return "Unknown";
    }
}
#endif // NO_LOGGING

static int retrieve_device_method_rid_info(const char* resp_topic, STRING_HANDLE method_name, STRING_HANDLE request_id)
{
    int result;
    STRING_TOKENIZER_HANDLE token_handle = STRING_TOKENIZER_create_from_char(resp_topic);
    if (token_handle == NULL)
    {
        LogError("Failed creating token from device twin topic.");
        result = MU_FAILURE;
    }
    else
    {
        STRING_HANDLE token_value;
        if ((token_value = STRING_new()) == NULL)
        {
            LogError("Failed allocating new string .");
            result = MU_FAILURE;
        }
        else
        {
            size_t token_index = 0;
            size_t request_id_length = strlen(REQUEST_ID_PROPERTY);
            result = MU_FAILURE;
            while (STRING_TOKENIZER_get_next_token(token_handle, token_value, "/") == 0)
            {
                if (token_index == 3)
                {
                    if (STRING_concat_with_STRING(method_name, token_value) != 0)
                    {
                        LogError("Failed STRING_concat_with_STRING.");
                        result = MU_FAILURE;
                        break;
                    }
                }
                else if (token_index == 4)
                {
                    if (STRING_length(token_value) >= request_id_length)
                    {
                        const char* request_id_value = STRING_c_str(token_value);
                        if (memcmp(request_id_value, REQUEST_ID_PROPERTY, request_id_length) == 0)
                        {
                            if (STRING_concat(request_id, request_id_value + request_id_length) != 0)
                            {
                                LogError("Failed STRING_concat failed.");
                                result = MU_FAILURE;
                            }
                            else
                            {
                                result = 0;
                            }
                            break;
                        }
                    }
                }
                token_index++;
            }
            STRING_delete(token_value);
        }
        STRING_TOKENIZER_destroy(token_handle);
    }
    return result;
}

static int parse_device_twin_topic_info(const char* resp_topic, bool* patch_msg, size_t* request_id, int* status_code)
{
    int result;
    STRING_TOKENIZER_HANDLE token_handle = STRING_TOKENIZER_create_from_char(resp_topic);
    if (token_handle == NULL)
    {
        LogError("Failed creating token from device twin topic.");
        result = MU_FAILURE;
        *status_code = 0;
        *request_id = 0;
        *patch_msg = false;
    }
    else
    {
        STRING_HANDLE token_value;
        if ((token_value = STRING_new()) == NULL)
        {
            LogError("Failed allocating new string .");
            result = MU_FAILURE;
            *status_code = 0;
            *request_id = 0;
            *patch_msg = false;
        }
        else
        {
            result = MU_FAILURE;
            size_t token_count = 0;
            while (STRING_TOKENIZER_get_next_token(token_handle, token_value, "/") == 0)
            {
                if (token_count == 2)
                {
                    if (strcmp(STRING_c_str(token_value), "PATCH") == 0)
                    {
                        *patch_msg = true;
                        *status_code = 0;
                        *request_id = 0;
                        result = 0;
                        break;
                    }
                    else
                    {
                        *patch_msg = false;
                    }
                }
                else if (token_count == 3)
                {
                    *status_code = (int)atol(STRING_c_str(token_value));
                    if (STRING_TOKENIZER_get_next_token(token_handle, token_value, "/?$rid=") == 0)
                    {
                        *request_id = (size_t)atol(STRING_c_str(token_value));
                    }
                    *patch_msg = false;
                    result = 0;
                    break;
                }
                token_count++;
            }
            STRING_delete(token_value);
        }
        STRING_TOKENIZER_destroy(token_handle);
    }
    return result;
}

static int InternStrnicmp(const char* s1, const char* s2, size_t n)
{
    int result;

    if (s1 == NULL) result = -1;
    else if (s2 == NULL) result = 1;
    else
    {
        result = 0;

        while (n-- && result == 0)
        {
            if (*s1 == 0) result = -1;
            else if (*s2 == 0) result = 1;
            else
            {

                result = TOLOWER(*s1) - TOLOWER(*s2);
                ++s1;
                ++s2;
            }
        }
    }
    return result;
}

static IOTHUB_IDENTITY_TYPE retrieve_topic_type(const char* topic_resp, const char* input_queue)
{
    IOTHUB_IDENTITY_TYPE type;
    if (InternStrnicmp(topic_resp, TOPIC_DEVICE_TWIN_PREFIX, sizeof(TOPIC_DEVICE_TWIN_PREFIX) - 1) == 0)
    {
        type = IOTHUB_TYPE_DEVICE_TWIN;
    }
    else if (InternStrnicmp(topic_resp, TOPIC_DEVICE_METHOD_PREFIX, sizeof(TOPIC_DEVICE_METHOD_PREFIX) - 1) == 0)
    {
        type = IOTHUB_TYPE_DEVICE_METHODS;
    }
    // input_queue contains additional "#" from subscribe, which we strip off on comparing incoming.
    else if ((input_queue != NULL) && InternStrnicmp(topic_resp, input_queue, strlen(input_queue) - 1) == 0)
    {
        type = IOTHUB_TYPE_EVENT_QUEUE;
    }
    else if (InternStrnicmp(topic_resp, TOPIC_DEVICE_STREAMS_POST, strlen(TOPIC_DEVICE_STREAMS_POST) - 1) == 0)
    {
        type = IOTHUB_TYPE_DEVICE_STREAM_REQUEST;
    }
    else if (InternStrnicmp(topic_resp, TOPIC_DEVICE_STREAMS_RESP, strlen(TOPIC_DEVICE_STREAMS_RESP) - 1) == 0)
    {
        type = IOTHUB_TYPE_DEVICE_STREAM_RESPONSE;
    }
    else
    {
        type = IOTHUB_TYPE_TELEMETRY;
    }
    return type;

}

static void sendMsgComplete(IOTHUB_MESSAGE_LIST* iothubMsgList, PMQTTTRANSPORT_HANDLE_DATA transport_data, IOTHUB_CLIENT_CONFIRMATION_RESULT confirmResult)
{
    DLIST_ENTRY messageCompleted;
    DList_InitializeListHead(&messageCompleted);
    DList_InsertTailList(&messageCompleted, &(iothubMsgList->entry));
    transport_data->transport_callbacks.send_complete_cb(&messageCompleted, confirmResult, transport_data->transport_ctx);
}

static int addUserPropertiesTouMqttMessage(IOTHUB_MESSAGE_HANDLE iothub_message_handle, STRING_HANDLE topic_string, size_t* index_ptr, bool urlencode)
{
    int result = 0;
    const char* const* propertyKeys;
    const char* const* propertyValues;
    size_t propertyCount;
    size_t index = *index_ptr;
    MAP_HANDLE properties_map = IoTHubMessage_Properties(iothub_message_handle);
    if (properties_map != NULL)
    {
        if (Map_GetInternals(properties_map, &propertyKeys, &propertyValues, &propertyCount) != MAP_OK)
        {
            LogError("Failed to get the internals of the property map.");
            result = MU_FAILURE;
        }
        else
        {
            if (propertyCount != 0)
            {
                for (index = 0; index < propertyCount && result == 0; index++)
                {
                    if (urlencode)
                    {
                        STRING_HANDLE property_key = URL_EncodeString(propertyKeys[index]);
                        STRING_HANDLE property_value = URL_EncodeString(propertyValues[index]);
                        if ((property_key == NULL) || (property_value == NULL))
                        {
                            LogError("Failed URL Encoding properties");
                            result = MU_FAILURE;
                        }
                        else if (STRING_sprintf(topic_string, "%s=%s%s", STRING_c_str(property_key), STRING_c_str(property_value), propertyCount - 1 == index ? "" : PROPERTY_SEPARATOR) != 0)
                        {
                            LogError("Failed constructing property string.");
                            result = MU_FAILURE;
                        }
                        STRING_delete(property_key);
                        STRING_delete(property_value);
                    }
                    else
                    {
                        if (STRING_sprintf(topic_string, "%s=%s%s", propertyKeys[index], propertyValues[index], propertyCount - 1 == index ? "" : PROPERTY_SEPARATOR) != 0)
                        {
                            LogError("Failed constructing property string.");
                            result = MU_FAILURE;
                        }
                    }
                }
            }
        }
    }
    *index_ptr = index;
    return result;
}

static int addSystemPropertyToTopicString(STRING_HANDLE topic_string, size_t index, const char* property_key, const char* property_value, bool urlencode)
{
    int result = 0;

    if (urlencode)
    {
        STRING_HANDLE encoded_property_value = URL_EncodeString(property_value);
        if (encoded_property_value == NULL)
        {
            LogError("Failed URL encoding %s.", property_key);
            result = MU_FAILURE;
        }
        else if (STRING_sprintf(topic_string, "%s%%24.%s=%s", index == 0 ? "" : PROPERTY_SEPARATOR, property_key, STRING_c_str(encoded_property_value)) != 0)
        {
            LogError("Failed setting %s.", property_key);
            result = MU_FAILURE;
        }
        STRING_delete(encoded_property_value);
    }
    else
    {
        if (STRING_sprintf(topic_string, "%s%%24.%s=%s", index == 0 ? "" : PROPERTY_SEPARATOR, property_key, property_value) != 0)
        {
            LogError("Failed setting %s.", property_key);
            result = MU_FAILURE;
        }
    }
    return result;
}

static int addSystemPropertiesTouMqttMessage(IOTHUB_MESSAGE_HANDLE iothub_message_handle, STRING_HANDLE topic_string, size_t* index_ptr, bool urlencode)
{
    (void)urlencode;
    int result = 0;
    size_t index = *index_ptr;

    /* Codes_SRS_IOTHUB_TRANSPORT_MQTT_COMMON_07_052: [ IoTHubTransport_MQTT_Common_DoWork shall check for the CorrelationId property and if found add the value as a system property in the format of $.cid=<id> ] */
    const char* correlation_id = IoTHubMessage_GetCorrelationId(iothub_message_handle);
    if (correlation_id != NULL)
    {
        result = addSystemPropertyToTopicString(topic_string, index, CORRELATION_ID_PROPERTY, correlation_id, urlencode);
        index++;
    }
    /* Codes_SRS_IOTHUB_TRANSPORT_MQTT_COMMON_07_053: [ IoTHubTransport_MQTT_Common_DoWork shall check for the MessageId property and if found add the value as a system property in the format of $.mid=<id> ] */
    if (result == 0)
    {
        const char* msg_id = IoTHubMessage_GetMessageId(iothub_message_handle);
        if (msg_id != NULL)
        {
            result = addSystemPropertyToTopicString(topic_string, index, MESSAGE_ID_PROPERTY, msg_id, urlencode);
            index++;
        }
    }
    // Codes_SRS_IOTHUB_TRANSPORT_MQTT_COMMON_09_010: [ `IoTHubTransport_MQTT_Common_DoWork` shall check for the ContentType property and if found add the `value` as a system property in the format of `$.ct=<value>` ]
    if (result == 0)
    {
        const char* content_type = IoTHubMessage_GetContentTypeSystemProperty(iothub_message_handle);
        if (content_type != NULL)
        {
            result = addSystemPropertyToTopicString(topic_string, index, CONTENT_TYPE_PROPERTY, content_type, urlencode);
            index++;
        }
    }
    // Codes_SRS_IOTHUB_TRANSPORT_MQTT_COMMON_09_011: [ `IoTHubTransport_MQTT_Common_DoWork` shall check for the ContentEncoding property and if found add the `value` as a system property in the format of `$.ce=<value>` ]
    if (result == 0)
    {
        const char* content_encoding = IoTHubMessage_GetContentEncodingSystemProperty(iothub_message_handle);
        if (content_encoding != NULL)
        {
            result = addSystemPropertyToTopicString(topic_string, index, CONTENT_ENCODING_PROPERTY, content_encoding, urlencode);
            index++;
        }
    }
    *index_ptr = index;
    return result;
}

static int addDiagnosticPropertiesTouMqttMessage(IOTHUB_MESSAGE_HANDLE iothub_message_handle, STRING_HANDLE topic_string, size_t* index_ptr)
{
    int result = 0;
    size_t index = *index_ptr;

    // Codes_SRS_IOTHUB_TRANSPORT_MQTT_COMMON_09_014: [ `IoTHubTransport_MQTT_Common_DoWork` shall check for the diagnostic properties including diagid and diagCreationTimeUtc and if found both add them as system property in the format of `$.diagid` and `$.diagctx` respectively]
    const IOTHUB_MESSAGE_DIAGNOSTIC_PROPERTY_DATA* diagnosticData = IoTHubMessage_GetDiagnosticPropertyData(iothub_message_handle);
    if (diagnosticData != NULL)
    {
        const char* diag_id = diagnosticData->diagnosticId;
        const char* creation_time_utc = diagnosticData->diagnosticCreationTimeUtc;
        //diagid and creationtimeutc must be present/unpresent simultaneously
        if (diag_id != NULL && creation_time_utc != NULL)
        {
            if (STRING_sprintf(topic_string, "%s%%24.%s=%s", index == 0 ? "" : PROPERTY_SEPARATOR, DIAGNOSTIC_ID_PROPERTY, diag_id) != 0)
            {
                LogError("Failed setting diagnostic id");
                result = MU_FAILURE;
            }
            index++;

            if (result == 0)
            {
                //construct diagnostic context, it should be urlencode(key1=value1,key2=value2)
                STRING_HANDLE diagContextHandle = STRING_construct_sprintf("%s=%s", DIAGNOSTIC_CONTEXT_CREATION_TIME_UTC_PROPERTY, creation_time_utc);
                if (diagContextHandle == NULL)
                {
                    LogError("Failed constructing diagnostic context");
                    result = MU_FAILURE;
                }
                else
                {
                    //Add other diagnostic context properties here if have more
                    STRING_HANDLE encodedContextValueHandle = URL_Encode(diagContextHandle);
                    const char* encodedContextValueString = NULL;
                    if (encodedContextValueHandle != NULL &&
                        (encodedContextValueString = STRING_c_str(encodedContextValueHandle)) != NULL)
                    {
                        if (STRING_sprintf(topic_string, "%s%%24.%s=%s", index == 0 ? "" : PROPERTY_SEPARATOR, DIAGNOSTIC_CONTEXT_PROPERTY, encodedContextValueString) != 0)
                        {
                            LogError("Failed setting diagnostic context");
                            result = MU_FAILURE;
                        }
                        STRING_delete(encodedContextValueHandle);
                        encodedContextValueHandle = NULL;
                    }
                    else
                    {
                        LogError("Failed encoding diagnostic context value");
                        result = MU_FAILURE;
                    }
                    STRING_delete(diagContextHandle);
                    diagContextHandle = NULL;
                    index++;
                }
            }
        }
        else if (diag_id != NULL || creation_time_utc != NULL)
        {
            // Codes_SRS_IOTHUB_TRANSPORT_MQTT_COMMON_09_015: [ `IoTHubTransport_MQTT_Common_DoWork` shall check whether diagid and diagCreationTimeUtc be present simultaneously, treat as error if not]
            LogError("diagid and diagcreationtimeutc must be present simultaneously.");
            result = MU_FAILURE;
        }
    }
    return result;
}


static STRING_HANDLE addPropertiesTouMqttMessage(IOTHUB_MESSAGE_HANDLE iothub_message_handle, const char* eventTopic, bool urlencode)
{
    size_t index = 0;
    STRING_HANDLE result = STRING_construct(eventTopic);
    if (result == NULL)
    {
        LogError("Failed to create event topic string handle");
    }
    else if (addUserPropertiesTouMqttMessage(iothub_message_handle, result, &index, urlencode) != 0)
    {
        LogError("Failed adding Properties to uMQTT Message");
        STRING_delete(result);
        result = NULL;
    }
    else if (addSystemPropertiesTouMqttMessage(iothub_message_handle, result, &index, urlencode) != 0)
    {
        LogError("Failed adding System Properties to uMQTT Message");
        STRING_delete(result);
        result = NULL;
    }
    else if (addDiagnosticPropertiesTouMqttMessage(iothub_message_handle, result, &index) != 0)
    {
        LogError("Failed adding Diagnostic Properties to uMQTT Message");
        STRING_delete(result);
        result = NULL;
    }

    // Codes_SRS_IOTHUB_TRANSPORT_MQTT_COMMON_31_060: [ `IoTHubTransport_MQTT_Common_DoWork` shall check for the OutputName property and if found add the value as a system property in the format of $.on=<value> ]
    if (result != NULL)
    {
        const char* output_name = IoTHubMessage_GetOutputName(iothub_message_handle);
        if (output_name != NULL)
        {
            if (STRING_sprintf(result, "%s%%24.on=%s/", index == 0 ? "" : PROPERTY_SEPARATOR, output_name) != 0)
            {
                LogError("Failed setting output name.");
                STRING_delete(result);
                result = NULL;
            }
            index++;
        }
    }

    return result;
}

static int publish_mqtt_telemetry_msg(PMQTTTRANSPORT_HANDLE_DATA transport_data, MQTT_MESSAGE_DETAILS_LIST* mqttMsgEntry, const unsigned char* payload, size_t len)
{
    int result;
    STRING_HANDLE msgTopic = addPropertiesTouMqttMessage(mqttMsgEntry->iotHubMessageEntry->messageHandle, STRING_c_str(transport_data->topic_MqttEvent), transport_data->auto_url_encode_decode);
    if (msgTopic == NULL)
    {
        LogError("Failed adding properties to mqtt message");
        result = MU_FAILURE;
    }
    else
    {
        MQTT_MESSAGE_HANDLE mqttMsg = mqttmessage_create_in_place(mqttMsgEntry->packet_id, STRING_c_str(msgTopic), DELIVER_AT_LEAST_ONCE, payload, len);
        if (mqttMsg == NULL)
        {
            LogError("Failed creating mqtt message");
            result = MU_FAILURE;
        }
        else
        {
            if (tickcounter_get_current_ms(transport_data->msgTickCounter, &mqttMsgEntry->msgPublishTime) != 0)
            {
                LogError("Failed retrieving tickcounter info");
                result = MU_FAILURE;
            }
            else
            {
                if (mqtt_client_publish(transport_data->mqttClient, mqttMsg) != 0)
                {
                    LogError("Failed attempting to publish mqtt message");
                    result = MU_FAILURE;
                }
                else
                {
                    mqttMsgEntry->retryCount++;
                    result = 0;
                }
            }
            mqttmessage_destroy(mqttMsg);
        }
        STRING_delete(msgTopic);
    }
    return result;
}

static int publish_device_method_message(MQTTTRANSPORT_HANDLE_DATA* transport_data, int status_code, STRING_HANDLE request_id, const unsigned char* response, size_t response_size)
{
    int result;
    uint16_t packet_id = get_next_packet_id(transport_data);

    STRING_HANDLE msg_topic = STRING_construct_sprintf(DEVICE_METHOD_RESPONSE_TOPIC, status_code, STRING_c_str(request_id));
    if (msg_topic == NULL)
    {
        LogError("Failed constructing message topic.");
        result = MU_FAILURE;
    }
    else
    {
        MQTT_MESSAGE_HANDLE mqtt_get_msg = mqttmessage_create_in_place(packet_id, STRING_c_str(msg_topic), DELIVER_AT_MOST_ONCE, response, response_size);
        if (mqtt_get_msg == NULL)
        {
            LogError("Failed constructing mqtt message.");
            result = MU_FAILURE;
        }
        else
        {
            if (mqtt_client_publish(transport_data->mqttClient, mqtt_get_msg) != 0)
            {
                LogError("Failed publishing to mqtt client.");
                result = MU_FAILURE;
            }
            else
            {
                result = 0;
            }
            mqttmessage_destroy(mqtt_get_msg);
        }
        STRING_delete(msg_topic);
    }
    return result;
}


static void destroy_device_twin_get_message(MQTT_DEVICE_TWIN_ITEM* msg_entry)
{
    free(msg_entry);
}

static MQTT_DEVICE_TWIN_ITEM* create_device_twin_get_message(MQTTTRANSPORT_HANDLE_DATA* transport_data)
{
    MQTT_DEVICE_TWIN_ITEM* result;

    if ((result = (MQTT_DEVICE_TWIN_ITEM*)malloc(sizeof(MQTT_DEVICE_TWIN_ITEM))) == NULL)
    {
        LogError("Failed allocating device twin data.");
    }
    else
    {
        result->packet_id = get_next_packet_id(transport_data);
        result->iothub_msg_id = 0;
        result->device_twin_msg_type = RETRIEVE_PROPERTIES;
        result->retryCount = 0;
        result->msgPublishTime = 0;
        result->msgEnqueueTime = 0;
        result->iothub_type = IOTHUB_TYPE_DEVICE_TWIN;
        result->device_twin_data = NULL;
        result->userCallback = NULL;
        result->userContext = NULL;
    }

    return result;
}

static int publish_device_twin_get_message(MQTTTRANSPORT_HANDLE_DATA* transport_data, MQTT_DEVICE_TWIN_ITEM* mqtt_info)
{
    int result;

    STRING_HANDLE msg_topic = STRING_construct_sprintf(GET_PROPERTIES_TOPIC, mqtt_info->packet_id);
    if (msg_topic == NULL)
    {
        LogError("Failed constructing get Prop topic.");
        result = MU_FAILURE;
    }
    else
    {
        MQTT_MESSAGE_HANDLE mqtt_get_msg = mqttmessage_create(mqtt_info->packet_id, STRING_c_str(msg_topic), DELIVER_AT_MOST_ONCE, NULL, 0);
        if (mqtt_get_msg == NULL)
        {
            LogError("Failed constructing mqtt message.");
            result = MU_FAILURE;
        }
        else
        {
            if (mqtt_client_publish(transport_data->mqttClient, mqtt_get_msg) != 0)
            {
                LogError("Failed publishing to mqtt client.");
                result = MU_FAILURE;
            }
            else
            {
                DList_InsertTailList(&transport_data->ack_waiting_queue, &mqtt_info->entry);
                result = 0;
            }
            mqttmessage_destroy(mqtt_get_msg);
        }
        STRING_delete(msg_topic);
    }

    return result;
}

static void sendPendingGetTwinRequests(PMQTTTRANSPORT_HANDLE_DATA transportData)
{
    PDLIST_ENTRY dev_twin_item = transportData->pending_get_twin_queue.Flink;

    while (dev_twin_item != &transportData->pending_get_twin_queue)
    {
        DLIST_ENTRY saveListEntry;
        saveListEntry.Flink = dev_twin_item->Flink;
        MQTT_DEVICE_TWIN_ITEM* msg_entry = containingRecord(dev_twin_item, MQTT_DEVICE_TWIN_ITEM, entry);
        (void)DList_RemoveEntryList(dev_twin_item);

        if (publish_device_twin_get_message(transportData, msg_entry) != 0)
        {
            LogError("Failed sending pending get twin request");
            destroy_device_twin_get_message(msg_entry);
        }
        else
        {
            transportData->device_twin_get_sent = true;
        }

        dev_twin_item = saveListEntry.Flink;
    }
}

static void removeExpiredPendingGetTwinRequests(PMQTTTRANSPORT_HANDLE_DATA transport_data)
{
    tickcounter_ms_t current_ms;

    if (tickcounter_get_current_ms(transport_data->msgTickCounter, &current_ms) == 0)
    {
        PDLIST_ENTRY listItem = transport_data->pending_get_twin_queue.Flink;

        while (listItem != &transport_data->pending_get_twin_queue)
        {
            DLIST_ENTRY nextListItem;
            nextListItem.Flink = listItem->Flink;
            MQTT_DEVICE_TWIN_ITEM* msg_entry = containingRecord(listItem, MQTT_DEVICE_TWIN_ITEM, entry);

            if (((current_ms - msg_entry->msgEnqueueTime) / 1000) >= ON_DEMAND_GET_TWIN_REQUEST_TIMEOUT_SECS)
            {
                (void)DList_RemoveEntryList(listItem);
                msg_entry->userCallback(DEVICE_TWIN_UPDATE_COMPLETE, NULL, 0, msg_entry->userContext);
                destroy_device_twin_get_message(msg_entry);
            }

            listItem = nextListItem.Flink;
        }
    }
}

static void removeExpiredGetTwinRequestsPendingAck(PMQTTTRANSPORT_HANDLE_DATA transport_data)
{
    tickcounter_ms_t current_ms;

    if (tickcounter_get_current_ms(transport_data->msgTickCounter, &current_ms) == 0)
    {
        PDLIST_ENTRY listItem = transport_data->ack_waiting_queue.Flink;

        while (listItem != &transport_data->ack_waiting_queue)
        {
            DLIST_ENTRY nextListItem;
            nextListItem.Flink = listItem->Flink;
            MQTT_DEVICE_TWIN_ITEM* msg_entry = containingRecord(listItem, MQTT_DEVICE_TWIN_ITEM, entry);

            // Check if it is a on-demand get-twin request.
            if (msg_entry->device_twin_msg_type == RETRIEVE_PROPERTIES && msg_entry->userCallback != NULL)
            {
                if (((current_ms - msg_entry->msgEnqueueTime) / 1000) >= ON_DEMAND_GET_TWIN_REQUEST_TIMEOUT_SECS)
                {
                    (void)DList_RemoveEntryList(listItem);
                    msg_entry->userCallback(DEVICE_TWIN_UPDATE_COMPLETE, NULL, 0, msg_entry->userContext);
                    destroy_device_twin_get_message(msg_entry);
                }
            }

            listItem = nextListItem.Flink;
        }
    }
}

static int publish_device_twin_message(MQTTTRANSPORT_HANDLE_DATA* transport_data, IOTHUB_DEVICE_TWIN* device_twin_info, MQTT_DEVICE_TWIN_ITEM* mqtt_info)
{
    int result;
    mqtt_info->packet_id = get_next_packet_id(transport_data);
    mqtt_info->device_twin_msg_type = REPORTED_STATE;

    STRING_HANDLE msgTopic = STRING_construct_sprintf(REPORTED_PROPERTIES_TOPIC, mqtt_info->packet_id);
    if (msgTopic == NULL)
    {
        LogError("Failed constructing reported prop topic.");
        result = MU_FAILURE;
    }
    else
    {
        const CONSTBUFFER* data_buff;
        if ((data_buff = CONSTBUFFER_GetContent(device_twin_info->report_data_handle)) == NULL)
        {
            LogError("Failed retrieving buffer content");
            result = MU_FAILURE;
        }
        else
        {
            MQTT_MESSAGE_HANDLE mqtt_rpt_msg = mqttmessage_create_in_place(mqtt_info->packet_id, STRING_c_str(msgTopic), DELIVER_AT_MOST_ONCE, data_buff->buffer, data_buff->size);
            if (mqtt_rpt_msg == NULL)
            {
                LogError("Failed creating mqtt message");
                result = MU_FAILURE;
            }
            else
            {
                if (tickcounter_get_current_ms(transport_data->msgTickCounter, &mqtt_info->msgPublishTime) != 0)
                {
                    LogError("Failed retrieving tickcounter info");
                    result = MU_FAILURE;
                }
                else
                {
                    if (mqtt_client_publish(transport_data->mqttClient, mqtt_rpt_msg) != 0)
                    {
                        LogError("Failed publishing mqtt message");
                        result = MU_FAILURE;
                    }
                    else
                    {
                        mqtt_info->retryCount++;
                        result = 0;
                    }
                }
                mqttmessage_destroy(mqtt_rpt_msg);
            }
        }
        STRING_delete(msgTopic);
    }
    return result;
}

static int publish_device_stream_response(MQTTTRANSPORT_HANDLE_DATA* transport_data, DEVICE_STREAM_C2D_RESPONSE* response)
{
    int result;
    uint16_t packet_id = get_next_packet_id(transport_data);

    STRING_HANDLE msg_topic = STRING_construct_sprintf(DEVICE_STREAM_RESPONSE_TOPIC, (response->accept ? DEVICE_STREAM_ACCEPTED : DEVICE_STREAM_REJECTED) , response->request_id);

    if (msg_topic == NULL)
    {
        LogError("Failed constructing message topic.");
        result = MU_FAILURE;
    }
    else
    {
        MQTT_MESSAGE_HANDLE mqtt_msg = mqttmessage_create(
            packet_id, 
            STRING_c_str(msg_topic), 
            DELIVER_AT_MOST_ONCE, 
            NULL, 
            0);

        if (mqtt_msg == NULL)
        {
            LogError("Failed constructing mqtt message.");
            result = MU_FAILURE;
        }
        else
        {
            if (mqtt_client_publish(transport_data->mqttClient, mqtt_msg) != 0)
            {
                LogError("Failed publishing to mqtt client.");
                result = MU_FAILURE;
            }
            else
            {
                result = 0;
            }

            mqttmessage_destroy(mqtt_msg);
        }

        STRING_delete(msg_topic);
    }

    return result;
}

static void changeStateToSubscribeIfAllowed(PMQTTTRANSPORT_HANDLE_DATA transport_data)
{
    if (transport_data->currPacketState != CONNACK_TYPE &&
        transport_data->currPacketState != CONNECT_TYPE &&
        transport_data->currPacketState != DISCONNECT_TYPE &&
        transport_data->currPacketState != PACKET_TYPE_ERROR)
    {
        transport_data->currPacketState = SUBSCRIBE_TYPE;
    }
}

static int subscribeToNotifyStateIfNeeded(PMQTTTRANSPORT_HANDLE_DATA transport_data)
{
    int result;

    if (transport_data->topic_NotifyState == NULL)
    {
        transport_data->topic_NotifyState = STRING_construct(TOPIC_NOTIFICATION_STATE);
        if (transport_data->topic_NotifyState == NULL)
        {
            LogError("Failure: unable constructing notify state topic");
            result = MU_FAILURE;
        }
        else
        {
            transport_data->topics_ToSubscribe |= SUBSCRIBE_NOTIFICATION_STATE_TOPIC;
            result = 0;
        }
    }
    else
    {
        result = 0;
    }

    if (result == 0)
    {
        changeStateToSubscribeIfAllowed(transport_data);
    }

    return result;
}


static bool isSystemProperty(const char* tokenData)
{
    bool result = false;
    size_t propCount = sizeof(sysPropList) / sizeof(sysPropList[0]);
    size_t index = 0;
    for (index = 0; index < propCount; index++)
    {
        if (memcmp(tokenData, sysPropList[index].propName, sysPropList[index].propLength) == 0)
        {
            result = true;
            break;
        }
    }
    return result;
}

// Codes_SRS_IOTHUB_TRANSPORT_MQTT_COMMON_31_061: [ If the message is sent to an input queue, `IoTHubTransport_MQTT_Common_DoWork` shall parse out to the input queue name and store it in the message with IoTHubMessage_SetInputName ]
// Codes_SRS_IOTHUB_TRANSPORT_MQTT_COMMON_31_062: [ If IoTHubTransport_MQTT_Common_DoWork receives a malformatted inputQueue, it shall fail ]
static int addInputNamePropertyToMessage(IOTHUB_MESSAGE_HANDLE IoTHubMessage, const char* topic_name)
{
    int result = MU_FAILURE;
    int number_tokens_read = 0;

    STRING_TOKENIZER_HANDLE token_handle = STRING_TOKENIZER_create_from_char(topic_name);
    if (token_handle == NULL)
    {
        LogError("STRING_TOKENIZER_create_from_char failed\n");
        result = MU_FAILURE;
    }
    else
    {
        STRING_HANDLE token_value;
        if ((token_value = STRING_new()) == NULL)
        {
            LogError("Failed allocating token_value");
        }
        else
        {
            while (STRING_TOKENIZER_get_next_token(token_handle, token_value, "/") == 0)
            {
                number_tokens_read++;
                if (number_tokens_read == (slashes_to_reach_input_name + 1))
                {
                    if ((IOTHUB_MESSAGE_OK != IoTHubMessage_SetInputName(IoTHubMessage, STRING_c_str(token_value))))
                    {
                        LogError("Failed adding input name to msg");
                        result = MU_FAILURE;
                    }
                    else
                    {
                        result = 0;
                    }
                    break;
                }
            }
        }
        STRING_delete(token_value);

        if (number_tokens_read != (slashes_to_reach_input_name + 1))
        {
            LogError("Not enough '/' to contain input name.  Got %d, need at least %d", number_tokens_read, (slashes_to_reach_input_name + 1));
            result = MU_FAILURE;
        }
        STRING_TOKENIZER_destroy(token_handle);
    }

    return result;
}

static int setMqttMessagePropertyIfPossible(IOTHUB_MESSAGE_HANDLE IoTHubMessage, const char* propName, const char* propValue, size_t nameLen)
{
    // Not finding a system property to map to isn't an error.
    int result = 0;

    if (nameLen > 4)
    {
        if (strcmp((const char*)&propName[nameLen - 4], CONNECTION_DEVICE_ID) == 0)
        {
            // Codes_SRS_IOTHUB_TRANSPORT_MQTT_COMMON_31_063: [ If type is IOTHUB_TYPE_TELEMETRY and the system property `$.cdid` is defined, its value shall be set on the IOTHUB_MESSAGE_HANDLE's ConnectionDeviceId property ]
            if (IoTHubMessage_SetConnectionDeviceId(IoTHubMessage, propValue) != IOTHUB_MESSAGE_OK)
            {
                LogError("Failed to set IOTHUB_MESSAGE_HANDLE 'messageId' property.");
                result = MU_FAILURE;
            }
            return result;
        }
        if (strcmp((const char*)&propName[nameLen - 4], CONNECTION_MODULE_ID_PROPERTY) == 0)
        {
            // Codes_SRS_IOTHUB_TRANSPORT_MQTT_COMMON_31_064: [ If type is IOTHUB_TYPE_TELEMETRY and the system property `$.cmid` is defined, its value shall be set on the IOTHUB_MESSAGE_HANDLE's ConnectionModuleId property ]
            if (IoTHubMessage_SetConnectionModuleId(IoTHubMessage, propValue) != IOTHUB_MESSAGE_OK)
            {
                LogError("Failed to set IOTHUB_MESSAGE_HANDLE 'correlationId' property.");
                result = MU_FAILURE;
            }
            return result;
        }
    }
    if (nameLen > 3)
    {
        if (strcmp((const char*)&propName[nameLen - 3], MESSAGE_ID_PROPERTY) == 0)
        {
            if (IoTHubMessage_SetMessageId(IoTHubMessage, propValue) != IOTHUB_MESSAGE_OK)
            {
                LogError("Failed to set IOTHUB_MESSAGE_HANDLE 'messageId' property.");
                result = MU_FAILURE;
            }
            return result;
        }
        else if (strcmp((const char*)&propName[nameLen - 3], CORRELATION_ID_PROPERTY) == 0)
        {
            if (IoTHubMessage_SetCorrelationId(IoTHubMessage, propValue) != IOTHUB_MESSAGE_OK)
            {
                LogError("Failed to set IOTHUB_MESSAGE_HANDLE 'correlationId' property.");
                result = MU_FAILURE;
            }
            return result;
        }
    }

    if (nameLen > 2)
    {
        // Codes_SRS_IOTHUB_TRANSPORT_MQTT_COMMON_09_012: [ If type is IOTHUB_TYPE_TELEMETRY and the system property `$.ct` is defined, its value shall be set on the IOTHUB_MESSAGE_HANDLE's ContentType property ]
        if (strcmp((const char*)&propName[nameLen - 2], CONTENT_TYPE_PROPERTY) == 0)
        {
            if (IoTHubMessage_SetContentTypeSystemProperty(IoTHubMessage, propValue) != IOTHUB_MESSAGE_OK)
            {
                LogError("Failed to set IOTHUB_MESSAGE_HANDLE 'customContentType' property.");
                result = MU_FAILURE;
            }
            return result;
        }
        // Codes_SRS_IOTHUB_TRANSPORT_MQTT_COMMON_09_013: [ If type is IOTHUB_TYPE_TELEMETRY and the system property `$.ce` is defined, its value shall be set on the IOTHUB_MESSAGE_HANDLE's ContentEncoding property ]
        else if (strcmp((const char*)&propName[nameLen - 2], CONTENT_ENCODING_PROPERTY) == 0)
        {
            if (IoTHubMessage_SetContentEncodingSystemProperty(IoTHubMessage, propValue) != IOTHUB_MESSAGE_OK)
            {
                LogError("Failed to set IOTHUB_MESSAGE_HANDLE 'contentEncoding' property.");
                result = MU_FAILURE;
            }
            return result;
        }
    }

    return result;
}

static int extractMqttProperties(IOTHUB_MESSAGE_HANDLE IoTHubMessage, const char* topic_name, bool urldecode)
{
    int result;
    STRING_TOKENIZER_HANDLE token = STRING_TOKENIZER_create_from_char(topic_name);
    if (token != NULL)
    {
        MAP_HANDLE propertyMap = IoTHubMessage_Properties(IoTHubMessage);
        if (propertyMap == NULL)
        {
            LogError("Failure to retrieve IoTHubMessage_properties.");
            result = MU_FAILURE;
        }
        else
        {
            STRING_HANDLE output = STRING_new();
            if (output == NULL)
            {
                LogError("Failure to allocate STRING_new.");
                result = MU_FAILURE;
            }
            else
            {
                result = 0;

                while (STRING_TOKENIZER_get_next_token(token, output, PROPERTY_SEPARATOR) == 0 && result == 0)
                {
                    const char* tokenData = STRING_c_str(output);
                    size_t tokenLen = strlen(tokenData);
                    if (tokenData == NULL || tokenLen == 0)
                    {
                        break;
                    }
                    else
                    {
                        if (isSystemProperty(tokenData))
                        {
                            const char* iterator = tokenData;
                            while (iterator != NULL && *iterator != '\0' && result == 0)
                            {
                                if (*iterator == '=')
                                {
                                    char* propName = NULL;
                                    char* propValue = NULL;
                                    size_t nameLen = iterator - tokenData;
                                    size_t valLen = tokenLen - (nameLen + 1) + 1;

                                    if ((propName = malloc(nameLen + 1)) == NULL || (propValue = malloc(valLen + 1)) == NULL)
                                    {
                                        LogError("Failed allocating property name (%p) and/or value (%p)", propName, propValue);
                                        free(propName);
                                        result = MU_FAILURE;
                                    }
                                    else
                                    {
                                        memcpy(propName, tokenData, nameLen);
                                        propName[nameLen] = '\0';

                                        memcpy(propValue, iterator + 1, valLen);
                                        propValue[valLen] = '\0';

                                        if (urldecode)
                                        {
                                            STRING_HANDLE propValue_decoded;
                                            if ((propValue_decoded = URL_DecodeString(propValue)) == NULL)
                                            {
                                                LogError("Failed to URL decode property value");
                                                result = MU_FAILURE;
                                            }
                                            else if (setMqttMessagePropertyIfPossible(IoTHubMessage, propName, STRING_c_str(propValue_decoded), nameLen) != 0)
                                            {
                                                LogError("Unable to set message property");
                                                result = MU_FAILURE;
                                            }
                                            STRING_delete(propValue_decoded);
                                        }
                                        else
                                        {
                                            if (setMqttMessagePropertyIfPossible(IoTHubMessage, propName, propValue, nameLen) != 0)
                                            {
                                                LogError("Unable to set message property");
                                                result = MU_FAILURE;
                                            }
                                        }
                                        free(propName);
                                        free(propValue);
                                    }
                                    break;
                                }
                                iterator++;
                            }
                        }
                        else //User Properties
                        {
                            const char* iterator = tokenData;
                            while (iterator != NULL && *iterator != '\0' && result == 0)
                            {
                                if (*iterator == '=')
                                {
                                    char* propName = NULL;
                                    char* propValue = NULL;
                                    size_t nameLen = iterator - tokenData;
                                    size_t valLen = tokenLen - (nameLen + 1) + 1;

                                    if ((propName = (char*)malloc(nameLen + 1)) == NULL || (propValue = (char*)malloc(valLen + 1)) == NULL)
                                    {
                                        free(propName);
                                        LogError("Failed allocating property information");
                                        result = MU_FAILURE;
                                    }
                                    else
                                    {
                                        memcpy(propName, tokenData, nameLen);
                                        propName[nameLen] = '\0';

                                        memcpy(propValue, iterator + 1, valLen);
                                        propValue[valLen] = '\0';

                                        if (urldecode)
                                        {
                                            STRING_HANDLE propName_decoded = URL_DecodeString(propName);
                                            STRING_HANDLE propValue_decoded = URL_DecodeString(propValue);
                                            if (propName_decoded == NULL || propValue_decoded == NULL)
                                            {
                                                LogError("Failed to URL decode property");
                                                result = MU_FAILURE;
                                            }
                                            else if (Map_AddOrUpdate(propertyMap, STRING_c_str(propName_decoded), STRING_c_str(propValue_decoded)) != MAP_OK)
                                            {
                                                LogError("Map_AddOrUpdate failed.");
                                                result = MU_FAILURE;
                                            }
                                            STRING_delete(propName_decoded);
                                            STRING_delete(propValue_decoded);
                                        }
                                        else
                                        {
                                            if (Map_AddOrUpdate(propertyMap, propName, propValue) != MAP_OK)
                                            {
                                                LogError("Map_AddOrUpdate failed.");
                                                result = MU_FAILURE;
                                            }
                                        }
                                        free(propName);
                                        free(propValue);
                                    }
                                    break;
                                }
                                iterator++;
                            }
                        }
                    }
                }
                STRING_delete(output);
            }
        }
        STRING_TOKENIZER_destroy(token);
    }
    else
    {
        LogError("Unable to create Tokenizer object.");
        result = MU_FAILURE;
    }
    return result;
}

static MAP_HANDLE parseTopicLevelIntoProperties(const char* topicLevel)
{
    MAP_HANDLE result;

    if ((result = Map_Create(NULL)) == NULL)
    {
        LogError("Failed creating MAP_HANDLE");
    }
    else
    {
        size_t n_propDelims = 1;
        const char* propDelims[1];
        const char* keyValueDelims[1];
        STRING_TOKEN_HANDLE propToken;

        propDelims[0] = "&";
        keyValueDelims[0] = "=";

        if (topicLevel[0] == '?')
        {
            topicLevel++;
        }

        propToken = StringToken_GetFirst(topicLevel, strlen(topicLevel), propDelims, n_propDelims);

        while (propToken != NULL)
        {
            const char* property;
            size_t propertyLength;
            char** keyValueSet;
            size_t keyValueSetCount = 0;

            property = StringToken_GetValue(propToken);
            propertyLength = StringToken_GetLength(propToken);

            if (StringToken_Split(property, propertyLength, keyValueDelims, 1, false, &keyValueSet, &keyValueSetCount) != 0)
            {
                LogError("Failed to split property key and value");
                Map_Destroy(result);
                result = NULL;
                break;
            }
            else
            {
                if (keyValueSetCount != 2)
                {
                    LogError("Unexpected key value set count (%lu)", (unsigned long)keyValueSetCount);
                    Map_Destroy(result);
                    result = NULL;
                    break;
                }
                else if (Map_Add(result, keyValueSet[0], keyValueSet[1]) != MAP_OK)
                {
                    LogError("Failed to add property key and value");
                    Map_Destroy(result);
                    result = NULL;
                    break;
                }

                while (keyValueSetCount > 0)
                {
                    free(keyValueSet[--keyValueSetCount]);
                }
                free(keyValueSet);
            }

            if (!StringToken_GetNext(propToken, propDelims, n_propDelims))
            {
                StringToken_Destroy(propToken);
                propToken = NULL;
            }
        }
    }

    return result;
}

static int parse_stream_info(MQTT_MESSAGE_HANDLE msgHandle,
    char** request_id, char** response_code, char** name, char** url, char** authorization_token)
{
    int result;
    char** topicLevels = NULL;
    size_t level_count = 0;

    if (mqttmessage_getTopicLevels(msgHandle, &topicLevels, &level_count) != 0)
    {
        LogError("Failed getting MQTT topic levels");
        result = MU_FAILURE;
    }
    else
    {
        if (topicLevels == NULL || level_count < MIN_DEVICE_STREAMING_NUM_OF_PARAMETERS || level_count > MAX_DEVICE_STREAMING_NUM_OF_PARAMETERS)
        {
            LogError("Unexpected number of topic levels (%lu, %p)", (unsigned long)level_count, topicLevels);
            result = MU_FAILURE;
        }
        else
        {
            char* tmp_name = NULL;
            char* tmp_response_code = NULL;

            if (name != NULL && mallocAndStrcpy_s(&tmp_name, topicLevels[3]) != 0)
            {
                LogError("Failed copying stream name");
                result = MU_FAILURE;
            }
            else if (response_code != NULL && mallocAndStrcpy_s(&tmp_response_code, topicLevels[3]) != 0)
            {
                LogError("Failed copying stream response code");
                if (tmp_name != NULL) free(tmp_name);
                result = MU_FAILURE;
            }
            else
            {
                if (level_count == MAX_DEVICE_STREAMING_NUM_OF_PARAMETERS)
                {
                    MAP_HANDLE properties = parseTopicLevelIntoProperties(topicLevels[4]);

                    if (properties == NULL)
                    {
                        LogError("Failed getting MQTT properties");
                        free(tmp_name);
                        result = MU_FAILURE;
                    }
                    else
                    {
                        const char* const* keys;
                        const char* const* values;
                        size_t prop_count;

                        if (Map_GetInternals(properties, &keys, &values, &prop_count) != MAP_OK)
                        {
                            LogError("Failed getting properties details");
                            free(tmp_name);
                            result = MU_FAILURE;
                        }
                        else
                        {
                            char* tmp_request_id = NULL;
                            char* tmp_url = NULL;
                            char* tmp_authorization_token = NULL;

                            result = 0;

                            size_t i;
                            for (i = 0; i < prop_count; i++)
                            {
                                if (strcmp(keys[i], STREAM_PROPERTY_REQUEST_ID) == 0)
                                {
                                    if (mallocAndStrcpy_s(&tmp_request_id, values[i]) != 0)
                                    {
                                        LogError("Failed copying stream request id");
                                        result = MU_FAILURE;
                                        break;
                                    }
                                }
                                else if (strcmp(keys[i], STREAM_PROPERTY_URL) == 0)
                                {
                                    STRING_HANDLE decoded_url = URL_DecodeString(values[i]);

                                    if (decoded_url == NULL)
                                    {
                                        LogError("Failed decoding url");
                                        result = MU_FAILURE;
                                        break;
                                    }
                                    else
                                    {
                                        const char* decoded_url_charptr = STRING_c_str(decoded_url);

                                        if (decoded_url_charptr == NULL)
                                        {
                                            LogError("Failed getting the URL as a char pointer");
                                            result = MU_FAILURE;
                                            break;
                                        }
                                        else if (mallocAndStrcpy_s(&tmp_url, decoded_url_charptr) != 0)
                                        {
                                            LogError("Failed copying stream url");
                                            result = MU_FAILURE;
                                            break;
                                        }

                                        STRING_delete(decoded_url);
                                    }
                                }
                                else if (strcmp(keys[i], STREAM_PROPERTY_AUTH) == 0)
                                {
                                    if (mallocAndStrcpy_s(&tmp_authorization_token, values[i]) != 0)
                                    {
                                        LogError("Failed copying stream authorization token");
                                        result = MU_FAILURE;
                                        break;
                                    }
                                }
                            }

                            if (result == 0)
                            {
                                if (tmp_url == NULL || tmp_authorization_token == NULL)
                                {
                                    LogError("Expected parameters not found (url=%p, auth_token=%p)", tmp_url, tmp_authorization_token);
                                    result = MU_FAILURE;
                                }
                                else
                                {
                                    *request_id = tmp_request_id;
                                    *url = tmp_url;
                                    *authorization_token = tmp_authorization_token;
                                }
                            }
                            else
                            {
                                if (tmp_request_id != NULL)
                                    free(tmp_request_id);
                                if (tmp_url != NULL)
                                    free(tmp_url);
                                if (tmp_authorization_token != NULL)
                                    free(tmp_authorization_token);
                            }
                        }

                        Map_Destroy(properties);
                    }
                }
                else
                {
                    result = 0;
                }

                if (result == 0)
                {
                    if (response_code != NULL)
                    {
                        *response_code = tmp_response_code;
                    }
                    if (name != NULL)
                    {
                        *name = tmp_name;
                    }
                }
                else
                {
                    free(tmp_name);
                    free(tmp_response_code);
                }
            }
        }

        while (level_count > 0)
        {
            free(topicLevels[--level_count]);
        }
        free(topicLevels);
    }

    return result;
}

static DEVICE_STREAM_C2D_REQUEST* parse_stream_c2d_request(MQTT_MESSAGE_HANDLE msgHandle)
{
    DEVICE_STREAM_C2D_REQUEST* result;

    if ((result = (DEVICE_STREAM_C2D_REQUEST*)malloc(sizeof(DEVICE_STREAM_C2D_REQUEST))) == NULL)
    {
        LogError("Failed allocatting STREAM request structure");
    }
    else
    {
        memset(result, 0, sizeof(DEVICE_STREAM_C2D_REQUEST));

        if (parse_stream_info(msgHandle,
            &result->request_id,
            NULL,
            &result->name,
            &result->url,
            &result->authorization_token) != 0)
        {
            LogError("Failed parsing the MQTT message into a stream request");
            stream_c2d_request_destroy(result);
            result = NULL;
        }
    }

    return result;
}

static void mqtt_notification_callback(MQTT_MESSAGE_HANDLE msgHandle, void* callbackCtx)
{
    /* Tests_SRS_IOTHUB_MQTT_TRANSPORT_07_051: [ If msgHandle or callbackCtx is NULL, mqtt_notification_callback shall do nothing. ] */
    if (msgHandle != NULL && callbackCtx != NULL)
    {
        /* Tests_SRS_IOTHUB_MQTT_TRANSPORT_07_052: [ mqtt_notification_callback shall extract the topic Name from the MQTT_MESSAGE_HANDLE. ] */
        const char* topic_resp = mqttmessage_getTopicName(msgHandle);
        if (topic_resp == NULL)
        {
            LogError("Failure: NULL topic name encountered");
        }
        else
        {
            PMQTTTRANSPORT_HANDLE_DATA transportData = (PMQTTTRANSPORT_HANDLE_DATA)callbackCtx;

            IOTHUB_IDENTITY_TYPE type = retrieve_topic_type(topic_resp, STRING_c_str(transportData->topic_InputQueue));
            if (type == IOTHUB_TYPE_DEVICE_TWIN)
            {
                size_t request_id;
                int status_code;
                bool notification_msg;
                if (parse_device_twin_topic_info(topic_resp, &notification_msg, &request_id, &status_code) != 0)
                {
                    LogError("Failure: parsing device topic info");
                }
                else
                {
                    const APP_PAYLOAD* payload = mqttmessage_getApplicationMsg(msgHandle);
                    if (notification_msg)
                    {
                        transportData->transport_callbacks.twin_retrieve_prop_complete_cb(DEVICE_TWIN_UPDATE_PARTIAL, payload->message, payload->length, transportData->transport_ctx);
                    }
                    else
                    {
                        PDLIST_ENTRY dev_twin_item = transportData->ack_waiting_queue.Flink;
                        while (dev_twin_item != &transportData->ack_waiting_queue)
                        {
                            DLIST_ENTRY saveListEntry;
                            saveListEntry.Flink = dev_twin_item->Flink;
                            MQTT_DEVICE_TWIN_ITEM* msg_entry = containingRecord(dev_twin_item, MQTT_DEVICE_TWIN_ITEM, entry);
                            if (request_id == msg_entry->packet_id)
                            {
                                (void)DList_RemoveEntryList(dev_twin_item);
                                if (msg_entry->device_twin_msg_type == RETRIEVE_PROPERTIES)
                                {
                                    if (msg_entry->userCallback == NULL)
                                    {
                                        /* Codes_SRS_IOTHUB_MQTT_TRANSPORT_07_054: [ If type is IOTHUB_TYPE_DEVICE_TWIN, then on success if msg_type is RETRIEVE_PROPERTIES then mqtt_notification_callback shall call IoTHubClientCore_LL_RetrievePropertyComplete... ] */
                                        transportData->transport_callbacks.twin_retrieve_prop_complete_cb(DEVICE_TWIN_UPDATE_COMPLETE, payload->message, payload->length, transportData->transport_ctx);
                                        // Only after receiving device twin request should we start listening for patches.
                                        (void)subscribeToNotifyStateIfNeeded(transportData);
                                    }
                                    else
                                    {
                                        // This is a on-demand get twin request.
                                        msg_entry->userCallback(DEVICE_TWIN_UPDATE_COMPLETE, payload->message, payload->length, msg_entry->userContext);
                                    }
                                }
                                else
                                {
                                    /* Codes_SRS_IOTHUB_MQTT_TRANSPORT_07_055: [ if device_twin_msg_type is not RETRIEVE_PROPERTIES then mqtt_notification_callback shall call IoTHubClientCore_LL_ReportedStateComplete ] */
                                    transportData->transport_callbacks.twin_rpt_state_complete_cb(msg_entry->iothub_msg_id, status_code, transportData->transport_ctx);
                                    // Only after receiving device twin request should we start listening for patches.
                                    (void)subscribeToNotifyStateIfNeeded(transportData);
                                }

                                destroy_device_twin_get_message(msg_entry);
                                break;
                            }
                            dev_twin_item = saveListEntry.Flink;
                        }
                    }
                }
            }
            else if (type == IOTHUB_TYPE_DEVICE_METHODS)
            {
                STRING_HANDLE method_name = STRING_new();
                if (method_name == NULL)
                {
                    LogError("Failure: allocating method_name string value");
                }
                else
                {
                    DEVICE_METHOD_INFO* dev_method_info = malloc(sizeof(DEVICE_METHOD_INFO));
                    if (dev_method_info == NULL)
                    {
                        LogError("Failure: allocating DEVICE_METHOD_INFO object");
                    }
                    else
                    {
                        dev_method_info->request_id = STRING_new();
                        if (dev_method_info->request_id == NULL)
                        {
                            LogError("Failure constructing request_id string");
                            free(dev_method_info);
                        }
                        else if (retrieve_device_method_rid_info(topic_resp, method_name, dev_method_info->request_id) != 0)
                        {
                            LogError("Failure: retrieve device topic info");
                            STRING_delete(dev_method_info->request_id);
                            free(dev_method_info);
                        }
                        else
                        {
                            /* CodesSRS_IOTHUB_MQTT_TRANSPORT_07_053: [ If type is IOTHUB_TYPE_DEVICE_METHODS, then on success mqtt_notification_callback shall call IoTHubClientCore_LL_DeviceMethodComplete. ] */
                            const APP_PAYLOAD* payload = mqttmessage_getApplicationMsg(msgHandle);
                            if (transportData->transport_callbacks.method_complete_cb(STRING_c_str(method_name), payload->message, payload->length, (void*)dev_method_info, transportData->transport_ctx) != 0)
                            {
                                LogError("Failure: IoTHubClientCore_LL_DeviceMethodComplete");
                                STRING_delete(dev_method_info->request_id);
                                free(dev_method_info);
                            }
                        }
                    }
                    STRING_delete(method_name);
                }
            }
            else if (type == IOTHUB_TYPE_DEVICE_STREAM_REQUEST)
            {
                if (transportData->stream_request_callback != NULL)
                {
                    DEVICE_STREAM_C2D_REQUEST* request;

                    // Codes_SRS_IOTHUB_MQTT_TRANSPORT_09_069: [ If type is IOTHUB_TYPE_DEVICE_STREAM_REQUEST, the mqtt message shall be parsed to a DEVICE_STREAM_C2D_REQUEST ]
                    if ((request = parse_stream_c2d_request(msgHandle)) == NULL)
                    {
                        LogError("Failed parsing Stream request from MQTT message");
                    }
                    else
                    {
                        // Codes_SRS_IOTHUB_MQTT_TRANSPORT_09_070: [ The DEVICE_STREAM_C2D_REQUEST instance shall be passed to the upper layer through the callback set using IoTHubTransport_MQTT_Common_SetStreamRequestCallback]
                        DEVICE_STREAM_C2D_RESPONSE* response = transportData->stream_request_callback(request, transportData->stream_request_context);

                        if (response != NULL)
                        {
                            // Codes_SRS_IOTHUB_MQTT_TRANSPORT_09_071: [ If a response is provided by the callback invokation, it shall be published to "$iothub/streams/res/`response_code`/?$rid=`response->request_id`" ]
                            // Codes_SRS_IOTHUB_MQTT_TRANSPORT_09_072: [ If `response->accept` is TRUE, `response_code` shall be set as "200", otherwise it shall be "400" ]
                            if (publish_device_stream_response(transportData, response) != 0)
                            {
                                LogError("Failed sending response for Stream request");
                            }

                            stream_c2d_response_destroy(response);
                        }

                        stream_c2d_request_destroy(request);
                    }
                }
            }
            else if (type == IOTHUB_TYPE_DEVICE_STREAM_RESPONSE)
            {
                LogError("Unexpected topic type (%d)", type);
            }
            else
            {
                const APP_PAYLOAD* appPayload = mqttmessage_getApplicationMsg(msgHandle);
                IOTHUB_MESSAGE_HANDLE IoTHubMessage = IoTHubMessage_CreateFromByteArray(appPayload->message, appPayload->length);
                if (IoTHubMessage == NULL)
                {
                    LogError("Failure: IotHub Message creation has failed.");
                }
                else
                {
                    if ((type == IOTHUB_TYPE_EVENT_QUEUE) && (addInputNamePropertyToMessage(IoTHubMessage, topic_resp) != 0))
                    {
                        LogError("failure adding input name to property.");
                    }
                    // Will need to update this when the service has messages that can be rejected
                    else if (extractMqttProperties(IoTHubMessage, topic_resp, transportData->auto_url_encode_decode) != 0)
                    {
                        LogError("failure extracting mqtt properties.");
                    }
                    else
                    {
                        MESSAGE_CALLBACK_INFO* messageData = (MESSAGE_CALLBACK_INFO*)malloc(sizeof(MESSAGE_CALLBACK_INFO));
                        if (messageData == NULL)
                        {
                            LogError("malloc failed");
                        }
                        else
                        {
                            messageData->messageHandle = IoTHubMessage;
                            messageData->transportContext = NULL;

                            if (type == IOTHUB_TYPE_EVENT_QUEUE)
                            {
                                // Codes_SRS_IOTHUB_MQTT_TRANSPORT_31_065: [ If type is IOTHUB_TYPE_TELEMETRY and sent to an input queue, then on success `mqtt_notification_callback` shall call `IoTHubClient_LL_MessageCallback`. ]
                                if (!transportData->transport_callbacks.msg_input_cb(messageData, transportData->transport_ctx))
                                {
                                    LogError("IoTHubClientCore_LL_MessageCallbackreturned false");

                                    IoTHubMessage_Destroy(IoTHubMessage);
                                    free(messageData);
                                }
                            }
                            else
                            {
                                /* Codes_SRS_IOTHUB_MQTT_TRANSPORT_07_056: [ If type is IOTHUB_TYPE_TELEMETRY, then on success mqtt_notification_callback shall call IoTHubClientCore_LL_MessageCallback. ] */
                                if (!transportData->transport_callbacks.msg_cb(messageData, transportData->transport_ctx))
                                {
                                    LogError("IoTHubClientCore_LL_MessageCallback returned false");
                                    IoTHubMessage_Destroy(IoTHubMessage);
                                    free(messageData);
                                }
                            }
                        }
                    }
                }
            }
        }
    }
}

static void mqtt_operation_complete_callback(MQTT_CLIENT_HANDLE handle, MQTT_CLIENT_EVENT_RESULT actionResult, const void* msgInfo, void* callbackCtx)
{
    (void)handle;
    if (callbackCtx != NULL)
    {
        PMQTTTRANSPORT_HANDLE_DATA transport_data = (PMQTTTRANSPORT_HANDLE_DATA)callbackCtx;

        switch (actionResult)
        {
            case MQTT_CLIENT_ON_PUBLISH_ACK:
            case MQTT_CLIENT_ON_PUBLISH_COMP:
            {
                const PUBLISH_ACK* puback = (const PUBLISH_ACK*)msgInfo;
                if (puback != NULL)
                {
                    PDLIST_ENTRY currentListEntry = transport_data->telemetry_waitingForAck.Flink;
                    while (currentListEntry != &transport_data->telemetry_waitingForAck)
                    {
                        MQTT_MESSAGE_DETAILS_LIST* mqttMsgEntry = containingRecord(currentListEntry, MQTT_MESSAGE_DETAILS_LIST, entry);
                        DLIST_ENTRY saveListEntry;
                        saveListEntry.Flink = currentListEntry->Flink;

                        if (puback->packetId == mqttMsgEntry->packet_id)
                        {
                            (void)DList_RemoveEntryList(currentListEntry); //First remove the item from Waiting for Ack List.
                            sendMsgComplete(mqttMsgEntry->iotHubMessageEntry, transport_data, IOTHUB_CLIENT_CONFIRMATION_OK);
                            free(mqttMsgEntry);
                        }
                        currentListEntry = saveListEntry.Flink;
                    }
                }
                else
                {
                    LogError("Failure: MQTT_CLIENT_ON_PUBLISH_ACK publish_ack structure NULL.");
                }
                break;
            }
            case MQTT_CLIENT_ON_CONNACK:
            {
                const CONNECT_ACK* connack = (const CONNECT_ACK*)msgInfo;
                if (connack != NULL)
                {
                    if (connack->returnCode == CONNECTION_ACCEPTED)
                    {
                        // The connect packet has been acked
                        transport_data->currPacketState = CONNACK_TYPE;
                        transport_data->isRecoverableError = true;
                        transport_data->mqttClientStatus = MQTT_CLIENT_STATUS_CONNECTED;

                        // Codes_SRS_IOTHUB_TRANSPORT_MQTT_COMMON_09_008: [ Upon successful connection the retry control shall be reset using retry_control_reset() ]
                        retry_control_reset(transport_data->retry_control_handle);

                        transport_data->transport_callbacks.connection_status_cb(IOTHUB_CLIENT_CONNECTION_AUTHENTICATED, IOTHUB_CLIENT_CONNECTION_OK, transport_data->transport_ctx);
                    }
                    else
                    {
                        if (connack->returnCode == CONN_REFUSED_SERVER_UNAVAIL)
                        {
                            transport_data->transport_callbacks.connection_status_cb(IOTHUB_CLIENT_CONNECTION_UNAUTHENTICATED, IOTHUB_CLIENT_CONNECTION_DEVICE_DISABLED, transport_data->transport_ctx);
                        }
                        else if (connack->returnCode == CONN_REFUSED_BAD_USERNAME_PASSWORD || connack->returnCode == CONN_REFUSED_ID_REJECTED)
                        {
                            transport_data->isRecoverableError = false;
                            transport_data->transport_callbacks.connection_status_cb(IOTHUB_CLIENT_CONNECTION_UNAUTHENTICATED, IOTHUB_CLIENT_CONNECTION_BAD_CREDENTIAL, transport_data->transport_ctx);
                        }
                        else if (connack->returnCode == CONN_REFUSED_NOT_AUTHORIZED)
                        {
                            transport_data->transport_callbacks.connection_status_cb(IOTHUB_CLIENT_CONNECTION_UNAUTHENTICATED, IOTHUB_CLIENT_CONNECTION_DEVICE_DISABLED, transport_data->transport_ctx);
                        }
                        else if (connack->returnCode == CONN_REFUSED_UNACCEPTABLE_VERSION)
                        {
                            transport_data->isRecoverableError = false;
                        }
                        LogError("Connection Not Accepted: 0x%x: %s", connack->returnCode, retrieve_mqtt_return_codes(connack->returnCode));
                        transport_data->mqttClientStatus = MQTT_CLIENT_STATUS_PENDING_CLOSE;
                        transport_data->currPacketState = PACKET_TYPE_ERROR;
                    }
                }
                else
                {
                    LogError("MQTT_CLIENT_ON_CONNACK CONNACK parameter is NULL.");
                }
                break;
            }
            case MQTT_CLIENT_ON_SUBSCRIBE_ACK:
            {
                const SUBSCRIBE_ACK* suback = (const SUBSCRIBE_ACK*)msgInfo;
                if (suback != NULL)
                {
                    size_t index = 0;
                    for (index = 0; index < suback->qosCount; index++)
                    {
                        if (suback->qosReturn[index] == DELIVER_FAILURE)
                        {
                            LogError("Subscribe delivery failure of subscribe %lu", (unsigned long)index);
                        }
                    }
                    // The subscribed packet has been acked
                    transport_data->currPacketState = SUBACK_TYPE;

                    // Is this a twin message
                    if (suback->packetId == transport_data->twin_resp_packet_id)
                    {
                        transport_data->twin_resp_sub_recv = true;
                    }
                }
                else
                {
                    LogError("Failure: MQTT_CLIENT_ON_SUBSCRIBE_ACK SUBSCRIBE_ACK parameter is NULL.");
                }
                break;
            }
            case MQTT_CLIENT_ON_PUBLISH_RECV:
            case MQTT_CLIENT_ON_PUBLISH_REL:
            {
                // Currently not used
                break;
            }
            case MQTT_CLIENT_ON_DISCONNECT:
            {
                // Close the client so we can reconnect again
                transport_data->mqttClientStatus = MQTT_CLIENT_STATUS_NOT_CONNECTED;
                break;
            }
            case MQTT_CLIENT_ON_UNSUBSCRIBE_ACK:
            case MQTT_CLIENT_ON_PING_RESPONSE:
            default:
            {
                break;
            }
        }
    }
}

// Prior to creating a new connection, if we have an existing xioTransport that has been connected before
// we need to clear it now or else cached settings (especially TLS when communicating with HTTP proxies)
// will break reconnection attempt.
static void ResetConnectionIfNecessary(PMQTTTRANSPORT_HANDLE_DATA transport_data)
{
    if (transport_data->xioTransport != NULL && transport_data->conn_attempted)
    {
        OPTIONHANDLER_HANDLE options = xio_retrieveoptions(transport_data->xioTransport);
        set_saved_tls_options(transport_data, options);

        xio_destroy(transport_data->xioTransport);
        transport_data->xioTransport = NULL;
    }
}

static void mqtt_disconnect_cb(void* ctx)
{
    if (ctx != NULL)
    {
        int* disconn_recv = (int*)ctx;
        *disconn_recv = 1;
    }
}

static void DisconnectFromClient(PMQTTTRANSPORT_HANDLE_DATA transport_data)
{
    if (transport_data->currPacketState != DISCONNECT_TYPE)
    {
        if (!transport_data->isDestroyCalled)
        {
            OPTIONHANDLER_HANDLE options = xio_retrieveoptions(transport_data->xioTransport);
            set_saved_tls_options(transport_data, options);
        }
        // Ensure the disconnect message is sent
        if (transport_data->mqttClientStatus == MQTT_CLIENT_STATUS_CONNECTED)
        {
            transport_data->disconnect_recv_flag = 0;
            (void)mqtt_client_disconnect(transport_data->mqttClient, mqtt_disconnect_cb, &transport_data->disconnect_recv_flag);
            size_t disconnect_ctr = 0;
            do
            {
                mqtt_client_dowork(transport_data->mqttClient);
                disconnect_ctr++;
                ThreadAPI_Sleep(50);
            } while ((disconnect_ctr < MAX_DISCONNECT_VALUE) && (transport_data->disconnect_recv_flag == 0));
        }
        xio_destroy(transport_data->xioTransport);
        transport_data->xioTransport = NULL;

        transport_data->device_twin_get_sent = false;
        transport_data->mqttClientStatus = MQTT_CLIENT_STATUS_NOT_CONNECTED;
        transport_data->currPacketState = DISCONNECT_TYPE;
    }
}

static void mqtt_error_callback(MQTT_CLIENT_HANDLE handle, MQTT_CLIENT_EVENT_ERROR error, void* callbackCtx)
{
    (void)handle;
    if (callbackCtx != NULL)
    {
        PMQTTTRANSPORT_HANDLE_DATA transport_data = (PMQTTTRANSPORT_HANDLE_DATA)callbackCtx;
        switch (error)
        {
            case MQTT_CLIENT_CONNECTION_ERROR:
            {
                transport_data->transport_callbacks.connection_status_cb(IOTHUB_CLIENT_CONNECTION_UNAUTHENTICATED, IOTHUB_CLIENT_CONNECTION_NO_NETWORK, transport_data->transport_ctx);
                break;
            }
            case MQTT_CLIENT_COMMUNICATION_ERROR:
            {
                transport_data->transport_callbacks.connection_status_cb(IOTHUB_CLIENT_CONNECTION_UNAUTHENTICATED, IOTHUB_CLIENT_CONNECTION_COMMUNICATION_ERROR, transport_data->transport_ctx);
                break;
            }
            case MQTT_CLIENT_NO_PING_RESPONSE:
            {
                LogError("Mqtt Ping Response was not encountered.  Reconnecting device...");
                break;
            }
            case MQTT_CLIENT_PARSE_ERROR:
            case MQTT_CLIENT_MEMORY_ERROR:
            case MQTT_CLIENT_UNKNOWN_ERROR:
            {
                LogError("INTERNAL ERROR: unexpected error value received %s", MU_ENUM_TO_STRING(MQTT_CLIENT_EVENT_ERROR, error));
                break;
            }
        }
        if (transport_data->mqttClientStatus != MQTT_CLIENT_STATUS_PENDING_CLOSE)
        {
            // We have encountered an mqtt protocol error in an non-closing state
            // The best course of action is to execute a shutdown of the mqtt/tls/socket
            // layer and then attempt to reconnect
            transport_data->mqttClientStatus = MQTT_CLIENT_STATUS_EXECUTE_DISCONNECT;
        }
        transport_data->currPacketState = PACKET_TYPE_ERROR;
        transport_data->device_twin_get_sent = false;
        if (transport_data->topic_MqttMessage != NULL)
        {
            transport_data->topics_ToSubscribe |= SUBSCRIBE_TELEMETRY_TOPIC;
        }
        if (transport_data->topic_GetState != NULL)
        {
            transport_data->topics_ToSubscribe |= SUBSCRIBE_GET_REPORTED_STATE_TOPIC;
        }
        if (transport_data->topic_NotifyState != NULL)
        {
            transport_data->topics_ToSubscribe |= SUBSCRIBE_NOTIFICATION_STATE_TOPIC;
        }
        if (transport_data->topic_DeviceMethods != NULL)
        {
            transport_data->topics_ToSubscribe |= SUBSCRIBE_DEVICE_METHOD_TOPIC;
        }
        if (transport_data->topic_InputQueue != NULL)
        {
            transport_data->topics_ToSubscribe |= SUBSCRIBE_INPUT_QUEUE_TOPIC;
        }
        if (transport_data->topic_StreamsPost != NULL)
        {
            transport_data->topics_ToSubscribe |= SUBSCRIBE_STREAMS_POST_TOPIC;
        }
        if (transport_data->topic_StreamsResp != NULL)
        {
            transport_data->topics_ToSubscribe |= SUBSCRIBE_STREAMS_RESP_TOPIC;
        }
    }
    else
    {
        LogError("Failure: mqtt called back with null context.");
    }
}

static void SubscribeToMqttProtocol(PMQTTTRANSPORT_HANDLE_DATA transport_data)
{
    if (transport_data->topics_ToSubscribe != UNSUBSCRIBE_FROM_TOPIC)
    {
        uint32_t topic_subscription = 0;
        size_t subscribe_count = 0;
        uint16_t packet_id = get_next_packet_id(transport_data);
        SUBSCRIBE_PAYLOAD subscribe[SUBSCRIBE_TOPIC_COUNT];
        if ((transport_data->topic_MqttMessage != NULL) && (SUBSCRIBE_TELEMETRY_TOPIC & transport_data->topics_ToSubscribe))
        {
            subscribe[subscribe_count].subscribeTopic = STRING_c_str(transport_data->topic_MqttMessage);
            subscribe[subscribe_count].qosReturn = DELIVER_AT_LEAST_ONCE;
            topic_subscription |= SUBSCRIBE_TELEMETRY_TOPIC;
            subscribe_count++;
        }
        if ((transport_data->topic_GetState != NULL) && (SUBSCRIBE_GET_REPORTED_STATE_TOPIC & transport_data->topics_ToSubscribe))
        {
            subscribe[subscribe_count].subscribeTopic = STRING_c_str(transport_data->topic_GetState);
            subscribe[subscribe_count].qosReturn = DELIVER_AT_MOST_ONCE;
            topic_subscription |= SUBSCRIBE_GET_REPORTED_STATE_TOPIC;
            subscribe_count++;
            transport_data->twin_resp_packet_id = packet_id;
        }
        if ((transport_data->topic_NotifyState != NULL) && (SUBSCRIBE_NOTIFICATION_STATE_TOPIC & transport_data->topics_ToSubscribe))
        {
            subscribe[subscribe_count].subscribeTopic = STRING_c_str(transport_data->topic_NotifyState);
            subscribe[subscribe_count].qosReturn = DELIVER_AT_MOST_ONCE;
            topic_subscription |= SUBSCRIBE_NOTIFICATION_STATE_TOPIC;
            subscribe_count++;
        }
        if ((transport_data->topic_DeviceMethods != NULL) && (SUBSCRIBE_DEVICE_METHOD_TOPIC & transport_data->topics_ToSubscribe))
        {
            subscribe[subscribe_count].subscribeTopic = STRING_c_str(transport_data->topic_DeviceMethods);
            subscribe[subscribe_count].qosReturn = DELIVER_AT_MOST_ONCE;
            topic_subscription |= SUBSCRIBE_DEVICE_METHOD_TOPIC;
            subscribe_count++;
        }
        if ((transport_data->topic_InputQueue != NULL) && (SUBSCRIBE_INPUT_QUEUE_TOPIC & transport_data->topics_ToSubscribe))
        {
            subscribe[subscribe_count].subscribeTopic = STRING_c_str(transport_data->topic_InputQueue);
            subscribe[subscribe_count].qosReturn = DELIVER_AT_MOST_ONCE;
            topic_subscription |= SUBSCRIBE_INPUT_QUEUE_TOPIC;
            subscribe_count++;
        }
        if ((transport_data->topic_StreamsPost != NULL) && (SUBSCRIBE_STREAMS_POST_TOPIC & transport_data->topics_ToSubscribe))
        {
            subscribe[subscribe_count].subscribeTopic = STRING_c_str(transport_data->topic_StreamsPost);
            subscribe[subscribe_count].qosReturn = DELIVER_AT_MOST_ONCE;
            topic_subscription |= SUBSCRIBE_STREAMS_POST_TOPIC;
            subscribe_count++;
        }
        if ((transport_data->topic_StreamsResp != NULL) && (SUBSCRIBE_STREAMS_RESP_TOPIC & transport_data->topics_ToSubscribe))
        {
            subscribe[subscribe_count].subscribeTopic = STRING_c_str(transport_data->topic_StreamsResp);
            subscribe[subscribe_count].qosReturn = DELIVER_AT_MOST_ONCE;
            topic_subscription |= SUBSCRIBE_STREAMS_RESP_TOPIC;
            subscribe_count++;
        }

        if (subscribe_count != 0)
        {
            /* Codes_SRS_IOTHUB_MQTT_TRANSPORT_07_016: [IoTHubTransport_MQTT_Common_Subscribe shall call mqtt_client_subscribe to subscribe to the Message Topic.] */
            if (mqtt_client_subscribe(transport_data->mqttClient, packet_id, subscribe, subscribe_count) != 0)
            {
                /* Codes_SRS_IOTHUB_MQTT_TRANSPORT_07_017: [Upon failure IoTHubTransport_MQTT_Common_Subscribe shall return a non-zero value.] */
                LogError("Failure: mqtt_client_subscribe returned error.");
            }
            else
            {
                /* Codes_SRS_IOTHUB_MQTT_TRANSPORT_07_018: [On success IoTHubTransport_MQTT_Common_Subscribe shall return 0.] */
                transport_data->topics_ToSubscribe &= ~topic_subscription;
                transport_data->currPacketState = SUBSCRIBE_TYPE;
            }
        }
        else
        {
            /* Codes_SRS_IOTHUB_MQTT_TRANSPORT_07_017: [Upon failure IoTHubTransport_MQTT_Common_Subscribe shall return a non-zero value.] */
            LogError("Failure: subscribe_topic is empty.");
        }
        transport_data->currPacketState = SUBSCRIBE_TYPE;
    }
    else
    {
        transport_data->currPacketState = PUBLISH_TYPE;
    }
}

static bool RetrieveMessagePayload(IOTHUB_MESSAGE_HANDLE messageHandle, const unsigned char** payload, size_t* length)
{
    bool result;
    IOTHUBMESSAGE_CONTENT_TYPE contentType = IoTHubMessage_GetContentType(messageHandle);
    if (contentType == IOTHUBMESSAGE_BYTEARRAY)
    {
        if (IoTHubMessage_GetByteArray(messageHandle, &(*payload), length) != IOTHUB_MESSAGE_OK)
        {
            LogError("Failure result from IoTHubMessage_GetByteArray");
            result = false;
            *length = 0;
        }
        else
        {
            result = true;
        }
    }
    else if (contentType == IOTHUBMESSAGE_STRING)
    {
        *payload = (const unsigned char*)IoTHubMessage_GetString(messageHandle);
        if (*payload == NULL)
        {
            LogError("Failure result from IoTHubMessage_GetString");
            result = false;
            *length = 0;
        }
        else
        {
            *length = strlen((const char*)*payload);
            result = true;
        }
    }
    else
    {
        result = false;
        *length = 0;
    }
    return result;
}

static void process_queued_ack_messages(PMQTTTRANSPORT_HANDLE_DATA transport_data)
{
    PDLIST_ENTRY current_entry = transport_data->telemetry_waitingForAck.Flink;
    tickcounter_ms_t current_ms;
    (void)tickcounter_get_current_ms(transport_data->msgTickCounter, &current_ms);
    while (current_entry != &transport_data->telemetry_waitingForAck)
    {
        MQTT_MESSAGE_DETAILS_LIST* msg_detail_entry = containingRecord(current_entry, MQTT_MESSAGE_DETAILS_LIST, entry);
        DLIST_ENTRY nextListEntry;
        nextListEntry.Flink = current_entry->Flink;

        if (((current_ms - msg_detail_entry->msgPublishTime) / 1000) > RESEND_TIMEOUT_VALUE_MIN)
        {
            if (msg_detail_entry->retryCount >= MAX_SEND_RECOUNT_LIMIT)
            {
                sendMsgComplete(msg_detail_entry->iotHubMessageEntry, transport_data, IOTHUB_CLIENT_CONFIRMATION_MESSAGE_TIMEOUT);
                (void)DList_RemoveEntryList(current_entry);
                free(msg_detail_entry);

                DisconnectFromClient(transport_data);
            }
            else
            {
                // Ensure that the packet state is PUBLISH_TYPE and then attempt to send the message
                // again
                if (transport_data->currPacketState == PUBLISH_TYPE)
                {
                    size_t messageLength;
                    const unsigned char* messagePayload = NULL;
                    if (!RetrieveMessagePayload(msg_detail_entry->iotHubMessageEntry->messageHandle, &messagePayload, &messageLength))
                    {
                        (void)DList_RemoveEntryList(current_entry);
                        sendMsgComplete(msg_detail_entry->iotHubMessageEntry, transport_data, IOTHUB_CLIENT_CONFIRMATION_ERROR);
                    }
                    else
                    {
                        if (publish_mqtt_telemetry_msg(transport_data, msg_detail_entry, messagePayload, messageLength) != 0)
                        {
                            (void)DList_RemoveEntryList(current_entry);
                            sendMsgComplete(msg_detail_entry->iotHubMessageEntry, transport_data, IOTHUB_CLIENT_CONFIRMATION_ERROR);
                            free(msg_detail_entry);
                        }
                    }
                }
                else
                {
                    msg_detail_entry->retryCount++;
                    msg_detail_entry->msgPublishTime = current_ms;
                }
            }
        }
        current_entry = nextListEntry.Flink;
    }
}

static int GetTransportProviderIfNecessary(PMQTTTRANSPORT_HANDLE_DATA transport_data)
{
    int result;

    if (transport_data->xioTransport == NULL)
    {
        // construct address
        const char* hostAddress = STRING_c_str(transport_data->hostAddress);
        MQTT_TRANSPORT_PROXY_OPTIONS mqtt_proxy_options;

        /* Codes_SRS_IOTHUB_TRANSPORT_MQTT_COMMON_01_011: [ If no `proxy_data` option has been set, NULL shall be passed as the argument `mqtt_transport_proxy_options` when calling the function `get_io_transport` passed in `IoTHubTransport_MQTT_Common__Create`. ]*/
        mqtt_proxy_options.host_address = transport_data->http_proxy_hostname;
        mqtt_proxy_options.port = transport_data->http_proxy_port;
        mqtt_proxy_options.username = transport_data->http_proxy_username;
        mqtt_proxy_options.password = transport_data->http_proxy_password;

        /* Codes_SRS_IOTHUB_TRANSPORT_MQTT_COMMON_01_010: [ If the `proxy_data` option has been set, the proxy options shall be filled in the argument `mqtt_transport_proxy_options` when calling the function `get_io_transport` passed in `IoTHubTransport_MQTT_Common__Create` to obtain the underlying IO handle. ]*/
        transport_data->xioTransport = transport_data->get_io_transport(hostAddress, (transport_data->http_proxy_hostname == NULL) ? NULL : &mqtt_proxy_options);
        if (transport_data->xioTransport == NULL)
        {
            LogError("Unable to create the lower level TLS layer.");
            result = MU_FAILURE;
        }
        else
        {
            if (transport_data->saved_tls_options != NULL)
            {
                if (OptionHandler_FeedOptions(transport_data->saved_tls_options, transport_data->xioTransport) != OPTIONHANDLER_OK)
                {
                    LogError("Failed feeding existing options to new TLS instance.");
                    result = MU_FAILURE;
                }
                else
                {
                    // The tlsio has the options, so our copy can be deleted
                    set_saved_tls_options(transport_data, NULL);
                    result = 0;
                }
            }
            else if (IoTHubClient_Auth_Get_Credential_Type(transport_data->authorization_module) == IOTHUB_CREDENTIAL_TYPE_X509_ECC)
            {
                if (IoTHubClient_Auth_Set_xio_Certificate(transport_data->authorization_module, transport_data->xioTransport) != 0)
                {
                    LogError("Unable to create the lower level TLS layer.");
                    result = MU_FAILURE;
                }
                else
                {
                    result = 0;
                }
            }
            else
            {
                result = 0;
            }
        }
    }
    else
    {
        result = 0;
    }
    return result;
}

static STRING_HANDLE buildClientId(const char* device_id, const char* module_id)
{
    if (module_id == NULL)
    {
        return STRING_construct_sprintf("%s", device_id);
    }
    else
    {
        return STRING_construct_sprintf("%s/%s", device_id, module_id);
    }
}

static int SendMqttConnectMsg(PMQTTTRANSPORT_HANDLE_DATA transport_data)
{
    int result;

    char* sasToken = NULL;
    result = 0;

    IOTHUB_CREDENTIAL_TYPE cred_type = IoTHubClient_Auth_Get_Credential_Type(transport_data->authorization_module);
    if (cred_type == IOTHUB_CREDENTIAL_TYPE_DEVICE_KEY || cred_type == IOTHUB_CREDENTIAL_TYPE_DEVICE_AUTH)
    {
        sasToken = IoTHubClient_Auth_Get_SasToken(transport_data->authorization_module, STRING_c_str(transport_data->devicesAndModulesPath), 0, NULL);
        if (sasToken == NULL)
        {
            LogError("failure getting sas token from IoTHubClient_Auth_Get_SasToken.");
            result = MU_FAILURE;
        }
    }
    else if (cred_type == IOTHUB_CREDENTIAL_TYPE_SAS_TOKEN)
    {
        SAS_TOKEN_STATUS token_status = IoTHubClient_Auth_Is_SasToken_Valid(transport_data->authorization_module);
        if (token_status == SAS_TOKEN_STATUS_INVALID)
        {
            transport_data->transport_callbacks.connection_status_cb(IOTHUB_CLIENT_CONNECTION_UNAUTHENTICATED, IOTHUB_CLIENT_CONNECTION_EXPIRED_SAS_TOKEN, transport_data->transport_ctx);
            result = MU_FAILURE;
        }
        else if (token_status == SAS_TOKEN_STATUS_FAILED)
        {
            transport_data->transport_callbacks.connection_status_cb(IOTHUB_CLIENT_CONNECTION_UNAUTHENTICATED, IOTHUB_CLIENT_CONNECTION_BAD_CREDENTIAL, transport_data->transport_ctx);
            result = MU_FAILURE;
        }
        else
        {
            sasToken = IoTHubClient_Auth_Get_SasToken(transport_data->authorization_module, NULL, 0, NULL);
            if (sasToken == NULL)
            {
                LogError("failure getting sas Token.");
                result = MU_FAILURE;
            }
        }
    }

    if (result == 0)
    {
        if (!transport_data->isProductInfoSet)
        {
            // This requires the iothubClientHandle, which sadly the MQTT transport only gets on DoWork, so this code still needs to remain here.
            // The correct place for this would be in the Create method, but we don't get the client handle there.
            // Also, when device multiplexing is used, the customer creates the transport directly and explicitly, when the client is still not created.
            // This will be a major hurdle when we add device multiplexing to MQTT transport.

            STRING_HANDLE clone;
            const char* product_info = transport_data->transport_callbacks.prod_info_cb(transport_data->transport_ctx);
            if (product_info == NULL)
            {
                clone = STRING_construct_sprintf("%s%%2F%s", CLIENT_DEVICE_TYPE_PREFIX, IOTHUB_SDK_VERSION);
            }
            else
            {
                clone = URL_EncodeString(product_info);
            }

            if (clone == NULL)
            {
                LogError("Failed obtaining the product info");
            }
            else
            {
                if (STRING_concat_with_STRING(transport_data->configPassedThroughUsername, clone) != 0)
                {
                    LogError("Failed concatenating the product info");
                }
                else
                {
                    transport_data->isProductInfoSet = true;
                }

                STRING_delete(clone);
            }
        }

        STRING_HANDLE clientId;

        clientId = buildClientId(STRING_c_str(transport_data->device_id), STRING_c_str(transport_data->module_id));
        if (NULL == clientId)
        {
            LogError("Unable to allocate clientId");
            result = MU_FAILURE;
        }
        else
        {
            MQTT_CLIENT_OPTIONS options = { 0 };
            options.clientId = (char*)STRING_c_str(clientId);
            options.willMessage = NULL;
            options.username = (char*)STRING_c_str(transport_data->configPassedThroughUsername);
            if (sasToken != NULL)
            {
                options.password = sasToken;
            }
            options.keepAliveInterval = transport_data->keepAliveValue;
            options.useCleanSession = false;
            options.qualityOfServiceValue = DELIVER_AT_LEAST_ONCE;

            if (GetTransportProviderIfNecessary(transport_data) == 0)
            {
                transport_data->conn_attempted = true;
                if (mqtt_client_connect(transport_data->mqttClient, transport_data->xioTransport, &options) != 0)
                {
                    LogError("failure connecting to address %s.", STRING_c_str(transport_data->hostAddress));
                    result = MU_FAILURE;
                }
                else
                {
                    transport_data->currPacketState = CONNECT_TYPE;
                    transport_data->isRetryExpiredCallbackSet = false;
                    (void)tickcounter_get_current_ms(transport_data->msgTickCounter, &transport_data->mqtt_connect_time);
                    result = 0;
                }
            }
            else
            {
                result = MU_FAILURE;
            }

            if (sasToken != NULL)
            {
                free(sasToken);
            }
            STRING_delete(clientId);
        }

    }
    return result;
}

static int InitializeConnection(PMQTTTRANSPORT_HANDLE_DATA transport_data)
{
    int result = 0;

    // Make sure we're not destroying the object
    if (!transport_data->isDestroyCalled)
    {
        RETRY_ACTION retry_action = RETRY_ACTION_RETRY_LATER;

        // Codes_SRS_IOTHUB_TRANSPORT_MQTT_COMMON_09_007: [ IoTHubTransport_MQTT_Common_DoWork shall try to reconnect according to the current retry policy set ]
        if (transport_data->mqttClientStatus == MQTT_CLIENT_STATUS_NOT_CONNECTED && transport_data->isRecoverableError)
        {
            // Note: in case retry_control_should_retry fails, the reconnection shall be attempted anyway (defaulting to policy IOTHUB_CLIENT_RETRY_IMMEDIATE).
            if (retry_control_should_retry(transport_data->retry_control_handle, &retry_action) != 0 || retry_action == RETRY_ACTION_RETRY_NOW)
            {
                if (tickcounter_get_current_ms(transport_data->msgTickCounter, &transport_data->connectTick) != 0)
                {
                    transport_data->connectFailCount++;
                    result = MU_FAILURE;
                }
                else
                {
                    ResetConnectionIfNecessary(transport_data);

                    if (SendMqttConnectMsg(transport_data) != 0)
                    {
                        transport_data->connectFailCount++;
                        result = MU_FAILURE;
                    }
                    else
                    {
                        transport_data->mqttClientStatus = MQTT_CLIENT_STATUS_CONNECTING;
                        transport_data->connectFailCount = 0;
                        result = 0;
                    }
                }
            }   
            else if (retry_action == RETRY_ACTION_STOP_RETRYING)
            {
                // Set callback if retry expired
                if (!transport_data->isRetryExpiredCallbackSet)
                {
                    transport_data->transport_callbacks.connection_status_cb(IOTHUB_CLIENT_CONNECTION_UNAUTHENTICATED, IOTHUB_CLIENT_CONNECTION_RETRY_EXPIRED, transport_data->transport_ctx);
                    transport_data->isRetryExpiredCallbackSet = true;
                }
                result = MU_FAILURE;
            }
            else if (retry_action == RETRY_ACTION_RETRY_LATER)
            {
                result = MU_FAILURE;
            }
        }
        else if (transport_data->mqttClientStatus == MQTT_CLIENT_STATUS_EXECUTE_DISCONNECT)
        {
            // Need to disconnect from client
            DisconnectFromClient(transport_data);
            result = 0;
        }
        // Codes_SRS_IOTHUB_TRANSPORT_MQTT_COMMON_09_001: [ IoTHubTransport_MQTT_Common_DoWork shall trigger reconnection if the mqtt_client_connect does not complete within `keepalive` seconds]
        else if (transport_data->mqttClientStatus == MQTT_CLIENT_STATUS_CONNECTING)
        {
            tickcounter_ms_t current_time;
            if (tickcounter_get_current_ms(transport_data->msgTickCounter, &current_time) != 0)
            {
                LogError("failed verifying MQTT_CLIENT_STATUS_CONNECTING timeout");
                result = MU_FAILURE;
            }
            else if ((current_time - transport_data->mqtt_connect_time) / 1000 > transport_data->connect_timeout_in_sec)
            {
                LogError("mqtt_client timed out waiting for CONNACK");
                transport_data->currPacketState = PACKET_TYPE_ERROR;
                DisconnectFromClient(transport_data);
                result = MU_FAILURE;
            }
        }
        else if (transport_data->mqttClientStatus == MQTT_CLIENT_STATUS_CONNECTED)
        {
            // We are connected and not being closed, so does SAS need to reconnect?
            tickcounter_ms_t current_time;
            if (tickcounter_get_current_ms(transport_data->msgTickCounter, &current_time) != 0)
            {
                transport_data->connectFailCount++;
                result = MU_FAILURE;
            }
            else
            {
                IOTHUB_CREDENTIAL_TYPE cred_type = IoTHubClient_Auth_Get_Credential_Type(transport_data->authorization_module);
                // If the credential type is not an x509 certificate then we shall renew the Sas_Token
                if (cred_type != IOTHUB_CREDENTIAL_TYPE_X509 && cred_type != IOTHUB_CREDENTIAL_TYPE_X509_ECC)
                {
                    size_t sas_token_expiry = IoTHubClient_Auth_Get_SasToken_Expiry(transport_data->authorization_module);
                    if ((current_time - transport_data->mqtt_connect_time) / 1000 > (sas_token_expiry*SAS_REFRESH_MULTIPLIER))
                    {
                        /* Codes_SRS_IOTHUB_TRANSPORT_MQTT_COMMON_07_058: [ If the sas token has timed out IoTHubTransport_MQTT_Common_DoWork shall disconnect from the mqtt client and destroy the transport information and wait for reconnect. ] */
                        DisconnectFromClient(transport_data);

                        transport_data->transport_callbacks.connection_status_cb(IOTHUB_CLIENT_CONNECTION_UNAUTHENTICATED, IOTHUB_CLIENT_CONNECTION_EXPIRED_SAS_TOKEN, transport_data->transport_ctx);
                        transport_data->currPacketState = UNKNOWN_TYPE;
                        if (transport_data->topic_MqttMessage != NULL)
                        {
                            transport_data->topics_ToSubscribe |= SUBSCRIBE_TELEMETRY_TOPIC;
                        }
                        if (transport_data->topic_GetState != NULL)
                        {
                            transport_data->topics_ToSubscribe |= SUBSCRIBE_GET_REPORTED_STATE_TOPIC;
                        }
                        if (transport_data->topic_NotifyState != NULL)
                        {
                            transport_data->topics_ToSubscribe |= SUBSCRIBE_NOTIFICATION_STATE_TOPIC;
                        }
                        if (transport_data->topic_DeviceMethods != NULL)
                        {
                            transport_data->topics_ToSubscribe |= SUBSCRIBE_DEVICE_METHOD_TOPIC;
                        }
                        if (transport_data->topic_InputQueue != NULL)
                        {
                            transport_data->topics_ToSubscribe |= SUBSCRIBE_INPUT_QUEUE_TOPIC;
                        }
                        if (transport_data->topic_StreamsPost != NULL)
                        {
                            transport_data->topics_ToSubscribe |= SUBSCRIBE_STREAMS_POST_TOPIC;
                        }
                        if (transport_data->topic_StreamsResp != NULL)
                        {
                            transport_data->topics_ToSubscribe |= SUBSCRIBE_STREAMS_RESP_TOPIC;
                        }
                    }
                }
            }
        }
    }
    return result;
}

static STRING_HANDLE buildConfigForUsername(const IOTHUB_CLIENT_CONFIG* upperConfig, const char* moduleId)
{
    if (moduleId == NULL)
    {
        return STRING_construct_sprintf("%s.%s/%s/?api-version=%s&DeviceClientType=", upperConfig->iotHubName, upperConfig->iotHubSuffix, upperConfig->deviceId, IOTHUB_API_VERSION);
    }
    else
    {
        return STRING_construct_sprintf("%s.%s/%s/%s/?api-version=%s&DeviceClientType=", upperConfig->iotHubName, upperConfig->iotHubSuffix, upperConfig->deviceId, moduleId, IOTHUB_API_VERSION);
    }
}

static STRING_HANDLE buildMqttEventString(const char* device_id, const char* module_id)
{
    if (module_id == NULL)
    {
        return STRING_construct_sprintf(TOPIC_DEVICE_DEVICE, device_id);
    }
    else
    {
        return STRING_construct_sprintf(TOPIC_DEVICE_DEVICE_MODULE, device_id, module_id);
    }
}

static STRING_HANDLE buildDevicesAndModulesPath(const IOTHUB_CLIENT_CONFIG* upperConfig, const char* moduleId)
{
    if (moduleId == NULL)
    {
        return STRING_construct_sprintf("%s.%s/devices/%s", upperConfig->iotHubName, upperConfig->iotHubSuffix, upperConfig->deviceId);
    }
    else
    {
        return STRING_construct_sprintf("%s.%s/devices/%s/modules/%s", upperConfig->iotHubName, upperConfig->iotHubSuffix, upperConfig->deviceId, moduleId);
    }
}

static PMQTTTRANSPORT_HANDLE_DATA InitializeTransportHandleData(const IOTHUB_CLIENT_CONFIG* upperConfig, PDLIST_ENTRY waitingToSend, IOTHUB_AUTHORIZATION_HANDLE auth_module, const char* moduleId)
{
    PMQTTTRANSPORT_HANDLE_DATA state = (PMQTTTRANSPORT_HANDLE_DATA)malloc(sizeof(MQTTTRANSPORT_HANDLE_DATA));
    if (state == NULL)
    {
        LogError("Could not create MQTT transport state. Memory allocation failed.");
    }
    else
    {
        memset(state, 0, sizeof(MQTTTRANSPORT_HANDLE_DATA));
        if ((state->msgTickCounter = tickcounter_create()) == NULL)
        {
            LogError("Invalid Argument: iotHubName is empty");
            free_transport_handle_data(state);
            state = NULL;
        }
        // Codes_SRS_IOTHUB_TRANSPORT_MQTT_COMMON_09_005: [ MQTT transport shall use EXPONENTIAL_WITH_BACK_OFF as default retry policy ]
        else if ((state->retry_control_handle = retry_control_create(DEFAULT_RETRY_POLICY, DEFAULT_RETRY_TIMEOUT_IN_SECONDS)) == NULL)
        {
            LogError("Failed creating default retry control");
            free_transport_handle_data(state);
            state = NULL;
        }
        else if ((state->device_id = STRING_construct(upperConfig->deviceId)) == NULL)
        {
            LogError("failure constructing device_id.");
            free_transport_handle_data(state);
            state = NULL;
        }
        else if ((moduleId != NULL) && ((state->module_id = STRING_construct(moduleId)) == NULL))
        {
            LogError("failure constructing module_id.");
            free_transport_handle_data(state);
            state = NULL;
        }
        else if ((state->devicesAndModulesPath = buildDevicesAndModulesPath(upperConfig, moduleId)) == NULL)
        {
            LogError("failure constructing devicesPath.");
            free_transport_handle_data(state);
            state = NULL;
        }
        else
        {
            if ((state->topic_MqttEvent = buildMqttEventString(upperConfig->deviceId, moduleId)) == NULL)
            {
                LogError("Could not create topic_MqttEvent for MQTT");
                free_transport_handle_data(state);
                state = NULL;
            }
            else
            {
                state->mqttClient = mqtt_client_init(mqtt_notification_callback, mqtt_operation_complete_callback, state, mqtt_error_callback, state);
                if (state->mqttClient == NULL)
                {
                    LogError("failure initializing mqtt client.");
                    free_transport_handle_data(state);
                    state = NULL;
                }
                else
                {
                    /* Codes_SRS_IOTHUB_MQTT_TRANSPORT_07_008: [If the upperConfig contains a valid protocolGatewayHostName value the this shall be used for the hostname, otherwise the hostname shall be constructed using the iothubname and iothubSuffix.] */
                    if (upperConfig->protocolGatewayHostName == NULL)
                    {
                        state->hostAddress = STRING_construct_sprintf("%s.%s", upperConfig->iotHubName, upperConfig->iotHubSuffix);
                    }
                    else
                    {
                        state->hostAddress = STRING_construct(upperConfig->protocolGatewayHostName);
                    }

                    if (state->hostAddress == NULL)
                    {
                        LogError("failure constructing host address.");
                        free_transport_handle_data(state);
                        state = NULL;
                    }
                    else if ((state->configPassedThroughUsername = buildConfigForUsername(upperConfig, moduleId)) == NULL)
                    {
                        free_transport_handle_data(state);
                        state = NULL;
                    }
                    else
                    {
                        /* Codes_SRS_IOTHUB_MQTT_TRANSPORT_07_010: [IoTHubTransport_MQTT_Common_Create shall allocate memory to save its internal state where all topics, hostname, device_id, device_key, sasTokenSr and client handle shall be saved.] */
                        DList_InitializeListHead(&(state->telemetry_waitingForAck));
                        DList_InitializeListHead(&(state->ack_waiting_queue));
                        DList_InitializeListHead(&(state->pending_get_twin_queue));
                        state->mqttClientStatus = MQTT_CLIENT_STATUS_NOT_CONNECTED;
                        state->isRecoverableError = true;
                        state->packetId = 1;
                        state->waitingToSend = waitingToSend;
                        state->currPacketState = CONNECT_TYPE;
                        state->keepAliveValue = DEFAULT_MQTT_KEEPALIVE;
                        state->connect_timeout_in_sec = DEFAULT_CONNACK_TIMEOUT;
                        state->topics_ToSubscribe = UNSUBSCRIBE_FROM_TOPIC;
                        srand((unsigned int)get_time(NULL));
                        state->authorization_module = auth_module;

                        state->isDestroyCalled = false;
                        state->isRetryExpiredCallbackSet = false;
                        state->isRegistered = false;
                        state->device_twin_get_sent = false;
                        state->xioTransport = NULL;
                        state->portNum = 0;
                        state->connectFailCount = 0;
                        state->connectTick = 0;
                        state->topic_MqttMessage = NULL;
                        state->topic_GetState = NULL;
                        state->topic_NotifyState = NULL;
                        state->topic_DeviceMethods = NULL;
                        state->topic_InputQueue = NULL;
                        state->log_trace = state->raw_trace = false;
                        state->isProductInfoSet = false;
                        state->auto_url_encode_decode = false;
                        state->conn_attempted = false;
                    }
                }
            }
        }
    }
    return state;
}

TRANSPORT_LL_HANDLE IoTHubTransport_MQTT_Common_Create(const IOTHUBTRANSPORT_CONFIG* config, MQTT_GET_IO_TRANSPORT get_io_transport, TRANSPORT_CALLBACKS_INFO* cb_info, void* ctx)
{
    PMQTTTRANSPORT_HANDLE_DATA result;
    size_t deviceIdSize;

    /* Codes_SRS_IOTHUB_MQTT_TRANSPORT_07_001: [If parameter config is NULL then IoTHubTransport_MQTT_Common_Create shall return NULL.] */
    /* Codes_SRS_IOTHUB_TRANSPORT_MQTT_COMMON_07_041: [ if get_io_transport is NULL then IoTHubTransport_MQTT_Common_Create shall return NULL. ] */
    if (config == NULL || get_io_transport == NULL || cb_info == NULL)
    {
        LogError("Invalid Argument config: %p, get_io_transport: %p, cb_info: %p", config, get_io_transport, cb_info);
        result = NULL;
    }
    /* Codes_SRS_IOTHUB_MQTT_TRANSPORT_07_002: [If the parameter config's variables upperConfig, auth_module_handle or waitingToSend are NULL then IoTHubTransport_MQTT_Common_Create shall return NULL.] */
    else if (config->auth_module_handle == NULL)
    {
        LogError("Invalid Argument: auth_module_handle is NULL)");
        result = NULL;
    }
    /* Codes_SRS_IOTHUB_MQTT_TRANSPORT_07_002: [If the parameter config's variables upperConfig or waitingToSend are NULL then IoTHubTransport_MQTT_Common_Create shall return NULL.] */
    /* Codes_SRS_IOTHUB_MQTT_TRANSPORT_07_003: [If the upperConfig's variables deviceId, both deviceKey and deviceSasToken, iotHubName, protocol, or iotHubSuffix are NULL then IoTHubTransport_MQTT_Common_Create shall return NULL.] */
    /* Codes_SRS_IOTHUB_MQTT_TRANSPORT_03_003: [If both deviceKey & deviceSasToken fields are NOT NULL then IoTHubTransport_MQTT_Common_Create shall return NULL.] */
    else if (config->upperConfig == NULL ||
        config->upperConfig->protocol == NULL ||
        config->upperConfig->deviceId == NULL ||
        ((config->upperConfig->deviceKey != NULL) && (config->upperConfig->deviceSasToken != NULL)) ||
        config->upperConfig->iotHubName == NULL ||
        config->upperConfig->iotHubSuffix == NULL)
    {
        LogError("Invalid Argument: upperConfig structure contains an invalid parameter");
        result = NULL;
    }
    /* Codes_SRS_IOTHUB_MQTT_TRANSPORT_07_002: [If the parameter config's variables upperConfig, auth_module_handle or waitingToSend are NULL then IoTHubTransport_MQTT_Common_Create shall return NULL.] */
    else if (config->waitingToSend == NULL)
    {
        LogError("Invalid Argument: waitingToSend is NULL)");
        result = NULL;
    }
    /* Codes_SRS_IOTHUB_MQTT_TRANSPORT_07_006: [If the upperConfig's variables deviceId is an empty strings or length is greater then 128 then IoTHubTransport_MQTT_Common_Create shall return NULL.] */
    else if (((deviceIdSize = strlen(config->upperConfig->deviceId)) > 128U) || (deviceIdSize == 0))
    {
        LogError("Invalid Argument: DeviceId is of an invalid size");
        result = NULL;
    }
    /* Codes_SRS_IOTHUB_MQTT_TRANSPORT_07_003: [If the upperConfig's variables deviceId, both deviceKey and deviceSasToken, iotHubName, protocol, or iotHubSuffix are NULL then IoTHubTransport_MQTT_Common_Create shall return NULL.] */
    else if ((config->upperConfig->deviceKey != NULL) && (strlen(config->upperConfig->deviceKey) == 0))
    {
        LogError("Invalid Argument: deviceKey is empty");
        result = NULL;
    }
    /* Codes_SRS_IOTHUB_MQTT_TRANSPORT_07_003: [If the upperConfig's variables deviceId, both deviceKey and deviceSasToken, iotHubName, protocol, or iotHubSuffix are NULL then IoTHubTransport_MQTT_Common_Create shall return NULL.] */
    else if ((config->upperConfig->deviceSasToken != NULL) && (strlen(config->upperConfig->deviceSasToken) == 0))
    {
        LogError("Invalid Argument: deviceSasToken is empty");
        result = NULL;
    }
    /* Codes_SRS_IOTHUB_MQTT_TRANSPORT_07_003: [If the upperConfig's variables deviceId, deviceKey, iotHubName, protocol, or iotHubSuffix are NULL then IoTHubTransport_MQTT_Common_Create shall return NULL.] */
    else if (strlen(config->upperConfig->iotHubName) == 0)
    {
        LogError("Invalid Argument: iotHubName is empty");
        result = NULL;
    }
    else if (IoTHub_Transport_ValidateCallbacks(cb_info) != 0)
    {
        LogError("failure checking transport callbacks");
        result = NULL;
    }
    else
    {
        result = InitializeTransportHandleData(config->upperConfig, config->waitingToSend, config->auth_module_handle, config->moduleId);
        if (result != NULL)
        {
            result->get_io_transport = get_io_transport;
            result->http_proxy_hostname = NULL;
            result->http_proxy_username = NULL;
            result->http_proxy_password = NULL;

            result->transport_ctx = ctx;
            memcpy(&result->transport_callbacks, cb_info, sizeof(TRANSPORT_CALLBACKS_INFO));
        }
    }
    /* Codes_SRS_IOTHUB_MQTT_TRANSPORT_07_009: [If any error is encountered then IoTHubTransport_MQTT_Common_Create shall return NULL.] */
    /* Codes_SRS_IOTHUB_MQTT_TRANSPORT_07_011: [On Success IoTHubTransport_MQTT_Common_Create shall return a non-NULL value.] */
    return result;
}

void IoTHubTransport_MQTT_Common_Destroy(TRANSPORT_LL_HANDLE handle)
{
    /* Codes_SRS_IOTHUB_MQTT_TRANSPORT_07_012: [IoTHubTransport_MQTT_Common_Destroy shall do nothing if parameter handle is NULL.] */
    PMQTTTRANSPORT_HANDLE_DATA transport_data = (PMQTTTRANSPORT_HANDLE_DATA)handle;
    if (transport_data != NULL)
    {
        transport_data->isDestroyCalled = true;

        DisconnectFromClient(transport_data);

        //Empty the Waiting for Ack Messages.
        while (!DList_IsListEmpty(&transport_data->telemetry_waitingForAck))
        {
            PDLIST_ENTRY currentEntry = DList_RemoveHeadList(&transport_data->telemetry_waitingForAck);
            MQTT_MESSAGE_DETAILS_LIST* mqttMsgEntry = containingRecord(currentEntry, MQTT_MESSAGE_DETAILS_LIST, entry);
            sendMsgComplete(mqttMsgEntry->iotHubMessageEntry, transport_data, IOTHUB_CLIENT_CONFIRMATION_BECAUSE_DESTROY);
            free(mqttMsgEntry);
        }
        while (!DList_IsListEmpty(&transport_data->ack_waiting_queue))
        {
            PDLIST_ENTRY currentEntry = DList_RemoveHeadList(&transport_data->ack_waiting_queue);
            MQTT_DEVICE_TWIN_ITEM* mqtt_device_twin = containingRecord(currentEntry, MQTT_DEVICE_TWIN_ITEM, entry);

            if (mqtt_device_twin->userCallback == NULL)
            {
                transport_data->transport_callbacks.twin_rpt_state_complete_cb(mqtt_device_twin->iothub_msg_id, STATUS_CODE_TIMEOUT_VALUE, transport_data->transport_ctx);
            }
            else
            {
                mqtt_device_twin->userCallback(DEVICE_TWIN_UPDATE_COMPLETE, NULL, 0, mqtt_device_twin->userContext);
            }

            destroy_device_twin_get_message(mqtt_device_twin);
        }
        while (!DList_IsListEmpty(&transport_data->pending_get_twin_queue))
        {
            PDLIST_ENTRY currentEntry = DList_RemoveHeadList(&transport_data->pending_get_twin_queue);

            MQTT_DEVICE_TWIN_ITEM* mqtt_device_twin = containingRecord(currentEntry, MQTT_DEVICE_TWIN_ITEM, entry);

            mqtt_device_twin->userCallback(DEVICE_TWIN_UPDATE_COMPLETE, NULL, 0, mqtt_device_twin->userContext);

            destroy_device_twin_get_message(mqtt_device_twin);
        }

        /* Codes_SRS_IOTHUB_MQTT_TRANSPORT_07_014: [IoTHubTransport_MQTT_Common_Destroy shall free all the resources currently in use.] */
        /* Codes_SRS_IOTHUB_TRANSPORT_MQTT_COMMON_01_012: [ `IoTHubTransport_MQTT_Common_Destroy` shall free the stored proxy options. ]*/
        free_transport_handle_data(transport_data);
    }
}

int IoTHubTransport_MQTT_Common_Subscribe_DeviceTwin(TRANSPORT_LL_HANDLE handle)
{
    int result;
    PMQTTTRANSPORT_HANDLE_DATA transport_data = (PMQTTTRANSPORT_HANDLE_DATA)handle;
    if (transport_data == NULL)
    {
        /* Codes_SRS_IOTHUB_MQTT_TRANSPORT_07_042: [If the parameter handle is NULL than IoTHubTransport_MQTT_Common_Subscribe shall return a non-zero value.] */
        LogError("Invalid handle parameter. NULL.");
        result = MU_FAILURE;
    }
    else
    {
        if (transport_data->topic_GetState == NULL)
        {
            /* Codes_SRS_IOTHUB_MQTT_TRANSPORT_07_044: [IoTHubTransport_MQTT_Common_Subscribe_DeviceTwin shall construct the get state topic string and the notify state topic string.] */
            transport_data->topic_GetState = STRING_construct(TOPIC_GET_DESIRED_STATE);
            if (transport_data->topic_GetState == NULL)
            {
                /* Codes_SRS_IOTHUB_MQTT_TRANSPORT_07_046: [Upon failure IoTHubTransport_MQTT_Common_Subscribe_DeviceTwin shall return a non-zero value.] */
                LogError("Failure: unable constructing reported state topic");
                result = MU_FAILURE;
            }
            else
            {
                /* Codes_SRS_IOTHUB_MQTT_TRANSPORT_07_047: [On success IoTHubTransport_MQTT_Common_Subscribe_DeviceTwin shall return 0.] */
                transport_data->topics_ToSubscribe |= SUBSCRIBE_GET_REPORTED_STATE_TOPIC;
                result = 0;
            }
        }
        else
        {
            result = 0;
        }
        if (result == 0)
        {
            changeStateToSubscribeIfAllowed(transport_data);
        }
    }
    return result;
}

void IoTHubTransport_MQTT_Common_Unsubscribe_DeviceTwin(TRANSPORT_LL_HANDLE handle)
{
    PMQTTTRANSPORT_HANDLE_DATA transport_data = (PMQTTTRANSPORT_HANDLE_DATA)handle;
    /* Codes_SRS_IOTHUB_MQTT_TRANSPORT_07_048: [If the parameter handle is NULL than IoTHubTransport_MQTT_Common_Unsubscribe_DeviceTwin shall do nothing.] */
    if (transport_data != NULL)
    {
        if (transport_data->topic_GetState != NULL)
        {
            /* Codes_SRS_IOTHUB_MQTT_TRANSPORT_07_049: [If subscribe_state is set to IOTHUB_DEVICE_TWIN_DESIRED_STATE then IoTHubTransport_MQTT_Common_Unsubscribe_DeviceTwin shall unsubscribe from the topic_GetState to the mqtt client.] */
            transport_data->topics_ToSubscribe &= ~SUBSCRIBE_GET_REPORTED_STATE_TOPIC;
            STRING_delete(transport_data->topic_GetState);
            transport_data->topic_GetState = NULL;
        }
        if (transport_data->topic_NotifyState != NULL)
        {
            /* Codes_SRS_IOTHUB_MQTT_TRANSPORT_07_050: [If subscribe_state is set to IOTHUB_DEVICE_TWIN_NOTIFICATION_STATE then IoTHubTransport_MQTT_Common_Unsubscribe_DeviceTwin shall unsubscribe from the topic_NotifyState to the mqtt client.] */
            transport_data->topics_ToSubscribe &= ~SUBSCRIBE_NOTIFICATION_STATE_TOPIC;
            STRING_delete(transport_data->topic_NotifyState);
            transport_data->topic_NotifyState = NULL;
        }
    }
    else
    {
        LogError("Invalid argument to unsubscribe (handle is NULL).");
    }
}

IOTHUB_CLIENT_RESULT IoTHubTransport_MQTT_Common_GetTwinAsync(IOTHUB_DEVICE_HANDLE handle, IOTHUB_CLIENT_DEVICE_TWIN_CALLBACK completionCallback, void* callbackContext)
{
    IOTHUB_CLIENT_RESULT result;

    // Codes_SRS_IOTHUB_MQTT_TRANSPORT_09_001: [ If `handle` or `completionCallback` are `NULL` than `IoTHubTransport_MQTT_Common_GetTwinAsync` shall return IOTHUB_CLIENT_INVALID_ARG. ]
    if (handle == NULL || completionCallback == NULL)
    {
        LogError("Invalid argument (handle=%p, completionCallback=%p)", handle, completionCallback);
        result = IOTHUB_CLIENT_INVALID_ARG;
    }
    else
    {
        PMQTTTRANSPORT_HANDLE_DATA transport_data = (PMQTTTRANSPORT_HANDLE_DATA)handle;
        MQTT_DEVICE_TWIN_ITEM* mqtt_info;

        if ((mqtt_info = create_device_twin_get_message(transport_data)) == NULL)
        {
            LogError("Failed creating the device twin get request message");
            // Codes_SRS_IOTHUB_MQTT_TRANSPORT_09_003: [ If any failure occurs, IoTHubTransport_MQTT_Common_GetTwinAsync shall return IOTHUB_CLIENT_ERROR ]
            result = IOTHUB_CLIENT_ERROR;
        }
        else if (tickcounter_get_current_ms(transport_data->msgTickCounter, &mqtt_info->msgEnqueueTime) != 0)
        {
            LogError("Failed setting the get twin request enqueue time");
            destroy_device_twin_get_message(mqtt_info);
            // Codes_SRS_IOTHUB_MQTT_TRANSPORT_09_003: [ If any failure occurs, IoTHubTransport_MQTT_Common_GetTwinAsync shall return IOTHUB_CLIENT_ERROR ]
            result = IOTHUB_CLIENT_ERROR;
        }
        else
        {
            mqtt_info->userCallback = completionCallback;
            mqtt_info->userContext = callbackContext;

            // Codes_SRS_IOTHUB_MQTT_TRANSPORT_09_002: [ The request shall be queued to be sent when the transport is connected, through DoWork ]
            DList_InsertTailList(&transport_data->pending_get_twin_queue, &mqtt_info->entry);

            // Codes_SRS_IOTHUB_MQTT_TRANSPORT_09_004: [ If no failure occurs, IoTHubTransport_MQTT_Common_GetTwinAsync shall return IOTHUB_CLIENT_OK ]
            result = IOTHUB_CLIENT_OK;
        }
    }

    return result;
}

int IoTHubTransport_MQTT_Common_Subscribe_DeviceMethod(IOTHUB_DEVICE_HANDLE handle)
{
    int result;
    PMQTTTRANSPORT_HANDLE_DATA transport_data = (PMQTTTRANSPORT_HANDLE_DATA)handle;

    if (transport_data == NULL)
    {
        /*Codes_SRS_IOTHUB_MQTT_TRANSPORT_12_001 : [If the parameter handle is NULL than IoTHubTransport_MQTT_Common_Subscribe_DeviceMethod shall return a non - zero value.]*/
        LogError("Invalid handle parameter. NULL.");
        result = MU_FAILURE;
    }
    else
    {
        if (transport_data->topic_DeviceMethods == NULL)
        {
            /*Codes_SRS_IOTHUB_MQTT_TRANSPORT_12_004 : [IoTHubTransport_MQTT_Common_Subscribe_DeviceMethod shall construct the DEVICE_METHOD topic string for subscribe.]*/
            transport_data->topic_DeviceMethods = STRING_construct(TOPIC_DEVICE_METHOD_SUBSCRIBE);
            if (transport_data->topic_DeviceMethods == NULL)
            {
                /*Codes_SRS_IOTHUB_MQTT_TRANSPORT_12_006 : [Upon failure IoTHubTransport_MQTT_Common_Subscribe_DeviceMethod shall return a non - zero value.]*/
                LogError("Failure: unable constructing device method subscribe topic");
                result = MU_FAILURE;
            }
            else
            {
                /*Codes_SRS_IOTHUB_MQTT_TRANSPORT_12_003 : [IoTHubTransport_MQTT_Common_Subscribe_DeviceMethod shall set the signaling flag for DEVICE_METHOD topic for the receiver's topic list. ]*/
                transport_data->topics_ToSubscribe |= SUBSCRIBE_DEVICE_METHOD_TOPIC;
                result = 0;
            }
        }
        else
        {
            /*Codes_SRS_IOTHUB_MQTT_TRANSPORT_12_002 : [If the MQTT transport has been previously subscribed to DEVICE_METHOD topic IoTHubTransport_MQTT_Common_Subscribe_DeviceMethod shall do nothing and return 0.]*/
            result = 0;
        }

        if (result == 0)
        {
            /*Codes_SRS_IOTHUB_MQTT_TRANSPORT_12_005 : [IoTHubTransport_MQTT_Common_Subscribe_DeviceMethod shall schedule the send of the subscription.]*/
            /*Codes_SRS_IOTHUB_MQTT_TRANSPORT_12_007 : [On success IoTHubTransport_MQTT_Common_Subscribe_DeviceMethod shall return 0.]*/
            changeStateToSubscribeIfAllowed(transport_data);
        }
    }
    return result;
}

void IoTHubTransport_MQTT_Common_Unsubscribe_DeviceMethod(TRANSPORT_LL_HANDLE handle)
{
    PMQTTTRANSPORT_HANDLE_DATA transport_data = (PMQTTTRANSPORT_HANDLE_DATA)handle;
    /*Codes_SRS_IOTHUB_MQTT_TRANSPORT_12_008 : [If the parameter handle is NULL than IoTHubTransport_MQTT_Common_Unsubscribe_DeviceMethod shall do nothing and return.]*/
    if (transport_data != NULL)
    {
        /*Codes_SRS_IOTHUB_MQTT_TRANSPORT_12_009 : [If the MQTT transport has not been subscribed to DEVICE_METHOD topic IoTHubTransport_MQTT_Common_Unsubscribe_DeviceMethod shall do nothing and return.]*/
        if (transport_data->topic_DeviceMethods != NULL)
        {
            /*Codes_SRS_IOTHUB_MQTT_TRANSPORT_12_010 : [IoTHubTransport_MQTT_Common_Unsubscribe_DeviceMethod shall construct the DEVICE_METHOD topic string for unsubscribe.]*/
            const char* unsubscribe[1];
            unsubscribe[0] = STRING_c_str(transport_data->topic_DeviceMethods);

            /*Codes_SRS_IOTHUB_MQTT_TRANSPORT_12_011 : [IoTHubTransport_MQTT_Common_Unsubscribe_DeviceMethod shall send the unsubscribe.]*/
            if (mqtt_client_unsubscribe(transport_data->mqttClient, get_next_packet_id(transport_data), unsubscribe, 1) != 0)
            {
                LogError("Failure calling mqtt_client_unsubscribe");
            }

            /*Codes_SRS_IOTHUB_MQTT_TRANSPORT_12_012 : [IoTHubTransport_MQTT_Common_Unsubscribe_DeviceMethod shall removes the signaling flag for DEVICE_METHOD topic from the receiver's topic list. ]*/
            STRING_delete(transport_data->topic_DeviceMethods);
            transport_data->topic_DeviceMethods = NULL;
            transport_data->topics_ToSubscribe &= ~SUBSCRIBE_DEVICE_METHOD_TOPIC;
        }
    }
    else
    {
        LogError("Invalid argument to unsubscribe (NULL).");
    }
}

int IoTHubTransport_MQTT_Common_DeviceMethod_Response(TRANSPORT_LL_HANDLE handle, METHOD_HANDLE methodId, const unsigned char* response, size_t respSize, int status)
{
    int result;
    MQTTTRANSPORT_HANDLE_DATA* transport_data = (MQTTTRANSPORT_HANDLE_DATA*)handle;
    if (transport_data != NULL)
    {
        /* Codes_SRS_IOTHUB_TRANSPORT_MQTT_COMMON_07_042: [ IoTHubTransport_MQTT_Common_DeviceMethod_Response shall publish an mqtt message for the device method response. ] */
        DEVICE_METHOD_INFO* dev_method_info = (DEVICE_METHOD_INFO*)methodId;
        if (dev_method_info == NULL)
        {
            LogError("Failure: DEVICE_METHOD_INFO was NULL");
            result = MU_FAILURE;
        }
        else
        {
            if (publish_device_method_message(transport_data, status, dev_method_info->request_id, response, respSize) != 0)
            {
                /* Codes_SRS_IOTHUB_TRANSPORT_MQTT_COMMON_07_051: [ If any error is encountered, IoTHubTransport_MQTT_Common_DeviceMethod_Response shall return a non-zero value. ] */
                LogError("Failure: publishing device method response");
                result = MU_FAILURE;
            }
            else
            {
                result = 0;
            }
            STRING_delete(dev_method_info->request_id);
            free(dev_method_info);
        }
    }
    else
    {
        /* Codes_SRS_IOTHUB_TRANSPORT_MQTT_COMMON_07_041: [ If the parameter handle is NULL than IoTHubTransport_MQTT_Common_DeviceMethod_Response shall return a non-zero value. ] */
        result = MU_FAILURE;
        LogError("Failure: invalid TRANSPORT_LL_HANDLE parameter specified");
    }
    return result;
}

static STRING_HANDLE buildTopicMqttMessage(const char* device_id, const char* module_id)
{
    if (module_id == NULL)
    {
        return STRING_construct_sprintf(TOPIC_DEVICE_MSG, device_id);
    }
    else
    {
        return STRING_construct_sprintf(TOPIC_DEVICE_MODULE_MSG, device_id, module_id);
    }
}

int IoTHubTransport_MQTT_Common_Subscribe(TRANSPORT_LL_HANDLE handle)
{
    int result;
    PMQTTTRANSPORT_HANDLE_DATA transport_data = (PMQTTTRANSPORT_HANDLE_DATA)handle;
    if (transport_data == NULL)
    {
        /* Codes_SRS_IOTHUB_MQTT_TRANSPORT_07_015: [If parameter handle is NULL than IoTHubTransport_MQTT_Common_Subscribe shall return a non-zero value.] */
        LogError("Invalid handle parameter. NULL.");
        result = MU_FAILURE;
    }
    else
    {
        /* Code_SRS_IOTHUB_MQTT_TRANSPORT_07_016: [IoTHubTransport_MQTT_Common_Subscribe shall set a flag to enable mqtt_client_subscribe to be called to subscribe to the Message Topic.] */
        transport_data->topic_MqttMessage = buildTopicMqttMessage(STRING_c_str(transport_data->device_id), STRING_c_str(transport_data->module_id));
        if (transport_data->topic_MqttMessage == NULL)
        {
            LogError("Failure constructing Message Topic");
            result = MU_FAILURE;
        }
        else
        {
            transport_data->topics_ToSubscribe |= SUBSCRIBE_TELEMETRY_TOPIC;
            /* Code_SRS_IOTHUB_MQTT_TRANSPORT_07_035: [If current packet state is not CONNACT, DISCONNECT_TYPE, or PACKET_TYPE_ERROR then IoTHubTransport_MQTT_Common_Subscribe shall set the packet state to SUBSCRIBE_TYPE.]*/
            changeStateToSubscribeIfAllowed(transport_data);
            result = 0;
        }
    }
    return result;
}

void IoTHubTransport_MQTT_Common_Unsubscribe(TRANSPORT_LL_HANDLE handle)
{
    PMQTTTRANSPORT_HANDLE_DATA transport_data = (PMQTTTRANSPORT_HANDLE_DATA)handle;
    /* Codes_SRS_IOTHUB_MQTT_TRANSPORT_07_019: [If parameter handle is NULL then IoTHubTransport_MQTT_Common_Unsubscribe shall do nothing.] */
    if (transport_data != NULL)
    {
        /* Codes_SRS_IOTHUB_MQTT_TRANSPORT_07_020: [IoTHubTransport_MQTT_Common_Unsubscribe shall call mqtt_client_unsubscribe to unsubscribe the mqtt message topic.] */
        const char* unsubscribe[1];
        unsubscribe[0] = STRING_c_str(transport_data->topic_MqttMessage);
        if (mqtt_client_unsubscribe(transport_data->mqttClient, get_next_packet_id(transport_data), unsubscribe, 1) != 0)
        {
            LogError("Failure calling mqtt_client_unsubscribe");
        }
        STRING_delete(transport_data->topic_MqttMessage);
        transport_data->topic_MqttMessage = NULL;
        transport_data->topics_ToSubscribe &= ~SUBSCRIBE_TELEMETRY_TOPIC;
    }
    else
    {
        LogError("Invalid argument to unsubscribe (NULL).");
    }
}

IOTHUB_PROCESS_ITEM_RESULT IoTHubTransport_MQTT_Common_ProcessItem(TRANSPORT_LL_HANDLE handle, IOTHUB_IDENTITY_TYPE item_type, IOTHUB_IDENTITY_INFO* iothub_item)
{
    IOTHUB_PROCESS_ITEM_RESULT result;
    /* Codes_SRS_IOTHUBCLIENT_LL_07_001: [ If handle or iothub_item are NULL then IoTHubTransport_MQTT_Common_ProcessItem shall return IOTHUB_PROCESS_ERROR. ]*/
    if (handle == NULL || iothub_item == NULL)
    {
        LogError("Invalid handle parameter iothub_item=%p", iothub_item);
        result = IOTHUB_PROCESS_ERROR;
    }
    else
    {
        PMQTTTRANSPORT_HANDLE_DATA transport_data = (PMQTTTRANSPORT_HANDLE_DATA)handle;

        if (transport_data->currPacketState == PUBLISH_TYPE)
        {
            // Ensure the reported property suback has been received
            if (item_type == IOTHUB_TYPE_DEVICE_TWIN && transport_data->twin_resp_sub_recv)
            {
                MQTT_DEVICE_TWIN_ITEM* mqtt_info = (MQTT_DEVICE_TWIN_ITEM*)malloc(sizeof(MQTT_DEVICE_TWIN_ITEM));
                if (mqtt_info == NULL)
                {
                    /* Codes_SRS_IOTHUBCLIENT_LL_07_004: [ If any errors are encountered IoTHubTransport_MQTT_Common_ProcessItem shall return IOTHUB_PROCESS_ERROR. ]*/
                    result = IOTHUB_PROCESS_ERROR;
                }
                else
                {
                    /*Codes_SRS_IOTHUBCLIENT_LL_07_003: [ IoTHubTransport_MQTT_Common_ProcessItem shall publish a message to the mqtt protocol with the message topic for the message type.]*/
                    mqtt_info->iothub_type = item_type;
                    mqtt_info->iothub_msg_id = iothub_item->device_twin->item_id;
                    mqtt_info->retryCount = 0;
                    mqtt_info->userCallback = NULL;
                    mqtt_info->userContext = NULL;
                    mqtt_info->msgEnqueueTime = 0;

                    /* Codes_SRS_IOTHUBCLIENT_LL_07_005: [ If successful IoTHubTransport_MQTT_Common_ProcessItem shall add mqtt info structure acknowledgement queue. ] */
                    DList_InsertTailList(&transport_data->ack_waiting_queue, &mqtt_info->entry);

                    if (publish_device_twin_message(transport_data, iothub_item->device_twin, mqtt_info) != 0)
                    {
                        DList_RemoveEntryList(&mqtt_info->entry);

                        free(mqtt_info);
                        /* Codes_SRS_IOTHUBCLIENT_LL_07_004: [ If any errors are encountered IoTHubTransport_MQTT_Common_ProcessItem shall return IOTHUB_PROCESS_ERROR. ]*/
                        result = IOTHUB_PROCESS_ERROR;
                    }
                    else
                    {
                        result = IOTHUB_PROCESS_OK;
                    }
                }
            }
            else
            {
                /* Codes_SRS_IOTHUBCLIENT_LL_07_006: [ If the item_type is not a supported type IoTHubTransport_MQTT_Common_ProcessItem shall return IOTHUB_PROCESS_CONTINUE. ]*/
                result = IOTHUB_PROCESS_CONTINUE;
            }
        }
        else
        {
            /* Codes_SRS_IOTHUBCLIENT_LL_07_002: [ If the mqtt is not ready to publish messages IoTHubTransport_MQTT_Common_ProcessItem shall return IOTHUB_PROCESS_NOT_CONNECTED. ] */
            result = IOTHUB_PROCESS_NOT_CONNECTED;
        }
    }
    return result;
}

/* Codes_SRS_IOTHUB_MQTT_TRANSPORT_07_054: [ IoTHubTransport_MQTT_Common_DoWork shall subscribe to the Notification and get_state Topics if they are defined. ] */
void IoTHubTransport_MQTT_Common_DoWork(TRANSPORT_LL_HANDLE handle)
{
    /* Codes_SRS_IOTHUB_MQTT_TRANSPORT_07_026: [IoTHubTransport_MQTT_Common_DoWork shall do nothing if parameter handle and/or iotHubClientHandle is NULL.] */
    PMQTTTRANSPORT_HANDLE_DATA transport_data = (PMQTTTRANSPORT_HANDLE_DATA)handle;
    if (transport_data != NULL)
    {
        if (InitializeConnection(transport_data) == 0)
        {
            if (transport_data->mqttClientStatus == MQTT_CLIENT_STATUS_PENDING_CLOSE)
            {
                mqtt_client_disconnect(transport_data->mqttClient, NULL, NULL);
                transport_data->mqttClientStatus = MQTT_CLIENT_STATUS_NOT_CONNECTED;
            }
            else if (transport_data->currPacketState == CONNACK_TYPE || transport_data->currPacketState == SUBSCRIBE_TYPE)
            {
                SubscribeToMqttProtocol(transport_data);
            }
            else if (transport_data->currPacketState == SUBACK_TYPE)
            {
                if ((transport_data->topic_NotifyState != NULL || transport_data->topic_GetState != NULL) &&
                    !transport_data->device_twin_get_sent)
                {
                    /* Codes_SRS_IOTHUB_MQTT_TRANSPORT_07_055: [ IoTHubTransport_MQTT_Common_DoWork shall send a device twin get property message upon successfully retrieving a SUBACK on device twin topics. ] */
                    MQTT_DEVICE_TWIN_ITEM* mqtt_info;

                    if ((mqtt_info = create_device_twin_get_message(transport_data)) == NULL)
                    {
                        LogError("Failure: could not create message for twin get command");
                    }
                    else if (publish_device_twin_get_message(transport_data, mqtt_info) == 0)
                    {
                        transport_data->device_twin_get_sent = true;
                    }
                    else
                    {
                        LogError("Failure: sending device twin get property command.");
                        destroy_device_twin_get_message(mqtt_info);
                    }
                }
                // Publish can be called now
                transport_data->currPacketState = PUBLISH_TYPE;
            }
            else if (transport_data->currPacketState == PUBLISH_TYPE)
            {
                PDLIST_ENTRY currentListEntry = transport_data->waitingToSend->Flink;
                /* Codes_SRS_IOTHUB_MQTT_TRANSPORT_07_027: [IoTHubTransport_MQTT_Common_DoWork shall inspect the "waitingToSend" DLIST passed in config structure.] */
                while (currentListEntry != transport_data->waitingToSend)
                {
                    IOTHUB_MESSAGE_LIST* iothubMsgList = containingRecord(currentListEntry, IOTHUB_MESSAGE_LIST, entry);
                    DLIST_ENTRY savedFromCurrentListEntry;
                    savedFromCurrentListEntry.Flink = currentListEntry->Flink;

                    /* Codes_SRS_IOTHUB_MQTT_TRANSPORT_07_027: [IoTHubTransport_MQTT_Common_DoWork shall inspect the "waitingToSend" DLIST passed in config structure.] */
                    size_t messageLength;
                    const unsigned char* messagePayload = NULL;
                    if (!RetrieveMessagePayload(iothubMsgList->messageHandle, &messagePayload, &messageLength))
                    {
                        (void)(DList_RemoveEntryList(currentListEntry));
                        sendMsgComplete(iothubMsgList, transport_data, IOTHUB_CLIENT_CONFIRMATION_ERROR);
                        LogError("Failure result from IoTHubMessage_GetData");
                    }
                    else
                    {
                        /* Codes_SRS_IOTHUB_MQTT_TRANSPORT_07_029: [IoTHubTransport_MQTT_Common_DoWork shall create a MQTT_MESSAGE_HANDLE and pass this to a call to mqtt_client_publish.] */
                        MQTT_MESSAGE_DETAILS_LIST* mqttMsgEntry = (MQTT_MESSAGE_DETAILS_LIST*)malloc(sizeof(MQTT_MESSAGE_DETAILS_LIST));
                        if (mqttMsgEntry == NULL)
                        {
                            LogError("Allocation Error: Failure allocating MQTT Message Detail List.");
                        }
                        else
                        {
                            mqttMsgEntry->retryCount = 0;
                            mqttMsgEntry->iotHubMessageEntry = iothubMsgList;
                            mqttMsgEntry->packet_id = get_next_packet_id(transport_data);
                            if (publish_mqtt_telemetry_msg(transport_data, mqttMsgEntry, messagePayload, messageLength) != 0)
                            {
                                (void)(DList_RemoveEntryList(currentListEntry));
                                sendMsgComplete(iothubMsgList, transport_data, IOTHUB_CLIENT_CONFIRMATION_ERROR);
                                free(mqttMsgEntry);
                            }
                            else
                            {
                                // Remove the message from the waiting queue ...
                                (void)(DList_RemoveEntryList(currentListEntry));
                                // and add it to the ack queue
                                DList_InsertTailList(&(transport_data->telemetry_waitingForAck), &(mqttMsgEntry->entry));
                            }
                        }
                    }
                    currentListEntry = savedFromCurrentListEntry.Flink;
                }

                sendPendingGetTwinRequests(transport_data);
            }
            /* Codes_SRS_IOTHUB_MQTT_TRANSPORT_07_030: [IoTHubTransport_MQTT_Common_DoWork shall call mqtt_client_dowork everytime it is called if it is connected.] */
            mqtt_client_dowork(transport_data->mqttClient);
        }

        // Check the ack messages timeouts
        process_queued_ack_messages(transport_data);
        removeExpiredPendingGetTwinRequests(transport_data);
        removeExpiredGetTwinRequestsPendingAck(transport_data);
    }
}

IOTHUB_CLIENT_RESULT IoTHubTransport_MQTT_Common_GetSendStatus(TRANSPORT_LL_HANDLE handle, IOTHUB_CLIENT_STATUS *iotHubClientStatus)
{
    IOTHUB_CLIENT_RESULT result;

    if (handle == NULL || iotHubClientStatus == NULL)
    {
        /* Codes_SRS_IOTHUB_MQTT_TRANSPORT_07_023: [IoTHubTransport_MQTT_Common_GetSendStatus shall return IOTHUB_CLIENT_INVALID_ARG if called with NULL parameter.] */
        LogError("invalid arument.");
        result = IOTHUB_CLIENT_INVALID_ARG;
    }
    else
    {
        MQTTTRANSPORT_HANDLE_DATA* handleData = (MQTTTRANSPORT_HANDLE_DATA*)handle;
        if (!DList_IsListEmpty(handleData->waitingToSend) || !DList_IsListEmpty(&(handleData->telemetry_waitingForAck)))
        {
            /* Codes_SRS_IOTHUB_MQTT_TRANSPORT_07_025: [IoTHubTransport_MQTT_Common_GetSendStatus shall return IOTHUB_CLIENT_OK and status IOTHUB_CLIENT_SEND_STATUS_BUSY if there are currently event items to be sent or being sent.] */
            *iotHubClientStatus = IOTHUB_CLIENT_SEND_STATUS_BUSY;
        }
        else
        {
            /* Codes_SRS_IOTHUB_MQTT_TRANSPORT_07_024: [IoTHubTransport_MQTT_Common_GetSendStatus shall return IOTHUB_CLIENT_OK and status IOTHUB_CLIENT_SEND_STATUS_IDLE if there are currently no event items to be sent or being sent.] */
            *iotHubClientStatus = IOTHUB_CLIENT_SEND_STATUS_IDLE;
        }
        result = IOTHUB_CLIENT_OK;
    }
    return result;
}

IOTHUB_CLIENT_RESULT IoTHubTransport_MQTT_Common_SetOption(TRANSPORT_LL_HANDLE handle, const char* option, const void* value)
{
    /* Codes_SRS_IOTHUB_MQTT_TRANSPORT_07_021: [If any parameter is NULL then IoTHubTransport_MQTT_Common_SetOption shall return IOTHUB_CLIENT_INVALID_ARG.] */
    IOTHUB_CLIENT_RESULT result;
    if (
        (handle == NULL) ||
        (option == NULL) ||
        (value == NULL)
        )
    {
        result = IOTHUB_CLIENT_INVALID_ARG;
        LogError("invalid parameter (NULL) passed to IoTHubTransport_MQTT_Common_SetOption.");
    }
    else
    {
        MQTTTRANSPORT_HANDLE_DATA* transport_data = (MQTTTRANSPORT_HANDLE_DATA*)handle;

        IOTHUB_CREDENTIAL_TYPE cred_type = IoTHubClient_Auth_Get_Credential_Type(transport_data->authorization_module);

        /* Codes_SRS_IOTHUB_MQTT_TRANSPORT_07_031: [If the option parameter is set to "logtrace" then the value shall be a bool_ptr and the value will determine if the mqtt client log is on or off.] */
        if (strcmp(OPTION_LOG_TRACE, option) == 0)
        {
            transport_data->log_trace = *((bool*)value);
            mqtt_client_set_trace(transport_data->mqttClient, transport_data->log_trace, transport_data->raw_trace);
            result = IOTHUB_CLIENT_OK;
        }
        else if (strcmp("rawlogtrace", option) == 0)
        {
            transport_data->raw_trace = *((bool*)value);
            mqtt_client_set_trace(transport_data->mqttClient, transport_data->log_trace, transport_data->raw_trace);
            result = IOTHUB_CLIENT_OK;
        }
        else if (strcmp(OPTION_AUTO_URL_ENCODE_DECODE, option) == 0)
        {
            transport_data->auto_url_encode_decode = *((bool*)value);
            result = IOTHUB_CLIENT_OK;
        }
        else if (strcmp(OPTION_CONNECTION_TIMEOUT, option) == 0)
        {
            int* connection_time = (int*)value;
            if (*connection_time != transport_data->connect_timeout_in_sec)
            {
                transport_data->connect_timeout_in_sec = (uint16_t)(*connection_time);
            }
            result = IOTHUB_CLIENT_OK;
        }
        else if (strcmp(OPTION_KEEP_ALIVE, option) == 0)
        {
            /* Codes_SRS_IOTHUB_MQTT_TRANSPORT_07_036: [If the option parameter is set to "keepalive" then the value shall be a int_ptr and the value will determine the mqtt keepalive time that is set for pings.] */
            int* keepAliveOption = (int*)value;
            /* Codes_SRS_IOTHUB_MQTT_TRANSPORT_07_037 : [If the option parameter is set to supplied int_ptr keepalive is the same value as the existing keepalive then IoTHubTransport_MQTT_Common_SetOption shall do nothing.] */
            if (*keepAliveOption != transport_data->keepAliveValue)
            {
                transport_data->keepAliveValue = (uint16_t)(*keepAliveOption);
                if (transport_data->mqttClientStatus != MQTT_CLIENT_STATUS_NOT_CONNECTED)
                {
                    /* Codes_SRS_IOTHUB_MQTT_TRANSPORT_07_038: [If the client is connected when the keepalive is set then IoTHubTransport_MQTT_Common_SetOption shall disconnect and reconnect with the specified keepalive value.] */
                    DisconnectFromClient(transport_data);
                }
            }
            result = IOTHUB_CLIENT_OK;
        }
        /* Codes_SRS_IOTHUB_MQTT_TRANSPORT_07_039: [If the option parameter is set to "x509certificate" then the value shall be a const char of the certificate to be used for x509.] */
        else if ((strcmp(OPTION_X509_CERT, option) == 0) && (cred_type != IOTHUB_CREDENTIAL_TYPE_X509 && cred_type != IOTHUB_CREDENTIAL_TYPE_UNKNOWN))
        {
            LogError("x509certificate specified, but authentication method is not x509");
            result = IOTHUB_CLIENT_INVALID_ARG;
        }
        /* Codes_SRS_IOTHUB_MQTT_TRANSPORT_07_040: [If the option parameter is set to "x509privatekey" then the value shall be a const char of the RSA Private Key to be used for x509.] */
        else if ((strcmp(OPTION_X509_PRIVATE_KEY, option) == 0) && (cred_type != IOTHUB_CREDENTIAL_TYPE_X509 && cred_type != IOTHUB_CREDENTIAL_TYPE_UNKNOWN))
        {
            LogError("x509privatekey specified, but authentication method is not x509");
            result = IOTHUB_CLIENT_INVALID_ARG;
        }
        else if (strcmp(OPTION_HTTP_PROXY, option) == 0)
        {
            /* Codes_SRS_IOTHUB_TRANSPORT_MQTT_COMMON_01_001: [ If `option` is `proxy_data`, `value` shall be used as an `HTTP_PROXY_OPTIONS*`. ]*/
            HTTP_PROXY_OPTIONS* proxy_options = (HTTP_PROXY_OPTIONS*)value;

            if (transport_data->xioTransport != NULL)
            {
                /* Codes_SRS_IOTHUB_TRANSPORT_MQTT_COMMON_01_007: [ If the underlying IO has already been created, then `IoTHubTransport_MQTT_Common_SetOption` shall fail and return `IOTHUB_CLIENT_ERROR`. ]*/
                LogError("Cannot set proxy option once the underlying IO is created");
                result = IOTHUB_CLIENT_ERROR;
            }
            else if (proxy_options->host_address == NULL)
            {
                /* Codes_SRS_IOTHUB_TRANSPORT_MQTT_COMMON_01_003: [ If `host_address` is NULL, `IoTHubTransport_MQTT_Common_SetOption` shall fail and return `IOTHUB_CLIENT_INVALID_ARG`. ]*/
                LogError("NULL host_address in proxy options");
                result = IOTHUB_CLIENT_INVALID_ARG;
            }
            /* Codes_SRS_IOTHUB_TRANSPORT_MQTT_COMMON_01_006: [ If only one of `username` and `password` is NULL, `IoTHubTransport_MQTT_Common_SetOption` shall fail and return `IOTHUB_CLIENT_INVALID_ARG`. ]*/
            else if (((proxy_options->username == NULL) || (proxy_options->password == NULL)) &&
                (proxy_options->username != proxy_options->password))
            {
                LogError("Only one of username and password for proxy settings was NULL");
                result = IOTHUB_CLIENT_INVALID_ARG;
            }
            else
            {
                char* copied_proxy_hostname = NULL;
                char* copied_proxy_username = NULL;
                char* copied_proxy_password = NULL;

                /* Codes_SRS_IOTHUB_TRANSPORT_MQTT_COMMON_01_002: [ The fields `host_address`, `port`, `username` and `password` shall be saved for later used (needed when creating the underlying IO to be used by the transport). ]*/
                transport_data->http_proxy_port = proxy_options->port;
                if (mallocAndStrcpy_s(&copied_proxy_hostname, proxy_options->host_address) != 0)
                {
                    /* Codes_SRS_IOTHUB_TRANSPORT_MQTT_COMMON_01_004: [ If copying `host_address`, `username` or `password` fails, `IoTHubTransport_MQTT_Common_SetOption` shall fail and return `IOTHUB_CLIENT_ERROR`. ]*/
                    LogError("Cannot copy HTTP proxy hostname");
                    result = IOTHUB_CLIENT_ERROR;
                }
                /* Codes_SRS_IOTHUB_TRANSPORT_MQTT_COMMON_01_005: [ `username` and `password` shall be allowed to be NULL. ]*/
                else if ((proxy_options->username != NULL) && (mallocAndStrcpy_s(&copied_proxy_username, proxy_options->username) != 0))
                {
                    /* Codes_SRS_IOTHUB_TRANSPORT_MQTT_COMMON_01_004: [ If copying `host_address`, `username` or `password` fails, `IoTHubTransport_MQTT_Common_SetOption` shall fail and return `IOTHUB_CLIENT_ERROR`. ]*/
                    free(copied_proxy_hostname);
                    LogError("Cannot copy HTTP proxy username");
                    result = IOTHUB_CLIENT_ERROR;
                }
                /* Codes_SRS_IOTHUB_TRANSPORT_MQTT_COMMON_01_005: [ `username` and `password` shall be allowed to be NULL. ]*/
                else if ((proxy_options->password != NULL) && (mallocAndStrcpy_s(&copied_proxy_password, proxy_options->password) != 0))
                {
                    /* Codes_SRS_IOTHUB_TRANSPORT_MQTT_COMMON_01_004: [ If copying `host_address`, `username` or `password` fails, `IoTHubTransport_MQTT_Common_SetOption` shall fail and return `IOTHUB_CLIENT_ERROR`. ]*/
                    if (copied_proxy_username != NULL)
                    {
                        free(copied_proxy_username);
                    }
                    free(copied_proxy_hostname);
                    LogError("Cannot copy HTTP proxy password");
                    result = IOTHUB_CLIENT_ERROR;
                }
                else
                {
                    /* Codes_SRS_IOTHUB_TRANSPORT_MQTT_COMMON_01_009: [ When setting the proxy options succeeds any previously saved proxy options shall be freed. ]*/
                    free_proxy_data(transport_data);

                    transport_data->http_proxy_hostname = copied_proxy_hostname;
                    transport_data->http_proxy_username = copied_proxy_username;
                    transport_data->http_proxy_password = copied_proxy_password;

                    /* Codes_SRS_IOTHUB_TRANSPORT_MQTT_COMMON_01_008: [ If setting the `proxy_data` option suceeds, `IoTHubTransport_MQTT_Common_SetOption` shall return `IOTHUB_CLIENT_OK` ]*/
                    result = IOTHUB_CLIENT_OK;
                }
            }
        }
        else
        {
            /* Codes_SRS_IOTHUB_MQTT_TRANSPORT_07_039: [If the option parameter is set to "x509certificate" then the value shall be a const char of the certificate to be used for x509.] */
            if (((strcmp(OPTION_X509_CERT, option) == 0) || (strcmp(OPTION_X509_PRIVATE_KEY, option) == 0)) && (cred_type != IOTHUB_CREDENTIAL_TYPE_X509))
            {
                IoTHubClient_Auth_Set_x509_Type(transport_data->authorization_module, true);
            }

            /* Codes_SRS_IOTHUB_MQTT_TRANSPORT_07_032: [IoTHubTransport_MQTT_Common_SetOption shall pass down the option to xio_setoption if the option parameter is not a known option string for the MQTT transport.] */
            if (GetTransportProviderIfNecessary(transport_data) == 0)
            {
                if (xio_setoption(transport_data->xioTransport, option, value) == 0)
                {
                    result = IOTHUB_CLIENT_OK;
                }
                else
                {
                    /* Codes_SRS_IOTHUB_MQTT_TRANSPORT_07_132: [IoTHubTransport_MQTT_Common_SetOption shall return IOTHUB_CLIENT_INVALID_ARG xio_setoption fails] */
                    result = IOTHUB_CLIENT_INVALID_ARG;
                }
            }
            else
            {
                result = IOTHUB_CLIENT_ERROR;
            }
        }
    }
    return result;
}

static bool check_module_ids_equal(const char* transportModuleId, const char* deviceModuleId)
{
    if ((transportModuleId != NULL) && (deviceModuleId == NULL))
    {
        return false;
    }
    else if ((transportModuleId == NULL) && (deviceModuleId != NULL))
    {
        return false;
    }
    else if ((transportModuleId == NULL) && (deviceModuleId == NULL))
    {
        return true;
    }
    else
    {
        return (0 == strcmp(transportModuleId, deviceModuleId));
    }
}

TRANSPORT_LL_HANDLE IoTHubTransport_MQTT_Common_Register(TRANSPORT_LL_HANDLE handle, const IOTHUB_DEVICE_CONFIG* device, PDLIST_ENTRY waitingToSend)
{
    TRANSPORT_LL_HANDLE result = NULL;

    // Codes_SRS_IOTHUB_MQTT_TRANSPORT_17_001: [ IoTHubTransport_MQTT_Common_Register shall return NULL if the TRANSPORT_LL_HANDLE is NULL.]
    // Codes_SRS_IOTHUB_MQTT_TRANSPORT_17_002: [ IoTHubTransport_MQTT_Common_Register shall return NULL if device or waitingToSend are NULL.]
    if ((handle == NULL) || (device == NULL) || (waitingToSend == NULL))
    {
        LogError("IoTHubTransport_MQTT_Common_Register: handle, device or waitingToSend is NULL.");
        result = NULL;
    }
    else
    {
        MQTTTRANSPORT_HANDLE_DATA* transport_data = (MQTTTRANSPORT_HANDLE_DATA*)handle;

        // Codes_SRS_IOTHUB_MQTT_TRANSPORT_03_001: [ IoTHubTransport_MQTT_Common_Register shall return NULL if deviceId, or both deviceKey and deviceSasToken are NULL.]
        if (device->deviceId == NULL)
        {
            LogError("IoTHubTransport_MQTT_Common_Register: deviceId is NULL.");
            result = NULL;
        }
        // Codes_SRS_IOTHUB_MQTT_TRANSPORT_03_002: [ IoTHubTransport_MQTT_Common_Register shall return NULL if both deviceKey and deviceSasToken are provided.]
        else if ((device->deviceKey != NULL) && (device->deviceSasToken != NULL))
        {
            LogError("IoTHubTransport_MQTT_Common_Register: Both deviceKey and deviceSasToken are defined. Only one can be used.");
            result = NULL;
        }
        else
        {
            // Codes_SRS_IOTHUB_MQTT_TRANSPORT_17_003: [ IoTHubTransport_MQTT_Common_Register shall return NULL if deviceId or deviceKey do not match the deviceId and deviceKey passed in during IoTHubTransport_MQTT_Common_Create.]
            if (strcmp(STRING_c_str(transport_data->device_id), device->deviceId) != 0)
            {
                LogError("IoTHubTransport_MQTT_Common_Register: deviceId does not match.");
                result = NULL;
            }
            else if (!check_module_ids_equal(STRING_c_str(transport_data->module_id), device->moduleId))
            {
                LogError("IoTHubTransport_MQTT_Common_Register: moduleId does not match.");
                result = NULL;
            }
            // Codes_SRS_IOTHUB_TRANSPORT_MQTT_COMMON_43_001: [ IoTHubTransport_MQTT_Common_Register shall return NULL if deviceKey is NULL when credential type is IOTHUB_CREDENTIAL_TYPE_DEVICE_KEY ]
            else if (IoTHubClient_Auth_Get_Credential_Type(transport_data->authorization_module) == IOTHUB_CREDENTIAL_TYPE_DEVICE_KEY &&
                ((device->deviceKey == NULL) || (strcmp(IoTHubClient_Auth_Get_DeviceKey(transport_data->authorization_module), device->deviceKey) != 0)))
            {
                LogError("IoTHubTransport_MQTT_Common_Register: deviceKey does not match.");
                result = NULL;
            }
            else
            {
                if (transport_data->isRegistered == true)
                {
                    LogError("Transport already has device registered by id: [%s]", device->deviceId);
                    result = NULL;
                }
                else
                {
                    transport_data->isRegistered = true;
                    // Codes_SRS_IOTHUB_MQTT_TRANSPORT_17_004: [ IoTHubTransport_MQTT_Common_Register shall return the TRANSPORT_LL_HANDLE as the TRANSPORT_LL_HANDLE. ]
                    result = (TRANSPORT_LL_HANDLE)handle;
                }
            }
        }
    }

    return result;
}

void IoTHubTransport_MQTT_Common_Unregister(TRANSPORT_LL_HANDLE deviceHandle)
{
    // Codes_SRS_IOTHUB_MQTT_TRANSPORT_17_005: [ If deviceHandle is NULL `IoTHubTransport_MQTT_Common_Unregister` shall do nothing. ]
    if (deviceHandle != NULL)
    {
        MQTTTRANSPORT_HANDLE_DATA* transport_data = (MQTTTRANSPORT_HANDLE_DATA*)deviceHandle;

        transport_data->isRegistered = false;
    }
}

STRING_HANDLE IoTHubTransport_MQTT_Common_GetHostname(TRANSPORT_LL_HANDLE handle)
{
    STRING_HANDLE result;
    /*Codes_SRS_IOTHUB_MQTT_TRANSPORT_02_001: [ If handle is NULL then IoTHubTransport_MQTT_Common_GetHostname shall fail and return NULL. ]*/
    if (handle == NULL)
    {
        result = NULL;
    }
    /*Codes_SRS_IOTHUB_MQTT_TRANSPORT_02_002: [ Otherwise IoTHubTransport_MQTT_Common_GetHostname shall return a non-NULL STRING_HANDLE containg the hostname. ]*/
    else if ((result = STRING_clone(((MQTTTRANSPORT_HANDLE_DATA*)(handle))->hostAddress)) == NULL)
    {
        LogError("Cannot provide the target host name (STRING_clone failed).");
    }

    return result;
}

IOTHUB_CLIENT_RESULT IoTHubTransport_MQTT_Common_SendMessageDisposition(MESSAGE_CALLBACK_INFO* message_data, IOTHUBMESSAGE_DISPOSITION_RESULT disposition)
{
    (void)disposition;

    IOTHUB_CLIENT_RESULT result;
    if (message_data)
    {
        if (message_data->messageHandle)
        {
            IoTHubMessage_Destroy(message_data->messageHandle);
            result = IOTHUB_CLIENT_OK;
        }
        else
        {
            /*Codes_SRS_IOTHUB_MQTT_TRANSPORT_10_002: [If any of the messageData fields are NULL, IoTHubTransport_MQTT_Common_SendMessageDisposition shall fail and return IOTHUB_CLIENT_ERROR. ]*/
            LogError("message handle is NULL");
            result = IOTHUB_CLIENT_ERROR;
        }
        free(message_data);
    }
    else
    {
        /*Codes_SRS_IOTHUB_MQTT_TRANSPORT_10_001: [If messageData is NULL, IoTHubTransport_MQTT_Common_SendMessageDisposition shall fail and return IOTHUB_CLIENT_ERROR. ]*/
        LogError("message_data is NULL");
        result = IOTHUB_CLIENT_ERROR;
    }
    return result;
}


int IoTHubTransport_MQTT_Common_Subscribe_InputQueue(TRANSPORT_LL_HANDLE handle)
{
    int result;
    PMQTTTRANSPORT_HANDLE_DATA transport_data = (PMQTTTRANSPORT_HANDLE_DATA)handle;
    if (transport_data == NULL)
    {
        // Codes_SRS_IOTHUB_TRANSPORT_MQTT_COMMON_31_066: [ If parameter handle is NULL than IoTHubTransport_MQTT_Common_Subscribe_InputQueue shall return a non-zero value.]
        LogError("Invalid handle parameter. NULL.");
        result = MU_FAILURE;
    }
    else if (transport_data->module_id == NULL)
    {
        // Codes_SRS_IOTHUB_TRANSPORT_MQTT_COMMON_31_073: [ If module ID is not set on the transpont, IoTHubTransport_MQTT_Common_Unsubscribe_InputQueue shall fail.]
        LogError("ModuleID must be specified for input queues. NULL.");
        result = MU_FAILURE;
    }
    else if ((transport_data->topic_InputQueue == NULL) &&
        (transport_data->topic_InputQueue = STRING_construct_sprintf(TOPIC_INPUT_QUEUE_NAME, STRING_c_str(transport_data->device_id), STRING_c_str(transport_data->module_id))) == NULL)
    {
        LogError("Failure constructing Message Topic");
        result = MU_FAILURE;
    }
    else
    {
        // Codes_SRS_IOTHUB_TRANSPORT_MQTT_COMMON_31_067: [ IoTHubTransport_MQTT_Common_Subscribe_InputQueue shall set a flag to enable mqtt_client_subscribe to be called to subscribe to the input queue Message Topic.]
        transport_data->topics_ToSubscribe |= SUBSCRIBE_INPUT_QUEUE_TOPIC;
        changeStateToSubscribeIfAllowed(transport_data);
        // Codes_SRS_IOTHUB_TRANSPORT_MQTT_COMMON_31_070: [ On success IoTHubTransport_MQTT_Common_Subscribe_InputQueue shall return 0.]
        result = 0;
    }
    return result;
}

void IoTHubTransport_MQTT_Common_Unsubscribe_InputQueue(TRANSPORT_LL_HANDLE handle)
{
    PMQTTTRANSPORT_HANDLE_DATA transport_data = (PMQTTTRANSPORT_HANDLE_DATA)handle;
    if ((transport_data != NULL) && (transport_data->topic_InputQueue != NULL))
    {
        // Codes_SRS_IOTHUB_TRANSPORT_MQTT_COMMON_31_072: [ IoTHubTransport_MQTT_Common_Unsubscribe_InputQueue shall call mqtt_client_unsubscribe to unsubscribe the mqtt input queue message topic.]
        const char* unsubscribe[1];
        unsubscribe[0] = STRING_c_str(transport_data->topic_InputQueue);
        if (mqtt_client_unsubscribe(transport_data->mqttClient, get_next_packet_id(transport_data), unsubscribe, 1) != 0)
        {
            LogError("Failure calling mqtt_client_unsubscribe");
        }
        STRING_delete(transport_data->topic_InputQueue);
        transport_data->topic_InputQueue = NULL;
        transport_data->topics_ToSubscribe &= ~SUBSCRIBE_INPUT_QUEUE_TOPIC;
    }
    else
    {
        // Codes_SRS_IOTHUB_TRANSPORT_MQTT_COMMON_31_071: [ If parameter handle is NULL then IoTHubTransport_MQTT_Common_Unsubscribe_InputQueue shall do nothing.]
        LogError("Invalid argument to unsubscribe input queue (NULL).");
    }
}

int IoTHubTransport_MQTT_Common_SetStreamRequestCallback(IOTHUB_DEVICE_HANDLE handle, DEVICE_STREAM_C2D_REQUEST_CALLBACK streamRequestCallback, void* context)
{
    int result;

    // Codes_SRS_IOTHUB_TRANSPORT_MQTT_COMMON_09_046: [ If `handle` is NULL, IoTHubTransport_MQTT_Common_SetStreamRequestCallback shall return a non-zero value (failure) ]
    if (handle == NULL)
    {
        LogError("Invalid handle parameter. NULL.");
        result = MU_FAILURE;
    }
    else
    {
        PMQTTTRANSPORT_HANDLE_DATA transport_data = (PMQTTTRANSPORT_HANDLE_DATA)handle;

        if (streamRequestCallback != NULL)
        {
            DEVICE_STREAM_C2D_REQUEST_CALLBACK previous_callback = transport_data->stream_request_callback;
            void* previous_context = transport_data->stream_request_context;

            transport_data->stream_request_callback = streamRequestCallback;
            transport_data->stream_request_context = context;

            if (transport_data->topics_ToSubscribe & SUBSCRIBE_STREAMS_POST_TOPIC)
            {
                // Is already subscribed; no need to resubscribe.
                result = 0;
            }
            else
            {
                // Codes_SRS_IOTHUB_TRANSPORT_MQTT_COMMON_09_047: [ The transport shall subscribe for messages from topic $iothub/streams/POST/ ]
                if ((transport_data->topic_StreamsPost = STRING_construct(TOPIC_DEVICE_STREAMS_POST)) == NULL)
                {
                    LogError("Failure constructing Stream POST Topic");
                    transport_data->stream_request_callback = previous_callback;
                    transport_data->stream_request_context = previous_context;

                    // Codes_SRS_IOTHUB_TRANSPORT_MQTT_COMMON_09_048: [ If topic subscription fails, the function shall return a non-zero value (failure) ]
                    result = MU_FAILURE;
                }
                else if ((transport_data->topic_StreamsResp = STRING_construct(TOPIC_DEVICE_STREAMS_RESP)) == NULL)
                {
                    LogError("Failure constructing Stream Response Topic");

                    STRING_delete(transport_data->topic_StreamsPost);
                    transport_data->topic_StreamsPost = NULL;

                    transport_data->stream_request_callback = previous_callback;
                    transport_data->stream_request_context = previous_context;
                    
                    // Codes_SRS_IOTHUB_TRANSPORT_MQTT_COMMON_09_048: [ If topic subscription fails, the function shall return a non-zero value (failure) ]
                    result = MU_FAILURE;
                }
                else
                {
                    transport_data->topics_ToSubscribe |= SUBSCRIBE_STREAMS_POST_TOPIC;
                    transport_data->topics_ToSubscribe |= SUBSCRIBE_STREAMS_RESP_TOPIC;
                    changeStateToSubscribeIfAllowed(transport_data);
                    // Codes_SRS_IOTHUB_TRANSPORT_MQTT_COMMON_09_049: [ If no errors occur, IoTHubTransport_MQTT_Common_SetStreamRequestCallback shall return zero (success) ]
                    result = 0;
                }
            }
        }
        else
        {
            if (transport_data->topics_ToSubscribe & SUBSCRIBE_STREAMS_POST_TOPIC)
            {
                const char* unsubscribe[2];
                unsubscribe[0] = STRING_c_str(transport_data->topic_StreamsPost);
                unsubscribe[1] = STRING_c_str(transport_data->topic_StreamsResp);

                if (mqtt_client_unsubscribe(transport_data->mqttClient, get_next_packet_id(transport_data), unsubscribe, 2) != 0)
                {
                    LogError("Failure calling mqtt_client_unsubscribe");
                }

                STRING_delete(transport_data->topic_StreamsPost);
                transport_data->topic_StreamsPost = NULL;
                STRING_delete(transport_data->topic_StreamsResp);
                transport_data->topic_StreamsResp = NULL;

                transport_data->topics_ToSubscribe &= ~SUBSCRIBE_STREAMS_POST_TOPIC;
                transport_data->topics_ToSubscribe &= ~SUBSCRIBE_STREAMS_RESP_TOPIC;

                transport_data->stream_request_callback = NULL;
                transport_data->stream_request_context = NULL;
            }

            // Codes_SRS_IOTHUB_TRANSPORT_MQTT_COMMON_09_049: [ If no errors occur, IoTHubTransport_MQTT_Common_SetStreamRequestCallback shall return zero (success) ]
            result = 0;
        }
    }

    return result;
}

int IoTHubTransport_MQTT_Common_SendStreamResponse(IOTHUB_DEVICE_HANDLE handle, DEVICE_STREAM_C2D_RESPONSE* response)
{
    int result;

    if (handle == NULL || response == NULL)
    {
        // Codes_SRS_IOTHUB_TRANSPORT_MQTT_COMMON_09_050: [ If `handle` or `response` are NULL, IoTHubTransport_MQTT_Common_SendStreamResponse shall return a non-zero value ]
        LogError("Invalid parameter. handle=%p, response=%p", handle, response);
        result = MU_FAILURE;
    }
    else
    {
        PMQTTTRANSPORT_HANDLE_DATA transport_data = (PMQTTTRANSPORT_HANDLE_DATA)handle;

        // Codes_SRS_IOTHUB_TRANSPORT_MQTT_COMMON_09_051: [ A mqtt message shall be created and `response->data` be set as its body ]
        // Codes_SRS_IOTHUB_TRANSPORT_MQTT_COMMON_09_053: [ The destination topic name shall be set to $iothub/streams/res/`result_code`/?$rid=`response->request_id` ]
        // Codes_SRS_IOTHUB_TRANSPORT_MQTT_COMMON_09_054: [ If `response->accept` is TRUE, `response_code` shall be set as "200", otherwise it shall be "400" ]
        // Codes_SRS_IOTHUB_TRANSPORT_MQTT_COMMON_09_055: [ If `response->content_type` is not NULL, "$ct=" shall be appended to the topic name followed by the url-encoded value of `response->content_type` ]
        // Codes_SRS_IOTHUB_TRANSPORT_MQTT_COMMON_09_056: [ If `response->content_encoding` is not NULL, "$ce=" shall be appended to the topic name followed by the url-encoded value of `response->content_encoding` ]
        // Codes_SRS_IOTHUB_TRANSPORT_MQTT_COMMON_09_057: [ The mqtt message shall be published to the destination topic ]
        if (publish_device_stream_response(transport_data, response) != 0)
        {
            LogError("Failed publishing MQTT message with stream response");
            // Codes_SRS_IOTHUB_TRANSPORT_MQTT_COMMON_09_052: [ If the mqtt message fails to be created, IoTHubTransport_MQTT_Common_SendStreamResponse shall fail and return a non-zero value ]
            // Codes_SRS_IOTHUB_TRANSPORT_MQTT_COMMON_09_058: [ If publishing fails, the function shall fail and return a non-zero value ]
            result = MU_FAILURE;
        }
        else
        {
            // Codes_SRS_IOTHUB_TRANSPORT_MQTT_COMMON_09_059: [ If no errors occur, IoTHubTransport_MQTT_Common_SendStreamResponse shall return zero ]
            result = 0;
        }
    }

    return result;
}

int IoTHubTransport_MQTT_SetCallbackContext(TRANSPORT_LL_HANDLE handle, void* ctx)
{
    int result;
    if (handle == NULL)
    {
        LogError("Invalid parameter specified handle: %p", handle);
        result = MU_FAILURE;
    }
    else
    {
        MQTTTRANSPORT_HANDLE_DATA* transport_data = (MQTTTRANSPORT_HANDLE_DATA*)handle;
        transport_data->transport_ctx = ctx;
        result = 0;
    }
    return result;
}
<<<<<<< HEAD
=======

int IoTHubTransport_MQTT_GetSupportedPlatformInfo(TRANSPORT_LL_HANDLE handle, PLATFORM_INFO_OPTION* info)
{
    int result;

    if (handle == NULL || info == NULL)
    {
        LogError("Invalid parameter specified (handle: %p, info: %p)", handle, info);
        result = MU_FAILURE;
    }
    else
    {
        *info = PLATFORM_INFO_OPTION_RETRIEVE_SQM;
        result = 0;
    }

    return result;
}
>>>>>>> 469ad286
<|MERGE_RESOLUTION|>--- conflicted
+++ resolved
@@ -4159,8 +4159,6 @@
     }
     return result;
 }
-<<<<<<< HEAD
-=======
 
 int IoTHubTransport_MQTT_GetSupportedPlatformInfo(TRANSPORT_LL_HANDLE handle, PLATFORM_INFO_OPTION* info)
 {
@@ -4178,5 +4176,4 @@
     }
 
     return result;
-}
->>>>>>> 469ad286
+}