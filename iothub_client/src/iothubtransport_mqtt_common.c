// Copyright (c) Microsoft. All rights reserved.
// Licensed under the MIT license. See LICENSE file in the project root for full license information.

#include <stdlib.h>
#include <ctype.h>

#include "azure_c_shared_utility/optimize_size.h"
#include "azure_c_shared_utility/gballoc.h"
#include "azure_c_shared_utility/xlogging.h"
#include "azure_c_shared_utility/strings.h"
#include "azure_c_shared_utility/doublylinkedlist.h"
#include "azure_c_shared_utility/crt_abstractions.h"
#include "azure_c_shared_utility/agenttime.h"
#include "azure_c_shared_utility/threadapi.h"
#include "azure_c_shared_utility/sastoken.h"
#include "azure_c_shared_utility/tickcounter.h"
#include "azure_c_shared_utility/tlsio.h"
#include "azure_c_shared_utility/platform.h"
#include "azure_c_shared_utility/string_tokenizer.h"
#include "azure_c_shared_utility/string_token.h"
#include "azure_c_shared_utility/shared_util_options.h"
#include "azure_c_shared_utility/urlencode.h"

#include "internal/iothub_client_private.h"
#include "internal/iothub_client_retry_control.h"
#include "internal/iothub_transport_ll_private.h"
#include "iothub_client_streaming.h"
#include "internal/iothubtransport_mqtt_common.h"
#include "internal/iothubtransport.h"
#include "internal/iothub_internal_consts.h"

#include "azure_umqtt_c/mqtt_client.h"

#include "iothub_client_options.h"
#include "iothub_client_version.h"

#include <stdarg.h>
#include <stdio.h>

#include <limits.h>
#include <inttypes.h>

#define SAS_REFRESH_MULTIPLIER              .8
#define EPOCH_TIME_T_VALUE                  0
#define DEFAULT_MQTT_KEEPALIVE              4*60 // 4 min
#define DEFAULT_CONNACK_TIMEOUT             30 // 30 seconds
#define BUILD_CONFIG_USERNAME               24
#define SAS_TOKEN_DEFAULT_LEN               10
#define RESEND_TIMEOUT_VALUE_MIN            1*60
#define MAX_SEND_RECOUNT_LIMIT              2
#define DEFAULT_CONNECTION_INTERVAL         30
#define FAILED_CONN_BACKOFF_VALUE           5
#define STATUS_CODE_FAILURE_VALUE           500
#define STATUS_CODE_TIMEOUT_VALUE           408

#define DEFAULT_RETRY_POLICY                IOTHUB_CLIENT_RETRY_EXPONENTIAL_BACKOFF_WITH_JITTER
#define DEFAULT_RETRY_TIMEOUT_IN_SECONDS    0
#define MAX_DISCONNECT_VALUE                50

#define ON_DEMAND_GET_TWIN_REQUEST_TIMEOUT_SECS    60
#define TWIN_REPORT_UPDATE_TIMEOUT_SECS           (60*5)

static const char TOPIC_DEVICE_TWIN_PREFIX[] = "$iothub/twin";
static const char TOPIC_DEVICE_METHOD_PREFIX[] = "$iothub/methods";

static const char* TOPIC_GET_DESIRED_STATE = "$iothub/twin/res/#";
static const char* TOPIC_NOTIFICATION_STATE = "$iothub/twin/PATCH/properties/desired/#";

static const char* TOPIC_DEVICE_MSG = "devices/%s/messages/devicebound/#";
static const char* TOPIC_DEVICE_MODULE_MSG = "devices/%s/modules/%s/messages/devicebound/#";
static const char* TOPIC_DEVICE_DEVICE = "devices/%s/messages/events/";
static const char* TOPIC_DEVICE_DEVICE_MODULE = "devices/%s/modules/%s/messages/events/";

static const char* TOPIC_INPUT_QUEUE_NAME = "devices/%s/modules/%s/#";

static const char* TOPIC_DEVICE_METHOD_SUBSCRIBE = "$iothub/methods/POST/#";

static const char* TOPIC_DEVICE_STREAMS_POST = "$iothub/streams/POST/#";
static const char* TOPIC_DEVICE_STREAMS_RESP = "$iothub/streams/res/#";
static const char* DEVICE_STREAM_RESPONSE_TOPIC = "$iothub/streams/res/%d/?$rid=%s";

static const char* STREAM_PROPERTY_REQUEST_ID = "$rid";
static const char* STREAM_PROPERTY_URL = "$url";
static const char* STREAM_PROPERTY_AUTH = "$auth";

#define DEVICE_STREAM_ACCEPTED    200
#define DEVICE_STREAM_REJECTED    400

#define MAX_STREAM_REQUEST_ID_SIZE    6

#define MIN_DEVICE_STREAMING_NUM_OF_PARAMETERS 4
#define MAX_DEVICE_STREAMING_NUM_OF_PARAMETERS 5

static const char* PROPERTY_SEPARATOR = "&";
static const char* REPORTED_PROPERTIES_TOPIC = "$iothub/twin/PATCH/properties/reported/?$rid=%"PRIu16;
static const char* GET_PROPERTIES_TOPIC = "$iothub/twin/GET/?$rid=%"PRIu16;
static const char* DEVICE_METHOD_RESPONSE_TOPIC = "$iothub/methods/res/%d/?$rid=%s";

static const char* REQUEST_ID_PROPERTY = "?$rid=";

static const char* MESSAGE_ID_PROPERTY = "mid";
static const char* MESSAGE_CREATION_TIME_UTC = "ctime";
static const char* MESSAGE_USER_ID = "uid";
static const char* CORRELATION_ID_PROPERTY = "cid";
static const char* CONTENT_TYPE_PROPERTY = "ct";
static const char* CONTENT_ENCODING_PROPERTY = "ce";
static const char* DIAGNOSTIC_ID_PROPERTY = "diagid";
static const char* DIAGNOSTIC_CONTEXT_PROPERTY = "diagctx";
static const char* CONNECTION_DEVICE_ID = "cdid";
static const char* CONNECTION_MODULE_ID_PROPERTY = "cmid";

static const char* DIAGNOSTIC_CONTEXT_CREATION_TIME_UTC_PROPERTY = "creationtimeutc";

static const char* DISTRIBUTED_TRACING_PROPERTY = "tracestate";
<<<<<<< HEAD
=======
static const char DT_MODEL_ID_TOKEN[] = "model-id";

static const char DEFAULT_IOTHUB_PRODUCT_IDENTIFIER[] = CLIENT_DEVICE_TYPE_PREFIX "/" IOTHUB_SDK_VERSION;
>>>>>>> ba93f4ca

#define TOLOWER(c) (((c>='A') && (c<='Z'))?c-'A'+'a':c)

#define UNSUBSCRIBE_FROM_TOPIC                  0x0000
#define SUBSCRIBE_GET_REPORTED_STATE_TOPIC      0x0001
#define SUBSCRIBE_NOTIFICATION_STATE_TOPIC      0x0002
#define SUBSCRIBE_TELEMETRY_TOPIC               0x0004
#define SUBSCRIBE_DEVICE_METHOD_TOPIC           0x0008
#define SUBSCRIBE_INPUT_QUEUE_TOPIC             0x0010
#define SUBSCRIBE_STREAMS_POST_TOPIC            0x0020
#define SUBSCRIBE_STREAMS_RESP_TOPIC            0x0040
#define SUBSCRIBE_TOPIC_COUNT                   7

MU_DEFINE_ENUM_STRINGS_WITHOUT_INVALID(MQTT_CLIENT_EVENT_ERROR, MQTT_CLIENT_EVENT_ERROR_VALUES)

typedef struct SYSTEM_PROPERTY_INFO_TAG
{
    const char* propName;
    size_t propLength;
} SYSTEM_PROPERTY_INFO;

static SYSTEM_PROPERTY_INFO sysPropList[] = {
    { "%24.exp", 7 },
    { "%24.mid", 7 },
    { "%24.uid", 7 },
    { "%24.to", 6 },
    { "%24.cid", 7 },
    { "%24.ct", 6 },
    { "%24.ce", 6 },
    { "devices/", 8 },
    { "iothub-operation", 16 },
    { "iothub-ack", 10 },
    { "%24.on", 6 },
    { "%24.cdid", 8 },
    { "%24.cmid", 8 }
};

static const int slashes_to_reach_input_name = 5;

typedef enum DEVICE_TWIN_MSG_TYPE_TAG
{
    REPORTED_STATE,
    RETRIEVE_PROPERTIES
} DEVICE_TWIN_MSG_TYPE;

typedef enum MQTT_TRANSPORT_CREDENTIAL_TYPE_TAG
{
    CREDENTIAL_NOT_BUILD,
    X509,
    SAS_TOKEN_FROM_USER,
    DEVICE_KEY,
} MQTT_TRANSPORT_CREDENTIAL_TYPE;

typedef enum MQTT_CLIENT_STATUS_TAG
{
    MQTT_CLIENT_STATUS_NOT_CONNECTED,
    MQTT_CLIENT_STATUS_CONNECTING,
    MQTT_CLIENT_STATUS_CONNECTED,
    MQTT_CLIENT_STATUS_PENDING_CLOSE,
    MQTT_CLIENT_STATUS_EXECUTE_DISCONNECT
} MQTT_CLIENT_STATUS;

typedef struct MQTTTRANSPORT_HANDLE_DATA_TAG
{
    // Topic control
    STRING_HANDLE topic_MqttEvent;
    STRING_HANDLE topic_MqttMessage;
    STRING_HANDLE topic_GetState;
    STRING_HANDLE topic_NotifyState;
    STRING_HANDLE topic_InputQueue;
    STRING_HANDLE topic_DeviceMethods;
    STRING_HANDLE topic_StreamsPost;
    STRING_HANDLE topic_StreamsResp;

    uint32_t topics_ToSubscribe;

    // Connection related constants
    STRING_HANDLE hostAddress;
    STRING_HANDLE device_id;
    STRING_HANDLE module_id;
    STRING_HANDLE devicesAndModulesPath;
    int portNum;
    // conn_attempted indicates whether a connection has *ever* been attempted on the lifetime
    // of this handle.  Even if a given xio transport is added/removed, this always stays true.
    bool conn_attempted;

    MQTT_GET_IO_TRANSPORT get_io_transport;

    // The current mqtt iothub implementation requires that the hub name and the domain suffix be passed as the first of a series of segments
    // passed through the username portion of the connection frame.
    // The second segment will contain the device id.  The two segments are delemited by a "/".
    // The first segment can be a maximum 256 characters.
    // The second segment can be a maximum 128 characters.
    // With the / delimeter you have 384 chars (Plus a terminator of 0).
    STRING_HANDLE configPassedThroughUsername;

    // Protocol
    MQTT_CLIENT_HANDLE mqttClient;
    XIO_HANDLE xioTransport;

    // Session - connection
    uint16_t packetId;
    uint16_t twin_resp_packet_id;

    // Connection state control
    bool isRegistered;
    MQTT_CLIENT_STATUS mqttClientStatus;
    bool isDestroyCalled;
    bool isRetryExpiredCallbackCalled;
    bool device_twin_get_sent;
    bool twin_resp_sub_recv;
    bool isRecoverableError;
    uint16_t keepAliveValue;
    uint16_t connect_timeout_in_sec;
    tickcounter_ms_t mqtt_connect_time;
    size_t connectFailCount;
    tickcounter_ms_t connectTick;
    bool log_trace;
    bool raw_trace;
    TICK_COUNTER_HANDLE msgTickCounter;
    OPTIONHANDLER_HANDLE saved_tls_options; // Here are the options from the xio layer if any is saved.

    // Internal lists for message tracking
    PDLIST_ENTRY waitingToSend;
    DLIST_ENTRY ack_waiting_queue;

    DLIST_ENTRY pending_get_twin_queue;

    // Message tracking
    CONTROL_PACKET_TYPE currPacketState;

    // Telemetry specific
    DLIST_ENTRY telemetry_waitingForAck;
    bool auto_url_encode_decode;

    // Controls frequency of reconnection logic.
    RETRY_CONTROL_HANDLE retry_control_handle;

    // Auth module used to generating handle authorization
    // with either SAS Token, x509 Certs, and Device SAS Token
    IOTHUB_AUTHORIZATION_HANDLE authorization_module;

    DEVICE_STREAM_C2D_REQUEST_CALLBACK stream_request_callback;
    void* stream_request_context;

    TRANSPORT_CALLBACKS_INFO transport_callbacks;
    void* transport_ctx;

    char* http_proxy_hostname;
    int http_proxy_port;
    char* http_proxy_username;
    char* http_proxy_password;
    bool isConnectUsernameSet;
    int disconnect_recv_flag;
} MQTTTRANSPORT_HANDLE_DATA, *PMQTTTRANSPORT_HANDLE_DATA;

typedef struct MQTT_DEVICE_TWIN_ITEM_TAG
{
    tickcounter_ms_t msgCreationTime;
    tickcounter_ms_t msgPublishTime;
    size_t retryCount;
    uint16_t packet_id;
    uint32_t iothub_msg_id;
    IOTHUB_DEVICE_TWIN* device_twin_data;
    DEVICE_TWIN_MSG_TYPE device_twin_msg_type;
    DLIST_ENTRY entry;
    IOTHUB_CLIENT_DEVICE_TWIN_CALLBACK userCallback;
    void* userContext;
} MQTT_DEVICE_TWIN_ITEM;

typedef struct MQTT_MESSAGE_DETAILS_LIST_TAG
{
    tickcounter_ms_t msgPublishTime;
    size_t retryCount;
    IOTHUB_MESSAGE_LIST* iotHubMessageEntry;
    void* context;
    uint16_t packet_id;
    DLIST_ENTRY entry;
} MQTT_MESSAGE_DETAILS_LIST, *PMQTT_MESSAGE_DETAILS_LIST;

typedef struct DEVICE_METHOD_INFO_TAG
{
    STRING_HANDLE request_id;
} DEVICE_METHOD_INFO;

//
// InternStrnicmp implements strnicmp.  strnicmp isn't available on all platforms.
//
static int InternStrnicmp(const char* s1, const char* s2, size_t n)
{
    int result;

    if (s1 == NULL)
    {
        result = -1;
    }
    else if (s2 == NULL)
    {
        result = 1;
    }
    else
    {
        result = 0;

        while (n-- && result == 0)
        {
            if (*s1 == 0) result = -1;
            else if (*s2 == 0) result = 1;
            else
            {

                result = TOLOWER(*s1) - TOLOWER(*s2);
                ++s1;
                ++s2;
            }
        }
    }
    return result;
}

//
// freeProxyData free()'s and resets proxy related settings of the mqtt_transport_instance.
//
static void freeProxyData(MQTTTRANSPORT_HANDLE_DATA* transport_data)
{
    if (transport_data->http_proxy_hostname != NULL)
    {
        free(transport_data->http_proxy_hostname);
        transport_data->http_proxy_hostname = NULL;
    }

    if (transport_data->http_proxy_username != NULL)
    {
        free(transport_data->http_proxy_username);
        transport_data->http_proxy_username = NULL;
    }

    if (transport_data->http_proxy_password != NULL)
    {
        free(transport_data->http_proxy_password);
        transport_data->http_proxy_password = NULL;
    }
}

//
// DestroyXioTransport frees resources associated with MQTT handle and resets appropriate state
//
static void DestroyXioTransport(PMQTTTRANSPORT_HANDLE_DATA transport_data)
{
    mqtt_client_clear_xio(transport_data->mqttClient);
    xio_destroy(transport_data->xioTransport);
    transport_data->xioTransport = NULL;
}

//
// setSavedTlsOptions saves off TLS specific options.  This is used
// so that during a disconnection, we have these values available for next reconnection.
//
static void setSavedTlsOptions(PMQTTTRANSPORT_HANDLE_DATA transport, OPTIONHANDLER_HANDLE new_options)
{
    if (transport->saved_tls_options != NULL)
    {
        OptionHandler_Destroy(transport->saved_tls_options);
    }
    transport->saved_tls_options = new_options;
}

//
// freeTransportHandleData free()'s 'the transport_data and all members that were allocated by it.
//
static void freeTransportHandleData(MQTTTRANSPORT_HANDLE_DATA* transport_data)
{
    if (transport_data->mqttClient != NULL)
    {
        mqtt_client_deinit(transport_data->mqttClient);
        transport_data->mqttClient = NULL;
    }

    if (transport_data->retry_control_handle != NULL)
    {
        retry_control_destroy(transport_data->retry_control_handle);
    }

    setSavedTlsOptions(transport_data, NULL);

    tickcounter_destroy(transport_data->msgTickCounter);

    freeProxyData(transport_data);

    STRING_delete(transport_data->devicesAndModulesPath);
    STRING_delete(transport_data->topic_MqttEvent);
    STRING_delete(transport_data->topic_MqttMessage);
    STRING_delete(transport_data->device_id);
    STRING_delete(transport_data->module_id);
    STRING_delete(transport_data->hostAddress);
    STRING_delete(transport_data->configPassedThroughUsername);
    STRING_delete(transport_data->topic_GetState);
    STRING_delete(transport_data->topic_NotifyState);
    STRING_delete(transport_data->topic_DeviceMethods);
    STRING_delete(transport_data->topic_InputQueue);
    STRING_delete(transport_data->topic_StreamsPost);
    STRING_delete(transport_data->topic_StreamsResp);
    DestroyXioTransport(transport_data);

    free(transport_data);
}

//
// getNextPacketId gets the next Packet Id to use and increments internal counter.
//
static uint16_t getNextPacketId(PMQTTTRANSPORT_HANDLE_DATA transport_data)
{
    if (transport_data->packetId + 1 >= USHRT_MAX)
    {
        transport_data->packetId = 1;
    }
    else
    {
        transport_data->packetId++;
    }
    return transport_data->packetId;
}

#ifndef NO_LOGGING
//
// retrieveMqttReturnCodes returns friendly representation of connection code for logging purposes.
//
static const char* retrieveMqttReturnCodes(CONNECT_RETURN_CODE rtn_code)
{
    switch (rtn_code)
    {
        case CONNECTION_ACCEPTED:
            return "Accepted";
        case CONN_REFUSED_UNACCEPTABLE_VERSION:
            return "Unacceptable Version";
        case CONN_REFUSED_ID_REJECTED:
            return "Id Rejected";
        case CONN_REFUSED_SERVER_UNAVAIL:
            return "Server Unavailable";
        case CONN_REFUSED_BAD_USERNAME_PASSWORD:
            return "Bad Username/Password";
        case CONN_REFUSED_NOT_AUTHORIZED:
            return "Not Authorized";
        case CONN_REFUSED_UNKNOWN:
        default:
            return "Unknown";
    }
}
#endif // NO_LOGGING

//
// retrievDeviceMethodRidInfo parses an incoming MQTT topic for a device method and retrieves the request ID it specifies.
//
static int retrievDeviceMethodRidInfo(const char* resp_topic, STRING_HANDLE method_name, STRING_HANDLE request_id)
{
    int result;

    STRING_TOKENIZER_HANDLE token_handle = STRING_TOKENIZER_create_from_char(resp_topic);
    if (token_handle == NULL)
    {
        LogError("Failed creating token from device twin topic.");
        result = MU_FAILURE;
    }
    else
    {
        STRING_HANDLE token_value;
        if ((token_value = STRING_new()) == NULL)
        {
            LogError("Failed allocating new string .");
            result = MU_FAILURE;
        }
        else
        {
            size_t token_index = 0;
            size_t request_id_length = strlen(REQUEST_ID_PROPERTY);
            result = MU_FAILURE;
            while (STRING_TOKENIZER_get_next_token(token_handle, token_value, "/") == 0)
            {
                if (token_index == 3)
                {
                    if (STRING_concat_with_STRING(method_name, token_value) != 0)
                    {
                        LogError("Failed STRING_concat_with_STRING.");
                        result = MU_FAILURE;
                        break;
                    }
                }
                else if (token_index == 4)
                {
                    if (STRING_length(token_value) >= request_id_length)
                    {
                        const char* request_id_value = STRING_c_str(token_value);
                        if (memcmp(request_id_value, REQUEST_ID_PROPERTY, request_id_length) == 0)
                        {
                            if (STRING_concat(request_id, request_id_value + request_id_length) != 0)
                            {
                                LogError("Failed STRING_concat failed.");
                                result = MU_FAILURE;
                            }
                            else
                            {
                                result = 0;
                            }
                            break;
                        }
                    }
                }
                token_index++;
            }
            STRING_delete(token_value);
        }
        STRING_TOKENIZER_destroy(token_handle);
    }

    return result;
}

//
// parseDeviceTwinTopicInfo parses information about a topic PUBLISH'd to this device/module.
//
static int parseDeviceTwinTopicInfo(const char* resp_topic, bool* patch_msg, size_t* request_id, int* status_code)
{
    int result;
    STRING_TOKENIZER_HANDLE token_handle = STRING_TOKENIZER_create_from_char(resp_topic);
    if (token_handle == NULL)
    {
        LogError("Failed creating token from device twin topic.");
        result = MU_FAILURE;
        *status_code = 0;
        *request_id = 0;
        *patch_msg = false;
    }
    else
    {
        STRING_HANDLE token_value;
        if ((token_value = STRING_new()) == NULL)
        {
            LogError("Failed allocating new string .");
            result = MU_FAILURE;
            *status_code = 0;
            *request_id = 0;
            *patch_msg = false;
        }
        else
        {
            result = MU_FAILURE;
            size_t token_count = 0;
            while (STRING_TOKENIZER_get_next_token(token_handle, token_value, "/") == 0)
            {
                if (token_count == 2)
                {
                    if (strcmp(STRING_c_str(token_value), "PATCH") == 0)
                    {
                        *patch_msg = true;
                        *status_code = 0;
                        *request_id = 0;
                        result = 0;
                        break;
                    }
                    else
                    {
                        *patch_msg = false;
                    }
                }
                else if (token_count == 3)
                {
                    *status_code = (int)atol(STRING_c_str(token_value));
                    if (STRING_TOKENIZER_get_next_token(token_handle, token_value, "/?$rid=") == 0)
                    {
                        *request_id = (size_t)atol(STRING_c_str(token_value));
                    }
                    *patch_msg = false;
                    result = 0;
                    break;
                }
                token_count++;
            }
            STRING_delete(token_value);
        }
        STRING_TOKENIZER_destroy(token_handle);
    }
    return result;
}

// 
// retrieveTopicType translates an MQTT topic PUBLISH'd to this device/module into what type (e.g. twin, method, etc.) it represents. 
//
static IOTHUB_IDENTITY_TYPE retrieveTopicType(const char* topic_resp, const char* input_queue)
{
    IOTHUB_IDENTITY_TYPE type;
    if (InternStrnicmp(topic_resp, TOPIC_DEVICE_TWIN_PREFIX, sizeof(TOPIC_DEVICE_TWIN_PREFIX) - 1) == 0)
    {
        type = IOTHUB_TYPE_DEVICE_TWIN;
    }
    else if (InternStrnicmp(topic_resp, TOPIC_DEVICE_METHOD_PREFIX, sizeof(TOPIC_DEVICE_METHOD_PREFIX) - 1) == 0)
    {
        type = IOTHUB_TYPE_DEVICE_METHODS;
    }
    // input_queue contains additional "#" from subscribe, which we strip off on comparing incoming.
    else if ((input_queue != NULL) && InternStrnicmp(topic_resp, input_queue, strlen(input_queue) - 1) == 0)
    {
        type = IOTHUB_TYPE_EVENT_QUEUE;
    }
    else if (InternStrnicmp(topic_resp, TOPIC_DEVICE_STREAMS_POST, strlen(TOPIC_DEVICE_STREAMS_POST) - 1) == 0)
    {
        type = IOTHUB_TYPE_DEVICE_STREAM_REQUEST;
    }
    else if (InternStrnicmp(topic_resp, TOPIC_DEVICE_STREAMS_RESP, strlen(TOPIC_DEVICE_STREAMS_RESP) - 1) == 0)
    {
        type = IOTHUB_TYPE_DEVICE_STREAM_RESPONSE;
    }
    else
    {
        type = IOTHUB_TYPE_TELEMETRY;
    }
    return type;

}

//
// notifyApplicationOfSendMessageComplete lets application know that messages in the iothubMsgList have completed (or should be considered failed) with confirmResult status.
//
static void notifyApplicationOfSendMessageComplete(IOTHUB_MESSAGE_LIST* iothubMsgList, PMQTTTRANSPORT_HANDLE_DATA transport_data, IOTHUB_CLIENT_CONFIRMATION_RESULT confirmResult)
{
    DLIST_ENTRY messageCompleted;
    DList_InitializeListHead(&messageCompleted);
    DList_InsertTailList(&messageCompleted, &(iothubMsgList->entry));
    transport_data->transport_callbacks.send_complete_cb(&messageCompleted, confirmResult, transport_data->transport_ctx);
}

//
// addUserPropertiesTouMqttMessage translates application properties in iothub_message_handle (set by the application with IoTHubMessage_SetProperty e.g.)
// into a representation in the MQTT TOPIC topic_string.
//
static int addUserPropertiesTouMqttMessage(IOTHUB_MESSAGE_HANDLE iothub_message_handle, STRING_HANDLE topic_string, size_t* index_ptr, bool urlencode)
{
    int result = 0;
    const char* const* propertyKeys;
    const char* const* propertyValues;
    size_t propertyCount;
    size_t index = *index_ptr;
    MAP_HANDLE properties_map = IoTHubMessage_Properties(iothub_message_handle);
    if (properties_map != NULL)
    {
        if (Map_GetInternals(properties_map, &propertyKeys, &propertyValues, &propertyCount) != MAP_OK)
        {
            LogError("Failed to get the internals of the property map.");
            result = MU_FAILURE;
        }
        else
        {
            if (propertyCount != 0)
            {
                for (index = 0; index < propertyCount && result == 0; index++)
                {
                    if (urlencode)
                    {
                        STRING_HANDLE property_key = URL_EncodeString(propertyKeys[index]);
                        STRING_HANDLE property_value = URL_EncodeString(propertyValues[index]);
                        if ((property_key == NULL) || (property_value == NULL))
                        {
                            LogError("Failed URL Encoding properties");
                            result = MU_FAILURE;
                        }
                        else if (STRING_sprintf(topic_string, "%s=%s%s", STRING_c_str(property_key), STRING_c_str(property_value), propertyCount - 1 == index ? "" : PROPERTY_SEPARATOR) != 0)
                        {
                            LogError("Failed constructing property string.");
                            result = MU_FAILURE;
                        }
                        STRING_delete(property_key);
                        STRING_delete(property_value);
                    }
                    else
                    {
                        if (STRING_sprintf(topic_string, "%s=%s%s", propertyKeys[index], propertyValues[index], propertyCount - 1 == index ? "" : PROPERTY_SEPARATOR) != 0)
                        {
                            LogError("Failed constructing property string.");
                            result = MU_FAILURE;
                        }
                    }
                }
            }
        }
    }
    *index_ptr = index;
    return result;
}

//
// addSystemPropertyToTopicString appends a given "system" property from iothub_message_handle (set by the application with APIs such as IoTHubMessage_SetMessageId,
// IoTHubMessage_SetContentTypeSystemProperty, etc.) onto the MQTT TOPIC topic_string.
//
static int addSystemPropertyToTopicString(STRING_HANDLE topic_string, size_t index, const char* property_key, const char* property_value, bool urlencode)
{
    int result = 0;

    if (urlencode)
    {
        STRING_HANDLE encoded_property_value = URL_EncodeString(property_value);
        if (encoded_property_value == NULL)
        {
            LogError("Failed URL encoding %s.", property_key);
            result = MU_FAILURE;
        }
        else if (STRING_sprintf(topic_string, "%s%%24.%s=%s", index == 0 ? "" : PROPERTY_SEPARATOR, property_key, STRING_c_str(encoded_property_value)) != 0)
        {
            LogError("Failed setting %s.", property_key);
            result = MU_FAILURE;
        }
        STRING_delete(encoded_property_value);
    }
    else
    {
        if (STRING_sprintf(topic_string, "%s%%24.%s=%s", index == 0 ? "" : PROPERTY_SEPARATOR, property_key, property_value) != 0)
        {
            LogError("Failed setting %s.", property_key);
            result = MU_FAILURE;
        }
    }
    return result;
}

//
// addSystemPropertyToTopicString appends all "system" property from iothub_message_handle (set by the application with APIs such as IoTHubMessage_SetMessageId,
// IoTHubMessage_SetContentTypeSystemProperty, etc.) onto the MQTT TOPIC topic_string.
//
static int addSystemPropertiesTouMqttMessage(IOTHUB_MESSAGE_HANDLE iothub_message_handle, STRING_HANDLE topic_string, size_t* index_ptr, bool urlencode)
{
    int result = 0;
    size_t index = *index_ptr;

    bool is_security_msg = IoTHubMessage_IsSecurityMessage(iothub_message_handle);
    const char* tracestate = IoTHubMessage_GetDistributedTracingSystemProperty(iothub_message_handle);

    /* Codes_SRS_IOTHUB_TRANSPORT_MQTT_COMMON_07_052: [ IoTHubTransport_MQTT_Common_DoWork shall check for the CorrelationId property and if found add the value as a system property in the format of $.cid=<id> ] */
    const char* correlation_id = IoTHubMessage_GetCorrelationId(iothub_message_handle);
    if (correlation_id != NULL)
    {
        result = addSystemPropertyToTopicString(topic_string, index, CORRELATION_ID_PROPERTY, correlation_id, urlencode);
        index++;
    }
    /* Codes_SRS_IOTHUB_TRANSPORT_MQTT_COMMON_07_053: [ IoTHubTransport_MQTT_Common_DoWork shall check for the MessageId property and if found add the value as a system property in the format of $.mid=<id> ] */
    if (result == 0)
    {
        const char* msg_id = IoTHubMessage_GetMessageId(iothub_message_handle);
        if (msg_id != NULL)
        {
            result = addSystemPropertyToTopicString(topic_string, index, MESSAGE_ID_PROPERTY, msg_id, urlencode);
            index++;
        }
    }
    // Codes_SRS_IOTHUB_TRANSPORT_MQTT_COMMON_09_010: [ `IoTHubTransport_MQTT_Common_DoWork` shall check for the ContentType property and if found add the `value` as a system property in the format of `$.ct=<value>` ]
    if (result == 0)
    {
        const char* content_type = IoTHubMessage_GetContentTypeSystemProperty(iothub_message_handle);
        if (content_type != NULL)
        {
            result = addSystemPropertyToTopicString(topic_string, index, CONTENT_TYPE_PROPERTY, content_type, urlencode);
            index++;
        }
    }
    // Codes_SRS_IOTHUB_TRANSPORT_MQTT_COMMON_09_011: [ `IoTHubTransport_MQTT_Common_DoWork` shall check for the ContentEncoding property and if found add the `value` as a system property in the format of `$.ce=<value>` ]
    if (result == 0)
    {
        const char* content_encoding = IoTHubMessage_GetContentEncodingSystemProperty(iothub_message_handle);
        if (content_encoding != NULL)
        {
            // Security message require content encoding
            result = addSystemPropertyToTopicString(topic_string, index, CONTENT_ENCODING_PROPERTY, content_encoding, is_security_msg ? true : urlencode);
            index++;
        }
    }

    if (result == 0)
    {
        const char* message_creation_time_utc = IoTHubMessage_GetMessageCreationTimeUtcSystemProperty(iothub_message_handle);
        if (message_creation_time_utc != NULL)
        {
            result = addSystemPropertyToTopicString(topic_string, index, MESSAGE_CREATION_TIME_UTC, message_creation_time_utc, urlencode);
            index++;
        }
    }

    if (result == 0)
    {
        if (is_security_msg)
        {
            // The Security interface Id value must be encoded
            if (addSystemPropertyToTopicString(topic_string, index++, SECURITY_INTERFACE_ID_MQTT, SECURITY_INTERFACE_ID_VALUE, true) != 0)
            {
                LogError("Failed setting Security interface id");
                result = MU_FAILURE;
            }
            else
            {
                result = 0;
            }
        }
    }

    // Codes_SRS_IOTHUB_TRANSPORT_MQTT_COMMON_38_012: [ `IoTHubTransport_MQTT_Common_DoWork` shall check for the DistributedTracing property and if found add the `value` as a system property in the format of `$.tracestate=<value>` ]
    if (result == 0)
    {
        if (tracestate != NULL)
        {
            // The distributed tracing tracestate value must be encoded
            if (addSystemPropertyToTopicString(topic_string, index++, DISTRIBUTED_TRACING_PROPERTY, tracestate, true) != 0)
            {
                LogError("Failed setting distributed tracing tracestate");
                result = MU_FAILURE;
            }
            else
            {
                result = 0;
            }
        }
    }
    *index_ptr = index;
    return result;
}

<<<<<<< HEAD
// Deprecated
=======
// 
// addDiagnosticPropertiesTouMqttMessage appends diagnostic data (as specified by IoTHubMessage_SetDiagnosticPropertyData) onto
// the MQTT topic topic_string.
// 
>>>>>>> ba93f4ca
static int addDiagnosticPropertiesTouMqttMessage(IOTHUB_MESSAGE_HANDLE iothub_message_handle, STRING_HANDLE topic_string, size_t* index_ptr)
{
    int result = 0;
    size_t index = *index_ptr;

    // Codes_SRS_IOTHUB_TRANSPORT_MQTT_COMMON_09_014: [ `IoTHubTransport_MQTT_Common_DoWork` shall check for the diagnostic properties including diagid and diagCreationTimeUtc and if found both add them as system property in the format of `$.diagid` and `$.diagctx` respectively]
    const IOTHUB_MESSAGE_DIAGNOSTIC_PROPERTY_DATA* diagnosticData = IoTHubMessage_GetDiagnosticPropertyData(iothub_message_handle);
    if (diagnosticData != NULL)
    {
        const char* diag_id = diagnosticData->diagnosticId;
        const char* creation_time_utc = diagnosticData->diagnosticCreationTimeUtc;
        //diagid and creationtimeutc must be present/unpresent simultaneously
        if (diag_id != NULL && creation_time_utc != NULL)
        {
            if (STRING_sprintf(topic_string, "%s%%24.%s=%s", index == 0 ? "" : PROPERTY_SEPARATOR, DIAGNOSTIC_ID_PROPERTY, diag_id) != 0)
            {
                LogError("Failed setting diagnostic id");
                result = MU_FAILURE;
            }
            index++;

            if (result == 0)
            {
                //construct diagnostic context, it should be urlencode(key1=value1,key2=value2)
                STRING_HANDLE diagContextHandle = STRING_construct_sprintf("%s=%s", DIAGNOSTIC_CONTEXT_CREATION_TIME_UTC_PROPERTY, creation_time_utc);
                if (diagContextHandle == NULL)
                {
                    LogError("Failed constructing diagnostic context");
                    result = MU_FAILURE;
                }
                else
                {
                    //Add other diagnostic context properties here if have more
                    STRING_HANDLE encodedContextValueHandle = URL_Encode(diagContextHandle);
                    const char* encodedContextValueString = NULL;
                    if (encodedContextValueHandle != NULL &&
                        (encodedContextValueString = STRING_c_str(encodedContextValueHandle)) != NULL)
                    {
                        if (STRING_sprintf(topic_string, "%s%%24.%s=%s", index == 0 ? "" : PROPERTY_SEPARATOR, DIAGNOSTIC_CONTEXT_PROPERTY, encodedContextValueString) != 0)
                        {
                            LogError("Failed setting diagnostic context");
                            result = MU_FAILURE;
                        }
                        STRING_delete(encodedContextValueHandle);
                        encodedContextValueHandle = NULL;
                    }
                    else
                    {
                        LogError("Failed encoding diagnostic context value");
                        result = MU_FAILURE;
                    }
                    STRING_delete(diagContextHandle);
                    diagContextHandle = NULL;
                    index++;
                }
            }
        }
        else if (diag_id != NULL || creation_time_utc != NULL)
        {
            // Codes_SRS_IOTHUB_TRANSPORT_MQTT_COMMON_09_015: [ `IoTHubTransport_MQTT_Common_DoWork` shall check whether diagid and diagCreationTimeUtc be present simultaneously, treat as error if not]
            LogError("diagid and diagcreationtimeutc must be present simultaneously.");
            result = MU_FAILURE;
        }
    }
    return result;
}

//
// addPropertiesTouMqttMessage adds user, "system", and diagnostic messages onto MQTT topic string.  Note that "system" properties is a
// construct of the SDK and IoT Hub.  The MQTT protocol itself does not assign any significance to system and user properties (as opposed to AMQP).
// The IOTHUB_MESSAGE_HANDLE structure however does have well-known properties (e.g. IoTHubMessage_SetMessageId) that the SDK treats as system
// properties where we can automatically fill in the key value for in the key=value list.
//
static STRING_HANDLE addPropertiesTouMqttMessage(IOTHUB_MESSAGE_HANDLE iothub_message_handle, const char* eventTopic, bool urlencode)
{
    size_t index = 0;
    STRING_HANDLE result = STRING_construct(eventTopic);
    if (result == NULL)
    {
        LogError("Failed to create event topic string handle");
    }
    else if (addUserPropertiesTouMqttMessage(iothub_message_handle, result, &index, urlencode) != 0)
    {
        LogError("Failed adding Properties to uMQTT Message");
        STRING_delete(result);
        result = NULL;
    }
    else if (addSystemPropertiesTouMqttMessage(iothub_message_handle, result, &index, urlencode) != 0)
    {
        LogError("Failed adding System Properties to uMQTT Message");
        STRING_delete(result);
        result = NULL;
    }
    //Deprecated
    else if (addDiagnosticPropertiesTouMqttMessage(iothub_message_handle, result, &index) != 0)
    {
        LogError("Failed adding Diagnostic Properties to uMQTT Message");
        STRING_delete(result);
        result = NULL;
    }

    // Codes_SRS_IOTHUB_TRANSPORT_MQTT_COMMON_31_060: [ `IoTHubTransport_MQTT_Common_DoWork` shall check for the OutputName property and if found add the value as a system property in the format of $.on=<value> ]
    if (result != NULL)
    {
        const char* output_name = IoTHubMessage_GetOutputName(iothub_message_handle);
        if (output_name != NULL)
        {
            if (STRING_sprintf(result, "%s%%24.on=%s/", index == 0 ? "" : PROPERTY_SEPARATOR, output_name) != 0)
            {
                LogError("Failed setting output name.");
                STRING_delete(result);
                result = NULL;
            }
            index++;
        }
    }

    return result;
}

//
// publishTelemetryMsg invokes the umqtt layer to send a PUBLISH message.
//
static int publishTelemetryMsg(PMQTTTRANSPORT_HANDLE_DATA transport_data, MQTT_MESSAGE_DETAILS_LIST* mqttMsgEntry, const unsigned char* payload, size_t len)
{
    int result;
    STRING_HANDLE msgTopic = addPropertiesTouMqttMessage(mqttMsgEntry->iotHubMessageEntry->messageHandle, STRING_c_str(transport_data->topic_MqttEvent), transport_data->auto_url_encode_decode);
    if (msgTopic == NULL)
    {
        LogError("Failed adding properties to mqtt message");
        result = MU_FAILURE;
    }
    else
    {
        MQTT_MESSAGE_HANDLE mqttMsg = mqttmessage_create_in_place(mqttMsgEntry->packet_id, STRING_c_str(msgTopic), DELIVER_AT_LEAST_ONCE, payload, len);
        if (mqttMsg == NULL)
        {
            LogError("Failed creating mqtt message");
            result = MU_FAILURE;
        }
        else
        {
            if (tickcounter_get_current_ms(transport_data->msgTickCounter, &mqttMsgEntry->msgPublishTime) != 0)
            {
                LogError("Failed retrieving tickcounter info");
                result = MU_FAILURE;
            }
            else
            {
                if (mqtt_client_publish(transport_data->mqttClient, mqttMsg) != 0)
                {
                    LogError("Failed attempting to publish mqtt message");
                    result = MU_FAILURE;
                }
                else
                {
                    mqttMsgEntry->retryCount++;
                    result = 0;
                }
            }
            mqttmessage_destroy(mqttMsg);
        }
        STRING_delete(msgTopic);
    }
    return result;
}

//
// publishDeviceMethodResponseMsg invokes the umqtt to send a PUBLISH message that contains device method call results.
//
static int publishDeviceMethodResponseMsg(MQTTTRANSPORT_HANDLE_DATA* transport_data, int status_code, STRING_HANDLE request_id, const unsigned char* response, size_t response_size)
{
    int result;
    uint16_t packet_id = getNextPacketId(transport_data);

    STRING_HANDLE msg_topic = STRING_construct_sprintf(DEVICE_METHOD_RESPONSE_TOPIC, status_code, STRING_c_str(request_id));
    if (msg_topic == NULL)
    {
        LogError("Failed constructing message topic.");
        result = MU_FAILURE;
    }
    else
    {
        MQTT_MESSAGE_HANDLE mqtt_get_msg = mqttmessage_create_in_place(packet_id, STRING_c_str(msg_topic), DELIVER_AT_MOST_ONCE, response, response_size);
        if (mqtt_get_msg == NULL)
        {
            LogError("Failed constructing mqtt message.");
            result = MU_FAILURE;
        }
        else
        {
            if (mqtt_client_publish(transport_data->mqttClient, mqtt_get_msg) != 0)
            {
                LogError("Failed publishing to mqtt client.");
                result = MU_FAILURE;
            }
            else
            {
                result = 0;
            }
            mqttmessage_destroy(mqtt_get_msg);
        }
        STRING_delete(msg_topic);
    }
    return result;
}

//
// destroyDeviceTwinGetMsg frees msg_entry and any data associated with it.
//
static void destroyDeviceTwinGetMsg(MQTT_DEVICE_TWIN_ITEM* msg_entry)
{
    free(msg_entry);
}

//
// createDeviceTwinMsg allocates and fills in structure for MQTT_DEVICE_TWIN_ITEM.
//
static MQTT_DEVICE_TWIN_ITEM* createDeviceTwinMsg(MQTTTRANSPORT_HANDLE_DATA* transport_data, DEVICE_TWIN_MSG_TYPE device_twin_msg_type, uint32_t iothub_msg_id)
{
    MQTT_DEVICE_TWIN_ITEM* result;
    tickcounter_ms_t current_time;

    if (tickcounter_get_current_ms(transport_data->msgTickCounter, &current_time) != 0)
    {
        LogError("Failed retrieving tickcounter info");
        result = NULL;
    }
    else if ((result = (MQTT_DEVICE_TWIN_ITEM*)malloc(sizeof(MQTT_DEVICE_TWIN_ITEM))) == NULL)
    {
        LogError("Failed allocating device twin data.");
        result = NULL;
    }
    else
    {
        memset(result, 0, sizeof(*result));
        result->msgCreationTime = current_time;
        result->packet_id = getNextPacketId(transport_data);
        result->iothub_msg_id = iothub_msg_id;
        result->device_twin_msg_type = device_twin_msg_type;
    }

    return result;
}

//
// publishDeviceTwinGetMsg invokes umqtt to PUBLISH a request to get the twin information.
//
static int publishDeviceTwinGetMsg(MQTTTRANSPORT_HANDLE_DATA* transport_data, MQTT_DEVICE_TWIN_ITEM* mqtt_info)
{
    int result;

    STRING_HANDLE msg_topic = STRING_construct_sprintf(GET_PROPERTIES_TOPIC, mqtt_info->packet_id);
    if (msg_topic == NULL)
    {
        LogError("Failed constructing get Prop topic.");
        result = MU_FAILURE;
    }
    else
    {
        MQTT_MESSAGE_HANDLE mqtt_get_msg = mqttmessage_create(mqtt_info->packet_id, STRING_c_str(msg_topic), DELIVER_AT_MOST_ONCE, NULL, 0);
        if (mqtt_get_msg == NULL)
        {
            LogError("Failed constructing mqtt message.");
            result = MU_FAILURE;
        }
        else
        {
            if (mqtt_client_publish(transport_data->mqttClient, mqtt_get_msg) != 0)
            {
                LogError("Failed publishing to mqtt client.");
                result = MU_FAILURE;
            }
            else
            {
                DList_InsertTailList(&transport_data->ack_waiting_queue, &mqtt_info->entry);
                result = 0;
            }
            mqttmessage_destroy(mqtt_get_msg);
        }
        STRING_delete(msg_topic);
    }

    return result;
}

//
// sendPendingGetTwinRequests will send any queued up GetTwin requests during a DoWork loop.
//
static void sendPendingGetTwinRequests(PMQTTTRANSPORT_HANDLE_DATA transportData)
{
    PDLIST_ENTRY dev_twin_item = transportData->pending_get_twin_queue.Flink;

    while (dev_twin_item != &transportData->pending_get_twin_queue)
    {
        DLIST_ENTRY saveListEntry;
        saveListEntry.Flink = dev_twin_item->Flink;
        MQTT_DEVICE_TWIN_ITEM* msg_entry = containingRecord(dev_twin_item, MQTT_DEVICE_TWIN_ITEM, entry);
        (void)DList_RemoveEntryList(dev_twin_item);

        if (publishDeviceTwinGetMsg(transportData, msg_entry) != 0)
        {
            LogError("Failed sending pending get twin request");
            destroyDeviceTwinGetMsg(msg_entry);
        }
        else
        {
            transportData->device_twin_get_sent = true;
        }

        dev_twin_item = saveListEntry.Flink;
    }
}

//
// removeExpiredTwinRequestsFromList removes any requests that have timed out.
//
static void removeExpiredTwinRequestsFromList(PMQTTTRANSPORT_HANDLE_DATA transport_data, tickcounter_ms_t current_ms, DLIST_ENTRY* twin_list)
{
    PDLIST_ENTRY list_item = twin_list->Flink;

    while (list_item != twin_list)
    {
        DLIST_ENTRY next_list_item;
        next_list_item.Flink = list_item->Flink;
        MQTT_DEVICE_TWIN_ITEM* msg_entry = containingRecord(list_item, MQTT_DEVICE_TWIN_ITEM, entry);
        bool item_timed_out = false;

        if ((msg_entry->device_twin_msg_type == RETRIEVE_PROPERTIES) &&
            (((current_ms - msg_entry->msgCreationTime) / 1000) >= ON_DEMAND_GET_TWIN_REQUEST_TIMEOUT_SECS))
        {
            item_timed_out = true;
            if (msg_entry->userCallback != NULL)
            {
                msg_entry->userCallback(DEVICE_TWIN_UPDATE_COMPLETE, NULL, 0, msg_entry->userContext);
            }
        }
        else if ((msg_entry->device_twin_msg_type == REPORTED_STATE) &&
                 (((current_ms - msg_entry->msgCreationTime) / 1000) >= TWIN_REPORT_UPDATE_TIMEOUT_SECS))
        {
            item_timed_out = true;
            transport_data->transport_callbacks.twin_rpt_state_complete_cb(msg_entry->iothub_msg_id, STATUS_CODE_TIMEOUT_VALUE, transport_data->transport_ctx);
        }

        if (item_timed_out)
        {
            (void)DList_RemoveEntryList(list_item);
            destroyDeviceTwinGetMsg(msg_entry);
        }

        list_item = next_list_item.Flink;
    }

}

//
// removeExpiredTwinRequests removes any requests that have timed out, regardless of how the request invoked.
// 
static void removeExpiredTwinRequests(PMQTTTRANSPORT_HANDLE_DATA transport_data)
{
    tickcounter_ms_t current_ms;

    if (tickcounter_get_current_ms(transport_data->msgTickCounter, &current_ms) == 0)
    {
        removeExpiredTwinRequestsFromList(transport_data, current_ms, &transport_data->pending_get_twin_queue);
        removeExpiredTwinRequestsFromList(transport_data, current_ms, &transport_data->ack_waiting_queue);
    }
}

// 
// publishDeviceTwinMsg invokes umqtt to PUBLISH a request for the twin.
//
static int publishDeviceTwinMsg(MQTTTRANSPORT_HANDLE_DATA* transport_data, IOTHUB_DEVICE_TWIN* device_twin_info, MQTT_DEVICE_TWIN_ITEM* mqtt_info)
{
    int result;

    STRING_HANDLE msgTopic = STRING_construct_sprintf(REPORTED_PROPERTIES_TOPIC, mqtt_info->packet_id);
    if (msgTopic == NULL)
    {
        LogError("Failed constructing reported prop topic.");
        result = MU_FAILURE;
    }
    else
    {
        const CONSTBUFFER* data_buff;
        if ((data_buff = CONSTBUFFER_GetContent(device_twin_info->report_data_handle)) == NULL)
        {
            LogError("Failed retrieving buffer content");
            result = MU_FAILURE;
        }
        else
        {
            MQTT_MESSAGE_HANDLE mqtt_rpt_msg = mqttmessage_create_in_place(mqtt_info->packet_id, STRING_c_str(msgTopic), DELIVER_AT_MOST_ONCE, data_buff->buffer, data_buff->size);
            if (mqtt_rpt_msg == NULL)
            {
                LogError("Failed creating mqtt message");
                result = MU_FAILURE;
            }
            else
            {
                if (tickcounter_get_current_ms(transport_data->msgTickCounter, &mqtt_info->msgPublishTime) != 0)
                {
                    LogError("Failed retrieving tickcounter info");
                    result = MU_FAILURE;
                }
                else
                {
                    if (mqtt_client_publish(transport_data->mqttClient, mqtt_rpt_msg) != 0)
                    {
                        LogError("Failed publishing mqtt message");
                        result = MU_FAILURE;
                    }
                    else
                    {
                        mqtt_info->retryCount++;
                        result = 0;
                    }
                }
                mqttmessage_destroy(mqtt_rpt_msg);
            }
        }
        STRING_delete(msgTopic);
    }
    return result;
}

<<<<<<< HEAD
static int publish_device_stream_response(MQTTTRANSPORT_HANDLE_DATA* transport_data, DEVICE_STREAM_C2D_RESPONSE* response)
{
    int result;
    uint16_t packet_id = get_next_packet_id(transport_data);

    STRING_HANDLE msg_topic = STRING_construct_sprintf(DEVICE_STREAM_RESPONSE_TOPIC, (response->accept ? DEVICE_STREAM_ACCEPTED : DEVICE_STREAM_REJECTED) , response->request_id);

    if (msg_topic == NULL)
    {
        LogError("Failed constructing message topic.");
        result = MU_FAILURE;
    }
    else
    {
        MQTT_MESSAGE_HANDLE mqtt_msg = mqttmessage_create(
            packet_id, 
            STRING_c_str(msg_topic), 
            DELIVER_AT_MOST_ONCE, 
            NULL, 
            0);

        if (mqtt_msg == NULL)
        {
            LogError("Failed constructing mqtt message.");
            result = MU_FAILURE;
        }
        else
        {
            if (mqtt_client_publish(transport_data->mqttClient, mqtt_msg) != 0)
            {
                LogError("Failed publishing to mqtt client.");
                result = MU_FAILURE;
            }
            else
            {
                result = 0;
            }

            mqttmessage_destroy(mqtt_msg);
        }

        STRING_delete(msg_topic);
    }

    return result;
}

=======
//
// changeStateToSubscribeIfAllowed attempts to transition the state machine to subscribe, if our
// current state will allow it.  
// This function does NOT immediately send the SUBSCRIBE however, instead setting things up
// so the next time DoWork is invoked then the SUBSCRIBE will happen.
//
>>>>>>> ba93f4ca
static void changeStateToSubscribeIfAllowed(PMQTTTRANSPORT_HANDLE_DATA transport_data)
{
    if (transport_data->currPacketState != CONNACK_TYPE &&
        transport_data->currPacketState != CONNECT_TYPE &&
        transport_data->currPacketState != DISCONNECT_TYPE &&
        transport_data->currPacketState != PACKET_TYPE_ERROR)
    {
        transport_data->currPacketState = SUBSCRIBE_TYPE;
    }
}

//
// subscribeToNotifyStateIfNeeded sets up to subscribe to the server.
//
static int subscribeToNotifyStateIfNeeded(PMQTTTRANSPORT_HANDLE_DATA transport_data)
{
    int result;

    if (transport_data->topic_NotifyState == NULL)
    {
        transport_data->topic_NotifyState = STRING_construct(TOPIC_NOTIFICATION_STATE);
        if (transport_data->topic_NotifyState == NULL)
        {
            LogError("Failure: unable constructing notify state topic");
            result = MU_FAILURE;
        }
        else
        {
            transport_data->topics_ToSubscribe |= SUBSCRIBE_NOTIFICATION_STATE_TOPIC;
            result = 0;
        }
    }
    else
    {
        result = 0;
    }

    if (result == 0)
    {
        changeStateToSubscribeIfAllowed(transport_data);
    }

    return result;
}

//
// isSystemProperty returns whether a given property name in an MQTT TOPIC published to this device/module
// is considered a "system".  MQTT does not have a protocol defined concept of system properties.  In this usage
// it implies that the IOTHUB_MESSAGE_HANDLE has an API for direct manipulation of the property (e.g. IoTHubMessage_GetMessageId).
//
static bool isSystemProperty(const char* tokenData)
{
    bool result = false;
    size_t propCount = sizeof(sysPropList) / sizeof(sysPropList[0]);
    size_t index = 0;
    size_t tokenDataLength = strlen(tokenData);

    for (index = 0; index < propCount; index++)
    {
        if (tokenDataLength >= sysPropList[index].propLength &&
            memcmp(tokenData, sysPropList[index].propName, sysPropList[index].propLength) == 0)
        {
            result = true;
            break;
        }
    }
    return result;
}

//
// addInputNamePropertyToMsg translates the input name (embedded in the MQTT topic name) into the IoTHubMessage handle
// such that the application can call IoTHubMessage_GetInputName() to retrieve this.  This is only currently used 
// in IoT Edge module to module message communication, so that this module receiving the message can know which module invoked in.
//
static int addInputNamePropertyToMsg(IOTHUB_MESSAGE_HANDLE IoTHubMessage, const char* topic_name)
{
    // Codes_SRS_IOTHUB_TRANSPORT_MQTT_COMMON_31_061: [ If the message is sent to an input queue, `IoTHubTransport_MQTT_Common_DoWork` shall parse out to the input queue name and store it in the message with IoTHubMessage_SetInputName ]
    // Codes_SRS_IOTHUB_TRANSPORT_MQTT_COMMON_31_062: [ If IoTHubTransport_MQTT_Common_DoWork receives a malformatted inputQueue, it shall fail ]

    int result = MU_FAILURE;
    int number_tokens_read = 0;

    STRING_TOKENIZER_HANDLE token_handle = STRING_TOKENIZER_create_from_char(topic_name);
    if (token_handle == NULL)
    {
        LogError("STRING_TOKENIZER_create_from_char failed\n");
        result = MU_FAILURE;
    }
    else
    {
        STRING_HANDLE token_value;
        if ((token_value = STRING_new()) == NULL)
        {
            LogError("Failed allocating token_value");
        }
        else
        {
            while (STRING_TOKENIZER_get_next_token(token_handle, token_value, "/") == 0)
            {
                number_tokens_read++;
                if (number_tokens_read == (slashes_to_reach_input_name + 1))
                {
                    if ((IOTHUB_MESSAGE_OK != IoTHubMessage_SetInputName(IoTHubMessage, STRING_c_str(token_value))))
                    {
                        LogError("Failed adding input name to msg");
                        result = MU_FAILURE;
                    }
                    else
                    {
                        result = 0;
                    }
                    break;
                }
            }
        }
        STRING_delete(token_value);

        if (number_tokens_read != (slashes_to_reach_input_name + 1))
        {
            LogError("Not enough '/' to contain input name.  Got %d, need at least %d", number_tokens_read, (slashes_to_reach_input_name + 1));
            result = MU_FAILURE;
        }
        STRING_TOKENIZER_destroy(token_handle);
    }

    return result;
}

//
// setMqttMessagePropertyIfPossible attempts to translate a "system" property into the IOTHUB_MESSAGE_HANDLE that will be provided to the 
// application's callback. 
//
static int setMqttMessagePropertyIfPossible(IOTHUB_MESSAGE_HANDLE IoTHubMessage, const char* propName, const char* propValue, size_t nameLen)
{
    // Not finding a system property to map to isn't an error.
    int result = 0;

    if (nameLen > 5)
    {
        if (strcmp((const char*)&propName[nameLen - 5], MESSAGE_CREATION_TIME_UTC) == 0)
        {
            if (IoTHubMessage_SetMessageCreationTimeUtcSystemProperty(IoTHubMessage, propValue) != IOTHUB_MESSAGE_OK)
            {
                LogError("Failed to set IOTHUB_MESSAGE_HANDLE 'CreationTimeUtc' property.");
                result = MU_FAILURE;
            }
            return result;
        }
    }

    if (nameLen > 4)
    {
        if (strcmp((const char*)&propName[nameLen - 4], CONNECTION_DEVICE_ID) == 0)
        {
            // Codes_SRS_IOTHUB_TRANSPORT_MQTT_COMMON_31_063: [ If type is IOTHUB_TYPE_TELEMETRY and the system property `$.cdid` is defined, its value shall be set on the IOTHUB_MESSAGE_HANDLE's ConnectionDeviceId property ]
            if (IoTHubMessage_SetConnectionDeviceId(IoTHubMessage, propValue) != IOTHUB_MESSAGE_OK)
            {
                LogError("Failed to set IOTHUB_MESSAGE_HANDLE 'messageId' property.");
                result = MU_FAILURE;
            }
            return result;
        }
        if (strcmp((const char*)&propName[nameLen - 4], CONNECTION_MODULE_ID_PROPERTY) == 0)
        {
            // Codes_SRS_IOTHUB_TRANSPORT_MQTT_COMMON_31_064: [ If type is IOTHUB_TYPE_TELEMETRY and the system property `$.cmid` is defined, its value shall be set on the IOTHUB_MESSAGE_HANDLE's ConnectionModuleId property ]
            if (IoTHubMessage_SetConnectionModuleId(IoTHubMessage, propValue) != IOTHUB_MESSAGE_OK)
            {
                LogError("Failed to set IOTHUB_MESSAGE_HANDLE 'correlationId' property.");
                result = MU_FAILURE;
            }
            return result;
        }
    }
    if (nameLen > 3)
    {
        if (strcmp((const char*)&propName[nameLen - 3], MESSAGE_ID_PROPERTY) == 0)
        {
            if (IoTHubMessage_SetMessageId(IoTHubMessage, propValue) != IOTHUB_MESSAGE_OK)
            {
                LogError("Failed to set IOTHUB_MESSAGE_HANDLE 'messageId' property.");
                result = MU_FAILURE;
            }
            return result;
        }
        else if (strcmp((const char*)&propName[nameLen - 3], CORRELATION_ID_PROPERTY) == 0)
        {
            if (IoTHubMessage_SetCorrelationId(IoTHubMessage, propValue) != IOTHUB_MESSAGE_OK)
            {
                LogError("Failed to set IOTHUB_MESSAGE_HANDLE 'correlationId' property.");
                result = MU_FAILURE;
            }
            return result;
        }
        else if (strcmp((const char*)&propName[nameLen - 3], MESSAGE_USER_ID) == 0)
        {
            if (IoTHubMessage_SetMessageUserIdSystemProperty(IoTHubMessage, propValue) != IOTHUB_MESSAGE_OK)
            {
                LogError("Failed to set IOTHUB_MESSAGE_HANDLE 'userId' property.");
                result = MU_FAILURE;
            }
            return result;
        }
    }

    if (nameLen > 2)
    {
        // Codes_SRS_IOTHUB_TRANSPORT_MQTT_COMMON_09_012: [ If type is IOTHUB_TYPE_TELEMETRY and the system property `$.ct` is defined, its value shall be set on the IOTHUB_MESSAGE_HANDLE's ContentType property ]
        if (strcmp((const char*)&propName[nameLen - 2], CONTENT_TYPE_PROPERTY) == 0)
        {
            if (IoTHubMessage_SetContentTypeSystemProperty(IoTHubMessage, propValue) != IOTHUB_MESSAGE_OK)
            {
                LogError("Failed to set IOTHUB_MESSAGE_HANDLE 'customContentType' property.");
                result = MU_FAILURE;
            }
            return result;
        }
        // Codes_SRS_IOTHUB_TRANSPORT_MQTT_COMMON_09_013: [ If type is IOTHUB_TYPE_TELEMETRY and the system property `$.ce` is defined, its value shall be set on the IOTHUB_MESSAGE_HANDLE's ContentEncoding property ]
        else if (strcmp((const char*)&propName[nameLen - 2], CONTENT_ENCODING_PROPERTY) == 0)
        {
            if (IoTHubMessage_SetContentEncodingSystemProperty(IoTHubMessage, propValue) != IOTHUB_MESSAGE_OK)
            {
                LogError("Failed to set IOTHUB_MESSAGE_HANDLE 'contentEncoding' property.");
                result = MU_FAILURE;
            }
            return result;
        }
    }

    return result;
}

//
// extractMqttProperties parses the MQTT topic PUBLISH'd to this device/module, retrieves properties and fills out the 
// IOTHUB_MESSAGE_HANDLE which will ultimately be delivered to the application callback.
//
static int extractMqttProperties(IOTHUB_MESSAGE_HANDLE IoTHubMessage, const char* topic_name, bool urldecode)
{
    int result;
    STRING_TOKENIZER_HANDLE token = STRING_TOKENIZER_create_from_char(topic_name);
    if (token != NULL)
    {
        MAP_HANDLE propertyMap = IoTHubMessage_Properties(IoTHubMessage);
        if (propertyMap == NULL)
        {
            LogError("Failure to retrieve IoTHubMessage_properties.");
            result = MU_FAILURE;
        }
        else
        {
            STRING_HANDLE output = STRING_new();
            if (output == NULL)
            {
                LogError("Failure to allocate STRING_new.");
                result = MU_FAILURE;
            }
            else
            {
                result = 0;

                while (STRING_TOKENIZER_get_next_token(token, output, PROPERTY_SEPARATOR) == 0 && result == 0)
                {
                    const char* tokenData = STRING_c_str(output);
                    size_t tokenLen = strlen(tokenData);
                    if (tokenData == NULL || tokenLen == 0)
                    {
                        break;
                    }
                    else
                    {
                        if (isSystemProperty(tokenData))
                        {
                            const char* iterator = tokenData;
                            while (iterator != NULL && *iterator != '\0' && result == 0)
                            {
                                if (*iterator == '=')
                                {
                                    char* propName = NULL;
                                    char* propValue = NULL;
                                    size_t nameLen = iterator - tokenData;
                                    size_t valLen = tokenLen - (nameLen + 1) + 1;

                                    if ((propName = malloc(nameLen + 1)) == NULL || (propValue = malloc(valLen + 1)) == NULL)
                                    {
                                        LogError("Failed allocating property name (%p) and/or value (%p)", propName, propValue);
                                        free(propName);
                                        result = MU_FAILURE;
                                    }
                                    else
                                    {
                                        memcpy(propName, tokenData, nameLen);
                                        propName[nameLen] = '\0';

                                        memcpy(propValue, iterator + 1, valLen);
                                        propValue[valLen] = '\0';

                                        if (urldecode)
                                        {
                                            STRING_HANDLE propValue_decoded;
                                            if ((propValue_decoded = URL_DecodeString(propValue)) == NULL)
                                            {
                                                LogError("Failed to URL decode property value");
                                                result = MU_FAILURE;
                                            }
                                            else if (setMqttMessagePropertyIfPossible(IoTHubMessage, propName, STRING_c_str(propValue_decoded), nameLen) != 0)
                                            {
                                                LogError("Unable to set message property");
                                                result = MU_FAILURE;
                                            }
                                            STRING_delete(propValue_decoded);
                                        }
                                        else
                                        {
                                            if (setMqttMessagePropertyIfPossible(IoTHubMessage, propName, propValue, nameLen) != 0)
                                            {
                                                LogError("Unable to set message property");
                                                result = MU_FAILURE;
                                            }
                                        }
                                        free(propName);
                                        free(propValue);
                                    }
                                    break;
                                }
                                iterator++;
                            }
                        }
                        else //User Properties
                        {
                            const char* iterator = tokenData;
                            while (iterator != NULL && *iterator != '\0' && result == 0)
                            {
                                if (*iterator == '=')
                                {
                                    char* propName = NULL;
                                    char* propValue = NULL;
                                    size_t nameLen = iterator - tokenData;
                                    size_t valLen = tokenLen - (nameLen + 1) + 1;

                                    if ((propName = (char*)malloc(nameLen + 1)) == NULL || (propValue = (char*)malloc(valLen + 1)) == NULL)
                                    {
                                        free(propName);
                                        LogError("Failed allocating property information");
                                        result = MU_FAILURE;
                                    }
                                    else
                                    {
                                        memcpy(propName, tokenData, nameLen);
                                        propName[nameLen] = '\0';

                                        memcpy(propValue, iterator + 1, valLen);
                                        propValue[valLen] = '\0';

                                        if (urldecode)
                                        {
                                            STRING_HANDLE propName_decoded = URL_DecodeString(propName);
                                            STRING_HANDLE propValue_decoded = URL_DecodeString(propValue);
                                            if (propName_decoded == NULL || propValue_decoded == NULL)
                                            {
                                                LogError("Failed to URL decode property");
                                                result = MU_FAILURE;
                                            }
                                            else if (Map_AddOrUpdate(propertyMap, STRING_c_str(propName_decoded), STRING_c_str(propValue_decoded)) != MAP_OK)
                                            {
                                                LogError("Map_AddOrUpdate failed.");
                                                result = MU_FAILURE;
                                            }
                                            STRING_delete(propName_decoded);
                                            STRING_delete(propValue_decoded);
                                        }
                                        else
                                        {
                                            if (Map_AddOrUpdate(propertyMap, propName, propValue) != MAP_OK)
                                            {
                                                LogError("Map_AddOrUpdate failed.");
                                                result = MU_FAILURE;
                                            }
                                        }
                                        free(propName);
                                        free(propValue);
                                    }
                                    break;
                                }
                                iterator++;
                            }
                        }
                    }
                }
                STRING_delete(output);
            }
        }
        STRING_TOKENIZER_destroy(token);
    }
    else
    {
        LogError("Unable to create Tokenizer object.");
        result = MU_FAILURE;
    }
    return result;
}

<<<<<<< HEAD
static MAP_HANDLE parseTopicLevelIntoProperties(const char* topicLevel)
{
    MAP_HANDLE result;

    if ((result = Map_Create(NULL)) == NULL)
    {
        LogError("Failed creating MAP_HANDLE");
    }
    else
    {
        size_t n_propDelims = 1;
        const char* propDelims[1];
        const char* keyValueDelims[1];
        STRING_TOKEN_HANDLE propToken;

        propDelims[0] = "&";
        keyValueDelims[0] = "=";

        if (topicLevel[0] == '?')
        {
            topicLevel++;
        }

        propToken = StringToken_GetFirst(topicLevel, strlen(topicLevel), propDelims, n_propDelims);

        while (propToken != NULL)
        {
            const char* property;
            size_t propertyLength;
            char** keyValueSet;
            size_t keyValueSetCount = 0;

            property = StringToken_GetValue(propToken);
            propertyLength = StringToken_GetLength(propToken);

            if (StringToken_Split(property, propertyLength, keyValueDelims, 1, false, &keyValueSet, &keyValueSetCount) != 0)
            {
                LogError("Failed to split property key and value");
                Map_Destroy(result);
                result = NULL;
                break;
            }
            else
            {
                if (keyValueSetCount != 2)
                {
                    LogError("Unexpected key value set count (%lu)", (unsigned long)keyValueSetCount);
                    Map_Destroy(result);
                    result = NULL;
                    break;
                }
                else if (Map_Add(result, keyValueSet[0], keyValueSet[1]) != MAP_OK)
                {
                    LogError("Failed to add property key and value");
                    Map_Destroy(result);
                    result = NULL;
                    break;
                }

                while (keyValueSetCount > 0)
                {
                    free(keyValueSet[--keyValueSetCount]);
                }
                free(keyValueSet);
            }

            if (!StringToken_GetNext(propToken, propDelims, n_propDelims))
            {
                StringToken_Destroy(propToken);
                propToken = NULL;
            }
        }
    }

    return result;
}

static int parse_stream_info(MQTT_MESSAGE_HANDLE msgHandle,
    char** request_id, char** response_code, char** name, char** url, char** authorization_token)
{
    int result;
    char** topicLevels = NULL;
    size_t level_count = 0;

    if (mqttmessage_getTopicLevels(msgHandle, &topicLevels, &level_count) != 0)
    {
        LogError("Failed getting MQTT topic levels");
        result = MU_FAILURE;
    }
    else
    {
        if (topicLevels == NULL || level_count < MIN_DEVICE_STREAMING_NUM_OF_PARAMETERS || level_count > MAX_DEVICE_STREAMING_NUM_OF_PARAMETERS)
        {
            LogError("Unexpected number of topic levels (%lu, %p)", (unsigned long)level_count, topicLevels);
            result = MU_FAILURE;
        }
        else
        {
            char* tmp_name = NULL;
            char* tmp_response_code = NULL;

            if (name != NULL && mallocAndStrcpy_s(&tmp_name, topicLevels[3]) != 0)
            {
                LogError("Failed copying stream name");
                result = MU_FAILURE;
            }
            else if (response_code != NULL && mallocAndStrcpy_s(&tmp_response_code, topicLevels[3]) != 0)
            {
                LogError("Failed copying stream response code");
                if (tmp_name != NULL) free(tmp_name);
                result = MU_FAILURE;
            }
            else
            {
                if (level_count == MAX_DEVICE_STREAMING_NUM_OF_PARAMETERS)
                {
                    MAP_HANDLE properties = parseTopicLevelIntoProperties(topicLevels[4]);

                    if (properties == NULL)
                    {
                        LogError("Failed getting MQTT properties");
                        free(tmp_name);
                        result = MU_FAILURE;
                    }
                    else
                    {
                        const char* const* keys;
                        const char* const* values;
                        size_t prop_count;

                        if (Map_GetInternals(properties, &keys, &values, &prop_count) != MAP_OK)
                        {
                            LogError("Failed getting properties details");
                            free(tmp_name);
                            result = MU_FAILURE;
                        }
                        else
                        {
                            char* tmp_request_id = NULL;
                            char* tmp_url = NULL;
                            char* tmp_authorization_token = NULL;

                            result = 0;

                            size_t i;
                            for (i = 0; i < prop_count; i++)
                            {
                                if (strcmp(keys[i], STREAM_PROPERTY_REQUEST_ID) == 0)
                                {
                                    if (mallocAndStrcpy_s(&tmp_request_id, values[i]) != 0)
                                    {
                                        LogError("Failed copying stream request id");
                                        result = MU_FAILURE;
                                        break;
                                    }
                                }
                                else if (strcmp(keys[i], STREAM_PROPERTY_URL) == 0)
                                {
                                    STRING_HANDLE decoded_url = URL_DecodeString(values[i]);

                                    if (decoded_url == NULL)
                                    {
                                        LogError("Failed decoding url");
                                        result = MU_FAILURE;
                                        break;
                                    }
                                    else
                                    {
                                        const char* decoded_url_charptr = STRING_c_str(decoded_url);

                                        if (decoded_url_charptr == NULL)
                                        {
                                            LogError("Failed getting the URL as a char pointer");
                                            result = MU_FAILURE;
                                            break;
                                        }
                                        else if (mallocAndStrcpy_s(&tmp_url, decoded_url_charptr) != 0)
                                        {
                                            LogError("Failed copying stream url");
                                            result = MU_FAILURE;
                                            break;
                                        }

                                        STRING_delete(decoded_url);
                                    }
                                }
                                else if (strcmp(keys[i], STREAM_PROPERTY_AUTH) == 0)
                                {
                                    if (mallocAndStrcpy_s(&tmp_authorization_token, values[i]) != 0)
                                    {
                                        LogError("Failed copying stream authorization token");
                                        result = MU_FAILURE;
                                        break;
                                    }
                                }
                            }

                            if (result == 0)
                            {
                                if (tmp_url == NULL || tmp_authorization_token == NULL)
                                {
                                    LogError("Expected parameters not found (url=%p, auth_token=%p)", tmp_url, tmp_authorization_token);
                                    result = MU_FAILURE;
                                }
                                else
                                {
                                    *request_id = tmp_request_id;
                                    *url = tmp_url;
                                    *authorization_token = tmp_authorization_token;
                                }
                            }
                            else
                            {
                                if (tmp_request_id != NULL)
                                    free(tmp_request_id);
                                if (tmp_url != NULL)
                                    free(tmp_url);
                                if (tmp_authorization_token != NULL)
                                    free(tmp_authorization_token);
                            }
                        }

                        Map_Destroy(properties);
                    }
                }
                else
                {
                    result = 0;
                }

                if (result == 0)
                {
                    if (response_code != NULL)
                    {
                        *response_code = tmp_response_code;
                    }
                    if (name != NULL)
                    {
                        *name = tmp_name;
                    }
                }
                else
                {
                    free(tmp_name);
                    free(tmp_response_code);
                }
            }
        }

        while (level_count > 0)
        {
            free(topicLevels[--level_count]);
        }
        free(topicLevels);
    }

    return result;
}

static DEVICE_STREAM_C2D_REQUEST* parse_stream_c2d_request(MQTT_MESSAGE_HANDLE msgHandle)
{
    DEVICE_STREAM_C2D_REQUEST* result;

    if ((result = (DEVICE_STREAM_C2D_REQUEST*)malloc(sizeof(DEVICE_STREAM_C2D_REQUEST))) == NULL)
    {
        LogError("Failed allocatting STREAM request structure");
    }
    else
    {
        memset(result, 0, sizeof(DEVICE_STREAM_C2D_REQUEST));

        if (parse_stream_info(msgHandle,
            &result->request_id,
            NULL,
            &result->name,
            &result->url,
            &result->authorization_token) != 0)
        {
            LogError("Failed parsing the MQTT message into a stream request");
            stream_c2d_request_destroy(result);
            result = NULL;
        }
    }

    return result;
}

static void mqtt_notification_callback(MQTT_MESSAGE_HANDLE msgHandle, void* callbackCtx)
=======
//
// processTwinNotification processes device and module twin updates made by IoT Hub / IoT Edge.
//
static void processTwinNotification(PMQTTTRANSPORT_HANDLE_DATA transportData, MQTT_MESSAGE_HANDLE msgHandle, const char* topic_resp)
>>>>>>> ba93f4ca
{
    size_t request_id;
    int status_code;
    bool notification_msg;

    if (parseDeviceTwinTopicInfo(topic_resp, &notification_msg, &request_id, &status_code) != 0)
    {
        LogError("Failure: parsing device topic info");
    }
    else
    {
        const APP_PAYLOAD* payload = mqttmessage_getApplicationMsg(msgHandle);
        if (notification_msg)
        {
            transportData->transport_callbacks.twin_retrieve_prop_complete_cb(DEVICE_TWIN_UPDATE_PARTIAL, payload->message, payload->length, transportData->transport_ctx);
        }
        else
        {
            PDLIST_ENTRY dev_twin_item = transportData->ack_waiting_queue.Flink;
            while (dev_twin_item != &transportData->ack_waiting_queue)
            {
                DLIST_ENTRY saveListEntry;
                saveListEntry.Flink = dev_twin_item->Flink;
                MQTT_DEVICE_TWIN_ITEM* msg_entry = containingRecord(dev_twin_item, MQTT_DEVICE_TWIN_ITEM, entry);
                if (request_id == msg_entry->packet_id)
                {
                    (void)DList_RemoveEntryList(dev_twin_item);
                    if (msg_entry->device_twin_msg_type == RETRIEVE_PROPERTIES)
                    {
                        if (msg_entry->userCallback == NULL)
                        {
                            /* Codes_SRS_IOTHUB_MQTT_TRANSPORT_07_054: [ If type is IOTHUB_TYPE_DEVICE_TWIN, then on success if msg_type is RETRIEVE_PROPERTIES then mqttNotificationCallback shall call IoTHubClientCore_LL_RetrievePropertyComplete... ] */
                            transportData->transport_callbacks.twin_retrieve_prop_complete_cb(DEVICE_TWIN_UPDATE_COMPLETE, payload->message, payload->length, transportData->transport_ctx);
                            // Only after receiving device twin request should we start listening for patches.
                            (void)subscribeToNotifyStateIfNeeded(transportData);
                        }
                        else
                        {
                            // This is a on-demand get twin request.
                            msg_entry->userCallback(DEVICE_TWIN_UPDATE_COMPLETE, payload->message, payload->length, msg_entry->userContext);
                        }
                    }
<<<<<<< HEAD
                    STRING_delete(method_name);
                }
            }
            else if (type == IOTHUB_TYPE_DEVICE_STREAM_REQUEST)
            {
                if (transportData->stream_request_callback != NULL)
                {
                    DEVICE_STREAM_C2D_REQUEST* request;

                    // Codes_SRS_IOTHUB_MQTT_TRANSPORT_09_069: [ If type is IOTHUB_TYPE_DEVICE_STREAM_REQUEST, the mqtt message shall be parsed to a DEVICE_STREAM_C2D_REQUEST ]
                    if ((request = parse_stream_c2d_request(msgHandle)) == NULL)
                    {
                        LogError("Failed parsing Stream request from MQTT message");
                    }
                    else
                    {
                        // Codes_SRS_IOTHUB_MQTT_TRANSPORT_09_070: [ The DEVICE_STREAM_C2D_REQUEST instance shall be passed to the upper layer through the callback set using IoTHubTransport_MQTT_Common_SetStreamRequestCallback]
                        DEVICE_STREAM_C2D_RESPONSE* response = transportData->stream_request_callback(request, transportData->stream_request_context);

                        if (response != NULL)
                        {
                            // Codes_SRS_IOTHUB_MQTT_TRANSPORT_09_071: [ If a response is provided by the callback invokation, it shall be published to "$iothub/streams/res/`response_code`/?$rid=`response->request_id`" ]
                            // Codes_SRS_IOTHUB_MQTT_TRANSPORT_09_072: [ If `response->accept` is TRUE, `response_code` shall be set as "200", otherwise it shall be "400" ]
                            if (publish_device_stream_response(transportData, response) != 0)
                            {
                                LogError("Failed sending response for Stream request");
                            }

                            stream_c2d_response_destroy(response);
                        }

                        stream_c2d_request_destroy(request);
                    }
                }
            }
            else if (type == IOTHUB_TYPE_DEVICE_STREAM_RESPONSE)
            {
                LogError("Unexpected topic type (%d)", type);
            }
            else
            {
                const APP_PAYLOAD* appPayload = mqttmessage_getApplicationMsg(msgHandle);
                IOTHUB_MESSAGE_HANDLE IoTHubMessage = IoTHubMessage_CreateFromByteArray(appPayload->message, appPayload->length);
                if (IoTHubMessage == NULL)
                {
                    LogError("Failure: IotHub Message creation has failed.");
                }
                else
                {
                    if ((type == IOTHUB_TYPE_EVENT_QUEUE) && (addInputNamePropertyToMessage(IoTHubMessage, topic_resp) != 0))
                    {
                        LogError("failure adding input name to property.");
                    }
                    // Will need to update this when the service has messages that can be rejected
                    else if (extractMqttProperties(IoTHubMessage, topic_resp, transportData->auto_url_encode_decode) != 0)
                    {
                        LogError("failure extracting mqtt properties.");
                    }
=======
>>>>>>> ba93f4ca
                    else
                    {
                        /* Codes_SRS_IOTHUB_MQTT_TRANSPORT_07_055: [ if device_twin_msg_type is not RETRIEVE_PROPERTIES then mqttNotificationCallback shall call IoTHubClientCore_LL_ReportedStateComplete ] */
                        transportData->transport_callbacks.twin_rpt_state_complete_cb(msg_entry->iothub_msg_id, status_code, transportData->transport_ctx);
                        // Only after receiving device twin request should we start listening for patches.
                        (void)subscribeToNotifyStateIfNeeded(transportData);
                    }

                    destroyDeviceTwinGetMsg(msg_entry);
                    break;
                }
                dev_twin_item = saveListEntry.Flink;
            }
        }
    }
}

//
// processDeviceMethodNotification processes a device and module method invocations made by IoT Hub / IoT Edge.
//
static void processDeviceMethodNotification(PMQTTTRANSPORT_HANDLE_DATA transportData, MQTT_MESSAGE_HANDLE msgHandle, const char* topic_resp)
{
    STRING_HANDLE method_name = STRING_new();
    if (method_name == NULL)
    {
        LogError("Failure: allocating method_name string value");
    }
    else
    {
        DEVICE_METHOD_INFO* dev_method_info = malloc(sizeof(DEVICE_METHOD_INFO));
        if (dev_method_info == NULL)
        {
            LogError("Failure: allocating DEVICE_METHOD_INFO object");
        }
        else
        {
            dev_method_info->request_id = STRING_new();
            if (dev_method_info->request_id == NULL)
            {
                LogError("Failure constructing request_id string");
                free(dev_method_info);
            }
            else if (retrievDeviceMethodRidInfo(topic_resp, method_name, dev_method_info->request_id) != 0)
            {
                LogError("Failure: retrieve device topic info");
                STRING_delete(dev_method_info->request_id);
                free(dev_method_info);
            }
            else
            {
                /* CodesSRS_IOTHUB_MQTT_TRANSPORT_07_053: [ If type is IOTHUB_TYPE_DEVICE_METHODS, then on success mqttNotificationCallback shall call IoTHubClientCore_LL_DeviceMethodComplete. ] */
                const APP_PAYLOAD* payload = mqttmessage_getApplicationMsg(msgHandle);
                if (transportData->transport_callbacks.method_complete_cb(STRING_c_str(method_name), payload->message, payload->length, (void*)dev_method_info, transportData->transport_ctx) != 0)
                {
                    LogError("Failure: IoTHubClientCore_LL_DeviceMethodComplete");
                    STRING_delete(dev_method_info->request_id);
                    free(dev_method_info);
                }
            }
        }
        STRING_delete(method_name);
    }
}

// 
// processIncomingMessageNotification processes both C2D messages and messages sent from one IoT Edge module into this module
//
static void processIncomingMessageNotification(PMQTTTRANSPORT_HANDLE_DATA transportData, MQTT_MESSAGE_HANDLE msgHandle, const char* topic_resp, IOTHUB_IDENTITY_TYPE type)
{
    const APP_PAYLOAD* appPayload = mqttmessage_getApplicationMsg(msgHandle);
    IOTHUB_MESSAGE_HANDLE IoTHubMessage = IoTHubMessage_CreateFromByteArray(appPayload->message, appPayload->length);
    if (IoTHubMessage == NULL)
    {
        LogError("Failure: IotHub Message creation has failed.");
    }
    else if ((type == IOTHUB_TYPE_EVENT_QUEUE) && (addInputNamePropertyToMsg(IoTHubMessage, topic_resp) != 0))
    {
        LogError("failure adding input name to property.");
    }
    else if (extractMqttProperties(IoTHubMessage, topic_resp, transportData->auto_url_encode_decode) != 0)
    {
        LogError("failure extracting mqtt properties.");
    }
    else
    {
        MESSAGE_CALLBACK_INFO* messageData = (MESSAGE_CALLBACK_INFO*)malloc(sizeof(MESSAGE_CALLBACK_INFO));
        if (messageData == NULL)
        {
            LogError("malloc failed");
        }
        else
        {
            messageData->messageHandle = IoTHubMessage;
            messageData->transportContext = NULL;

            if (type == IOTHUB_TYPE_EVENT_QUEUE)
            {
                // Codes_SRS_IOTHUB_MQTT_TRANSPORT_31_065: [ If type is IOTHUB_TYPE_TELEMETRY and sent to an input queue, then on success `mqttNotificationCallback` shall call `IoTHubClient_LL_MessageCallback`. ]
                if (!transportData->transport_callbacks.msg_input_cb(messageData, transportData->transport_ctx))
                {
                    LogError("IoTHubClientCore_LL_MessageCallbackreturned false");

                    IoTHubMessage_Destroy(IoTHubMessage);
                    free(messageData);
                }
            }
            else
            {
                /* Codes_SRS_IOTHUB_MQTT_TRANSPORT_07_056: [ If type is IOTHUB_TYPE_TELEMETRY, then on success mqttNotificationCallback shall call IoTHubClientCore_LL_MessageCallback. ] */
                if (!transportData->transport_callbacks.msg_cb(messageData, transportData->transport_ctx))
                {
                    LogError("IoTHubClientCore_LL_MessageCallback returned false");
                    IoTHubMessage_Destroy(IoTHubMessage);
                    free(messageData);
                }
            }
        }
    }
}

//
// mqttNotificationCallback processes incoming PUBLISH messages sent from Hub (or IoT Edge) to this device.
// This function is invoked by umqtt.  It determines what topic the PUBLISH was directed at (e.g. Device Twin, Method, etc.),
// performs further parsing based on topic, and translates this call up to "iothub_client" layer for ultimate delivery to application callback.
// 
static void mqttNotificationCallback(MQTT_MESSAGE_HANDLE msgHandle, void* callbackCtx)
{
    /* Tests_SRS_IOTHUB_MQTT_TRANSPORT_07_051: [ If msgHandle or callbackCtx is NULL, mqttNotificationCallback shall do nothing. ] */
    if (msgHandle != NULL && callbackCtx != NULL)
    {
        /* Tests_SRS_IOTHUB_MQTT_TRANSPORT_07_052: [ mqttNotificationCallback shall extract the topic Name from the MQTT_MESSAGE_HANDLE. ] */
        const char* topic_resp = mqttmessage_getTopicName(msgHandle);
        if (topic_resp == NULL)
        {
            LogError("Failure: NULL topic name encountered");
        }
        else
        {
            PMQTTTRANSPORT_HANDLE_DATA transportData = (PMQTTTRANSPORT_HANDLE_DATA)callbackCtx;

            IOTHUB_IDENTITY_TYPE type = retrieveTopicType(topic_resp, STRING_c_str(transportData->topic_InputQueue));
            if (type == IOTHUB_TYPE_DEVICE_TWIN)
            {
                processTwinNotification(transportData, msgHandle, topic_resp);
            }
            else if (type == IOTHUB_TYPE_DEVICE_METHODS)
            {
                processDeviceMethodNotification(transportData, msgHandle, topic_resp);
            }
            else
            {
                processIncomingMessageNotification(transportData, msgHandle, topic_resp, type);
            }
        }
    }
}

//
// mqttOperationCompleteCallback is invoked by umqtt when an operation initiated by the device completes.
// Examples of device initiated operations include PUBLISH, CONNECT, and SUBSCRIBE.
//
static void mqttOperationCompleteCallback(MQTT_CLIENT_HANDLE handle, MQTT_CLIENT_EVENT_RESULT actionResult, const void* msgInfo, void* callbackCtx)
{
    (void)handle;
    if (callbackCtx != NULL)
    {
        PMQTTTRANSPORT_HANDLE_DATA transport_data = (PMQTTTRANSPORT_HANDLE_DATA)callbackCtx;

        switch (actionResult)
        {
            case MQTT_CLIENT_ON_PUBLISH_ACK:
            case MQTT_CLIENT_ON_PUBLISH_COMP:
            {
                const PUBLISH_ACK* puback = (const PUBLISH_ACK*)msgInfo;
                if (puback != NULL)
                {
                    PDLIST_ENTRY currentListEntry = transport_data->telemetry_waitingForAck.Flink;
                    while (currentListEntry != &transport_data->telemetry_waitingForAck)
                    {
                        MQTT_MESSAGE_DETAILS_LIST* mqttMsgEntry = containingRecord(currentListEntry, MQTT_MESSAGE_DETAILS_LIST, entry);
                        DLIST_ENTRY saveListEntry;
                        saveListEntry.Flink = currentListEntry->Flink;

                        if (puback->packetId == mqttMsgEntry->packet_id)
                        {
                            (void)DList_RemoveEntryList(currentListEntry); //First remove the item from Waiting for Ack List.
                            notifyApplicationOfSendMessageComplete(mqttMsgEntry->iotHubMessageEntry, transport_data, IOTHUB_CLIENT_CONFIRMATION_OK);
                            free(mqttMsgEntry);
                        }
                        currentListEntry = saveListEntry.Flink;
                    }
                }
                else
                {
                    LogError("Failure: MQTT_CLIENT_ON_PUBLISH_ACK publish_ack structure NULL.");
                }
                break;
            }
            case MQTT_CLIENT_ON_CONNACK:
            {
                const CONNECT_ACK* connack = (const CONNECT_ACK*)msgInfo;
                if (connack != NULL)
                {
                    if (connack->returnCode == CONNECTION_ACCEPTED)
                    {
                        // The connect packet has been acked
                        transport_data->currPacketState = CONNACK_TYPE;
                        transport_data->isRecoverableError = true;
                        transport_data->mqttClientStatus = MQTT_CLIENT_STATUS_CONNECTED;

                        // Codes_SRS_IOTHUB_TRANSPORT_MQTT_COMMON_09_008: [ Upon successful connection the retry control shall be reset using retry_control_reset() ]
                        retry_control_reset(transport_data->retry_control_handle);

                        transport_data->transport_callbacks.connection_status_cb(IOTHUB_CLIENT_CONNECTION_AUTHENTICATED, IOTHUB_CLIENT_CONNECTION_OK, transport_data->transport_ctx);
                    }
                    else
                    {
                        if (connack->returnCode == CONN_REFUSED_SERVER_UNAVAIL)
                        {
                            transport_data->transport_callbacks.connection_status_cb(IOTHUB_CLIENT_CONNECTION_UNAUTHENTICATED, IOTHUB_CLIENT_CONNECTION_DEVICE_DISABLED, transport_data->transport_ctx);
                        }
                        else if (connack->returnCode == CONN_REFUSED_BAD_USERNAME_PASSWORD || connack->returnCode == CONN_REFUSED_ID_REJECTED)
                        {
                            transport_data->isRecoverableError = false;
                            transport_data->transport_callbacks.connection_status_cb(IOTHUB_CLIENT_CONNECTION_UNAUTHENTICATED, IOTHUB_CLIENT_CONNECTION_BAD_CREDENTIAL, transport_data->transport_ctx);
                        }
                        else if (connack->returnCode == CONN_REFUSED_NOT_AUTHORIZED)
                        {
                            transport_data->transport_callbacks.connection_status_cb(IOTHUB_CLIENT_CONNECTION_UNAUTHENTICATED, IOTHUB_CLIENT_CONNECTION_BAD_CREDENTIAL, transport_data->transport_ctx);
                        }
                        else if (connack->returnCode == CONN_REFUSED_UNACCEPTABLE_VERSION)
                        {
                            transport_data->isRecoverableError = false;
                        }
                        LogError("Connection Not Accepted: 0x%x: %s", connack->returnCode, retrieveMqttReturnCodes(connack->returnCode));
                        transport_data->mqttClientStatus = MQTT_CLIENT_STATUS_PENDING_CLOSE;
                        transport_data->currPacketState = PACKET_TYPE_ERROR;
                    }
                }
                else
                {
                    LogError("MQTT_CLIENT_ON_CONNACK CONNACK parameter is NULL.");
                }
                break;
            }
            case MQTT_CLIENT_ON_SUBSCRIBE_ACK:
            {
                const SUBSCRIBE_ACK* suback = (const SUBSCRIBE_ACK*)msgInfo;
                if (suback != NULL)
                {
                    size_t index = 0;
                    for (index = 0; index < suback->qosCount; index++)
                    {
                        if (suback->qosReturn[index] == DELIVER_FAILURE)
                        {
                            LogError("Subscribe delivery failure of subscribe %lu", (unsigned long)index);
                        }
                    }
                    // The subscribed packet has been acked
                    transport_data->currPacketState = SUBACK_TYPE;

                    // Is this a twin message
                    if (suback->packetId == transport_data->twin_resp_packet_id)
                    {
                        transport_data->twin_resp_sub_recv = true;
                    }
                }
                else
                {
                    LogError("Failure: MQTT_CLIENT_ON_SUBSCRIBE_ACK SUBSCRIBE_ACK parameter is NULL.");
                }
                break;
            }
            case MQTT_CLIENT_ON_PUBLISH_RECV:
            case MQTT_CLIENT_ON_PUBLISH_REL:
            {
                // Currently not used
                break;
            }
            case MQTT_CLIENT_ON_DISCONNECT:
            {
                // Close the client so we can reconnect again
                transport_data->mqttClientStatus = MQTT_CLIENT_STATUS_NOT_CONNECTED;
                break;
            }
            case MQTT_CLIENT_ON_UNSUBSCRIBE_ACK:
            case MQTT_CLIENT_ON_PING_RESPONSE:
            default:
            {
                break;
            }
        }
    }
}

// Prior to creating a new connection, if we have an existing xioTransport that has been connected before
// we need to clear it now or else cached settings (especially TLS when communicating with HTTP proxies)
// will break reconnection attempt.
static void ResetConnectionIfNecessary(PMQTTTRANSPORT_HANDLE_DATA transport_data)
{
    if (transport_data->xioTransport != NULL && transport_data->conn_attempted)
    {
        OPTIONHANDLER_HANDLE options = xio_retrieveoptions(transport_data->xioTransport);
        setSavedTlsOptions(transport_data, options);
        DestroyXioTransport(transport_data);
    }
}

// 
// processDisconnectCallback is a callback invoked by umqtt to signal that the disconnection has completed.
// 
static void processDisconnectCallback(void* ctx)
{
    if (ctx != NULL)
    {
        int* disconn_recv = (int*)ctx;
        *disconn_recv = 1;
    }
}

//
// DisconnectFromClient will tear down the existing MQTT connection, trying to gracefully send an MQTT DISCONNECT (with a timeout),
// destroy the underlying xio for network communication, and update the transport_data state machine appropriately.
//
//NOTE: After a call to DisconnectFromClient, determine if appropriate to also call
//      transport_data->transport_callbacks.connection_status_cb().
static void DisconnectFromClient(PMQTTTRANSPORT_HANDLE_DATA transport_data)
{
    if (transport_data->currPacketState != DISCONNECT_TYPE)
    {
        if (!transport_data->isDestroyCalled)
        {
            OPTIONHANDLER_HANDLE options = xio_retrieveoptions(transport_data->xioTransport);
            setSavedTlsOptions(transport_data, options);
        }
        // Ensure the disconnect message is sent
        if (transport_data->mqttClientStatus == MQTT_CLIENT_STATUS_CONNECTED)
        {
            transport_data->disconnect_recv_flag = 0;
            (void)mqtt_client_disconnect(transport_data->mqttClient, processDisconnectCallback, &transport_data->disconnect_recv_flag);
            size_t disconnect_ctr = 0;
            do
            {
                mqtt_client_dowork(transport_data->mqttClient);
                disconnect_ctr++;
                ThreadAPI_Sleep(50);
            } while ((disconnect_ctr < MAX_DISCONNECT_VALUE) && (transport_data->disconnect_recv_flag == 0));
        }
        DestroyXioTransport(transport_data);

        transport_data->device_twin_get_sent = false;
        transport_data->mqttClientStatus = MQTT_CLIENT_STATUS_NOT_CONNECTED;
        transport_data->currPacketState = DISCONNECT_TYPE;
    }
}

//
// processErrorCallback is invoked by umqtt when an error has occurred.
//
static void processErrorCallback(MQTT_CLIENT_HANDLE handle, MQTT_CLIENT_EVENT_ERROR error, void* callbackCtx)
{
    (void)handle;
    if (callbackCtx != NULL)
    {
        PMQTTTRANSPORT_HANDLE_DATA transport_data = (PMQTTTRANSPORT_HANDLE_DATA)callbackCtx;
        switch (error)
        {
            case MQTT_CLIENT_CONNECTION_ERROR:
            {
                transport_data->transport_callbacks.connection_status_cb(IOTHUB_CLIENT_CONNECTION_UNAUTHENTICATED, IOTHUB_CLIENT_CONNECTION_NO_NETWORK, transport_data->transport_ctx);
                break;
            }
            case MQTT_CLIENT_COMMUNICATION_ERROR:
            {
                transport_data->transport_callbacks.connection_status_cb(IOTHUB_CLIENT_CONNECTION_UNAUTHENTICATED, IOTHUB_CLIENT_CONNECTION_COMMUNICATION_ERROR, transport_data->transport_ctx);
                break;
            }
            case MQTT_CLIENT_NO_PING_RESPONSE:
            {
                LogError("Mqtt Ping Response was not encountered.  Reconnecting device...");
                transport_data->transport_callbacks.connection_status_cb(IOTHUB_CLIENT_CONNECTION_UNAUTHENTICATED, IOTHUB_CLIENT_CONNECTION_NO_PING_RESPONSE, transport_data->transport_ctx);
                break;
            }
            case MQTT_CLIENT_PARSE_ERROR:
            case MQTT_CLIENT_MEMORY_ERROR:
            case MQTT_CLIENT_UNKNOWN_ERROR:
            default:
            {
                LogError("INTERNAL ERROR: unexpected error value received %s", MU_ENUM_TO_STRING(MQTT_CLIENT_EVENT_ERROR, error));
                break;
            }
        }
        if (transport_data->mqttClientStatus != MQTT_CLIENT_STATUS_PENDING_CLOSE)
        {
            // We have encountered an mqtt protocol error in an non-closing state
            // The best course of action is to execute a shutdown of the mqtt/tls/socket
            // layer and then attempt to reconnect
            transport_data->mqttClientStatus = MQTT_CLIENT_STATUS_EXECUTE_DISCONNECT;
        }
        transport_data->currPacketState = PACKET_TYPE_ERROR;
        transport_data->device_twin_get_sent = false;
        if (transport_data->topic_MqttMessage != NULL)
        {
            transport_data->topics_ToSubscribe |= SUBSCRIBE_TELEMETRY_TOPIC;
        }
        if (transport_data->topic_GetState != NULL)
        {
            transport_data->topics_ToSubscribe |= SUBSCRIBE_GET_REPORTED_STATE_TOPIC;
        }
        if (transport_data->topic_NotifyState != NULL)
        {
            transport_data->topics_ToSubscribe |= SUBSCRIBE_NOTIFICATION_STATE_TOPIC;
        }
        if (transport_data->topic_DeviceMethods != NULL)
        {
            transport_data->topics_ToSubscribe |= SUBSCRIBE_DEVICE_METHOD_TOPIC;
        }
        if (transport_data->topic_InputQueue != NULL)
        {
            transport_data->topics_ToSubscribe |= SUBSCRIBE_INPUT_QUEUE_TOPIC;
        }
        if (transport_data->topic_StreamsPost != NULL)
        {
            transport_data->topics_ToSubscribe |= SUBSCRIBE_STREAMS_POST_TOPIC;
        }
        if (transport_data->topic_StreamsResp != NULL)
        {
            transport_data->topics_ToSubscribe |= SUBSCRIBE_STREAMS_RESP_TOPIC;
        }
    }
    else
    {
        LogError("Failure: mqtt called back with null context.");
    }
}

//
// SubscribeToMqttProtocol determines which topics we should SUBSCRIBE to, based on existing state, and then 
// invokes the underlying umqtt layer to send the SUBSCRIBE across the network.
//
static void SubscribeToMqttProtocol(PMQTTTRANSPORT_HANDLE_DATA transport_data)
{
    if (transport_data->topics_ToSubscribe != UNSUBSCRIBE_FROM_TOPIC)
    {
        uint32_t topic_subscription = 0;
        size_t subscribe_count = 0;
        uint16_t packet_id = getNextPacketId(transport_data);
        SUBSCRIBE_PAYLOAD subscribe[SUBSCRIBE_TOPIC_COUNT];
        if ((transport_data->topic_MqttMessage != NULL) && (SUBSCRIBE_TELEMETRY_TOPIC & transport_data->topics_ToSubscribe))
        {
            subscribe[subscribe_count].subscribeTopic = STRING_c_str(transport_data->topic_MqttMessage);
            subscribe[subscribe_count].qosReturn = DELIVER_AT_LEAST_ONCE;
            topic_subscription |= SUBSCRIBE_TELEMETRY_TOPIC;
            subscribe_count++;
        }
        if ((transport_data->topic_GetState != NULL) && (SUBSCRIBE_GET_REPORTED_STATE_TOPIC & transport_data->topics_ToSubscribe))
        {
            subscribe[subscribe_count].subscribeTopic = STRING_c_str(transport_data->topic_GetState);
            subscribe[subscribe_count].qosReturn = DELIVER_AT_MOST_ONCE;
            topic_subscription |= SUBSCRIBE_GET_REPORTED_STATE_TOPIC;
            subscribe_count++;
            transport_data->twin_resp_packet_id = packet_id;
        }
        if ((transport_data->topic_NotifyState != NULL) && (SUBSCRIBE_NOTIFICATION_STATE_TOPIC & transport_data->topics_ToSubscribe))
        {
            subscribe[subscribe_count].subscribeTopic = STRING_c_str(transport_data->topic_NotifyState);
            subscribe[subscribe_count].qosReturn = DELIVER_AT_MOST_ONCE;
            topic_subscription |= SUBSCRIBE_NOTIFICATION_STATE_TOPIC;
            subscribe_count++;
        }
        if ((transport_data->topic_DeviceMethods != NULL) && (SUBSCRIBE_DEVICE_METHOD_TOPIC & transport_data->topics_ToSubscribe))
        {
            subscribe[subscribe_count].subscribeTopic = STRING_c_str(transport_data->topic_DeviceMethods);
            subscribe[subscribe_count].qosReturn = DELIVER_AT_MOST_ONCE;
            topic_subscription |= SUBSCRIBE_DEVICE_METHOD_TOPIC;
            subscribe_count++;
        }
        if ((transport_data->topic_InputQueue != NULL) && (SUBSCRIBE_INPUT_QUEUE_TOPIC & transport_data->topics_ToSubscribe))
        {
            subscribe[subscribe_count].subscribeTopic = STRING_c_str(transport_data->topic_InputQueue);
            subscribe[subscribe_count].qosReturn = DELIVER_AT_MOST_ONCE;
            topic_subscription |= SUBSCRIBE_INPUT_QUEUE_TOPIC;
            subscribe_count++;
        }
        if ((transport_data->topic_StreamsPost != NULL) && (SUBSCRIBE_STREAMS_POST_TOPIC & transport_data->topics_ToSubscribe))
        {
            subscribe[subscribe_count].subscribeTopic = STRING_c_str(transport_data->topic_StreamsPost);
            subscribe[subscribe_count].qosReturn = DELIVER_AT_MOST_ONCE;
            topic_subscription |= SUBSCRIBE_STREAMS_POST_TOPIC;
            subscribe_count++;
        }
        if ((transport_data->topic_StreamsResp != NULL) && (SUBSCRIBE_STREAMS_RESP_TOPIC & transport_data->topics_ToSubscribe))
        {
            subscribe[subscribe_count].subscribeTopic = STRING_c_str(transport_data->topic_StreamsResp);
            subscribe[subscribe_count].qosReturn = DELIVER_AT_MOST_ONCE;
            topic_subscription |= SUBSCRIBE_STREAMS_RESP_TOPIC;
            subscribe_count++;
        }

        if (subscribe_count != 0)
        {
            /* Codes_SRS_IOTHUB_MQTT_TRANSPORT_07_016: [IoTHubTransport_MQTT_Common_Subscribe shall call mqtt_client_subscribe to subscribe to the Message Topic.] */
            if (mqtt_client_subscribe(transport_data->mqttClient, packet_id, subscribe, subscribe_count) != 0)
            {
                /* Codes_SRS_IOTHUB_MQTT_TRANSPORT_07_017: [Upon failure IoTHubTransport_MQTT_Common_Subscribe shall return a non-zero value.] */
                LogError("Failure: mqtt_client_subscribe returned error.");
            }
            else
            {
                /* Codes_SRS_IOTHUB_MQTT_TRANSPORT_07_018: [On success IoTHubTransport_MQTT_Common_Subscribe shall return 0.] */
                transport_data->topics_ToSubscribe &= ~topic_subscription;
                transport_data->currPacketState = SUBSCRIBE_TYPE;
            }
        }
        else
        {
            /* Codes_SRS_IOTHUB_MQTT_TRANSPORT_07_017: [Upon failure IoTHubTransport_MQTT_Common_Subscribe shall return a non-zero value.] */
            LogError("Failure: subscribe_topic is empty.");
        }
        transport_data->currPacketState = SUBSCRIBE_TYPE;
    }
    else
    {
        transport_data->currPacketState = PUBLISH_TYPE;
    }
}

//
// RetrieveMessagePayload translates the payload set by the application in messageHandle into payload/length for sending across the network.
//
static bool RetrieveMessagePayload(IOTHUB_MESSAGE_HANDLE messageHandle, const unsigned char** payload, size_t* length)
{
    bool result;
    IOTHUBMESSAGE_CONTENT_TYPE contentType = IoTHubMessage_GetContentType(messageHandle);
    if (contentType == IOTHUBMESSAGE_BYTEARRAY)
    {
        if (IoTHubMessage_GetByteArray(messageHandle, &(*payload), length) != IOTHUB_MESSAGE_OK)
        {
            LogError("Failure result from IoTHubMessage_GetByteArray");
            result = false;
            *length = 0;
        }
        else
        {
            result = true;
        }
    }
    else if (contentType == IOTHUBMESSAGE_STRING)
    {
        *payload = (const unsigned char*)IoTHubMessage_GetString(messageHandle);
        if (*payload == NULL)
        {
            LogError("Failure result from IoTHubMessage_GetString");
            result = false;
            *length = 0;
        }
        else
        {
            *length = strlen((const char*)*payload);
            result = true;
        }
    }
    else
    {
        result = false;
        *length = 0;
    }
    return result;
}

//
// ProcessPendingTelemetryMessages examines each telemetry message the device/module has sent that hasn't yet been PUBACK'd.  
// For each message, it might:
// * Ignore it, if its timeout has not yet been reached.
// * Attempt to retry PUBLISH the message, if has remaining retries left.
// * Stop attempting to send the message.  This will result in tearing down the underlying MQTT/TCP connection because it indicates 
//   something is wrong.
//
static void ProcessPendingTelemetryMessages(PMQTTTRANSPORT_HANDLE_DATA transport_data)
{
    PDLIST_ENTRY current_entry = transport_data->telemetry_waitingForAck.Flink;
    tickcounter_ms_t current_ms;
    (void)tickcounter_get_current_ms(transport_data->msgTickCounter, &current_ms);
    while (current_entry != &transport_data->telemetry_waitingForAck)
    {
        MQTT_MESSAGE_DETAILS_LIST* msg_detail_entry = containingRecord(current_entry, MQTT_MESSAGE_DETAILS_LIST, entry);
        DLIST_ENTRY nextListEntry;
        nextListEntry.Flink = current_entry->Flink;

        if (((current_ms - msg_detail_entry->msgPublishTime) / 1000) > RESEND_TIMEOUT_VALUE_MIN)
        {
            if (msg_detail_entry->retryCount >= MAX_SEND_RECOUNT_LIMIT)
            {
                notifyApplicationOfSendMessageComplete(msg_detail_entry->iotHubMessageEntry, transport_data, IOTHUB_CLIENT_CONFIRMATION_MESSAGE_TIMEOUT);
                (void)DList_RemoveEntryList(current_entry);
                free(msg_detail_entry);

                DisconnectFromClient(transport_data);
                if (!transport_data->isRetryExpiredCallbackCalled) // Only call once
                {
                    transport_data->transport_callbacks.connection_status_cb(IOTHUB_CLIENT_CONNECTION_UNAUTHENTICATED, IOTHUB_CLIENT_CONNECTION_RETRY_EXPIRED, transport_data->transport_ctx);
                    transport_data->isRetryExpiredCallbackCalled = true;
                }
            }
            else
            {
                // Ensure that the packet state is PUBLISH_TYPE and then attempt to send the message
                // again
                if (transport_data->currPacketState == PUBLISH_TYPE)
                {
                    size_t messageLength;
                    const unsigned char* messagePayload = NULL;
                    if (!RetrieveMessagePayload(msg_detail_entry->iotHubMessageEntry->messageHandle, &messagePayload, &messageLength))
                    {
                        (void)DList_RemoveEntryList(current_entry);
                        notifyApplicationOfSendMessageComplete(msg_detail_entry->iotHubMessageEntry, transport_data, IOTHUB_CLIENT_CONFIRMATION_ERROR);
                    }
                    else
                    {
                        if (publishTelemetryMsg(transport_data, msg_detail_entry, messagePayload, messageLength) != 0)
                        {
                            (void)DList_RemoveEntryList(current_entry);
                            notifyApplicationOfSendMessageComplete(msg_detail_entry->iotHubMessageEntry, transport_data, IOTHUB_CLIENT_CONFIRMATION_ERROR);
                            free(msg_detail_entry);
                        }
                    }
                }
                else
                {
                    msg_detail_entry->retryCount++;
                    msg_detail_entry->msgPublishTime = current_ms;
                }
            }
        }
        current_entry = nextListEntry.Flink;
    }
}

//
// CreateTransportProviderIfNecessary will create the underlying xioTransport (which handles networking I/O) and 
// set its options, assuming the xioTransport does not already exist.
//
static int CreateTransportProviderIfNecessary(PMQTTTRANSPORT_HANDLE_DATA transport_data)
{
    int result;

    if (transport_data->xioTransport == NULL)
    {
        // construct address
        const char* hostAddress = STRING_c_str(transport_data->hostAddress);
        MQTT_TRANSPORT_PROXY_OPTIONS mqtt_proxy_options;

        /* Codes_SRS_IOTHUB_TRANSPORT_MQTT_COMMON_01_011: [ If no `proxy_data` option has been set, NULL shall be passed as the argument `mqtt_transport_proxy_options` when calling the function `get_io_transport` passed in `IoTHubTransport_MQTT_Common__Create`. ]*/
        mqtt_proxy_options.host_address = transport_data->http_proxy_hostname;
        mqtt_proxy_options.port = transport_data->http_proxy_port;
        mqtt_proxy_options.username = transport_data->http_proxy_username;
        mqtt_proxy_options.password = transport_data->http_proxy_password;

        /* Codes_SRS_IOTHUB_TRANSPORT_MQTT_COMMON_01_010: [ If the `proxy_data` option has been set, the proxy options shall be filled in the argument `mqtt_transport_proxy_options` when calling the function `get_io_transport` passed in `IoTHubTransport_MQTT_Common__Create` to obtain the underlying IO handle. ]*/
        transport_data->xioTransport = transport_data->get_io_transport(hostAddress, (transport_data->http_proxy_hostname == NULL) ? NULL : &mqtt_proxy_options);
        if (transport_data->xioTransport == NULL)
        {
            LogError("Unable to create the lower level TLS layer.");
            result = MU_FAILURE;
        }
        else
        {
            if (transport_data->saved_tls_options != NULL)
            {
                if (OptionHandler_FeedOptions(transport_data->saved_tls_options, transport_data->xioTransport) != OPTIONHANDLER_OK)
                {
                    LogError("Failed feeding existing options to new TLS instance.");
                    result = MU_FAILURE;
                }
                else
                {
                    // The tlsio has the options, so our copy can be deleted
                    setSavedTlsOptions(transport_data, NULL);
                    result = 0;
                }
            }
            else if (IoTHubClient_Auth_Get_Credential_Type(transport_data->authorization_module) == IOTHUB_CREDENTIAL_TYPE_X509_ECC)
            {
                if (IoTHubClient_Auth_Set_xio_Certificate(transport_data->authorization_module, transport_data->xioTransport) != 0)
                {
                    LogError("Unable to create the lower level TLS layer.");
                    result = MU_FAILURE;
                }
                else
                {
                    result = 0;
                }
            }
            else
            {
                result = 0;
            }
        }
    }
    else
    {
        result = 0;
    }
    return result;
}

//
// buildClientId creates the MQTT ClientId of this device or module.
//
static STRING_HANDLE buildClientId(const char* device_id, const char* module_id)
{
    if (module_id == NULL)
    {
        return STRING_construct_sprintf("%s", device_id);
    }
    else
    {
        return STRING_construct_sprintf("%s/%s", device_id, module_id);
    }
}

//
// buildConfigForUsernameStep2IfNeeded builds the MQTT username.  IoT Hub uses the query string of the userName to optionally
// specify SDK information, product information optionally specified by the application, and optionally the PnP ModelId.
//
static int buildConfigForUsernameStep2IfNeeded(PMQTTTRANSPORT_HANDLE_DATA transport_data)
{
    int result;

    if (!transport_data->isConnectUsernameSet)
    {
        STRING_HANDLE userName = NULL;
        STRING_HANDLE modelIdParameter = NULL;
        STRING_HANDLE urlEncodedModelId = NULL;
        const char* modelId = transport_data->transport_callbacks.get_model_id_cb(transport_data->transport_ctx);
        // TODO: The preview API version in SDK is only scoped to scenarios that require the modelId to be set.
        // https://github.com/Azure/azure-iot-sdk-c/issues/1547 tracks removing this once non-preview API versions support modelId.
        const char* apiVersion = IOTHUB_API_VERSION;
        const char* appSpecifiedProductInfo = transport_data->transport_callbacks.prod_info_cb(transport_data->transport_ctx);
        STRING_HANDLE productInfoEncoded = NULL;

        if ((productInfoEncoded = URL_EncodeString((appSpecifiedProductInfo != NULL) ? appSpecifiedProductInfo : DEFAULT_IOTHUB_PRODUCT_IDENTIFIER)) == NULL)
        {
            LogError("Unable to UrlEncode productInfo");
            result = MU_FAILURE;
        }
        else if ((userName = STRING_construct_sprintf("%s?api-version=%s&DeviceClientType=%s", STRING_c_str(transport_data->configPassedThroughUsername), apiVersion, STRING_c_str(productInfoEncoded))) == NULL)
        {
            LogError("Failed constructing string");
            result = 0;
        }
        else if (modelId != NULL)
        {
            if ((urlEncodedModelId = URL_EncodeString(modelId)) == NULL)
            {
                LogError("Failed to URL encode the modelID string");
                result = MU_FAILURE;
            }
            else if ((modelIdParameter = STRING_construct_sprintf("&%s=%s", DT_MODEL_ID_TOKEN, STRING_c_str(urlEncodedModelId))) == NULL)
            {
                LogError("Cannot build modelID string");
                result = MU_FAILURE;
            }
            else if (STRING_concat_with_STRING(userName, modelIdParameter) != 0)
            {
                LogError("Failed to set modelID parameter in connect");
                result = MU_FAILURE;
            }
            else
            {
                result = 0;
            }
        }
        else
        {
            result = 0;
        }

        if (result == 0)
        {
            STRING_delete(transport_data->configPassedThroughUsername);
            transport_data->configPassedThroughUsername = userName;
            userName = NULL;
            // setting connect string is only allowed once in the lifetime of the device client.
            transport_data->isConnectUsernameSet = true;
        }

        STRING_delete(userName);
        STRING_delete(modelIdParameter);
        STRING_delete(urlEncodedModelId);
        STRING_delete(productInfoEncoded);
    }
    else
    {
        result = 0;
    }

    return result;
}

//
// SendMqttConnectMsg sends the MQTT CONNECT message across the network.  This function may also
// perform security functionality for building up the required token (optionally invoking into DPS if configured to do so)
//
static int SendMqttConnectMsg(PMQTTTRANSPORT_HANDLE_DATA transport_data)
{
    int result;

    char* sasToken = NULL;
    result = 0;

    IOTHUB_CREDENTIAL_TYPE cred_type = IoTHubClient_Auth_Get_Credential_Type(transport_data->authorization_module);
    if (cred_type == IOTHUB_CREDENTIAL_TYPE_DEVICE_KEY || cred_type == IOTHUB_CREDENTIAL_TYPE_DEVICE_AUTH)
    {
        sasToken = IoTHubClient_Auth_Get_SasToken(transport_data->authorization_module, STRING_c_str(transport_data->devicesAndModulesPath), 0, NULL);
        if (sasToken == NULL)
        {
            LogError("failure getting sas token from IoTHubClient_Auth_Get_SasToken.");
            result = MU_FAILURE;
        }
    }
    else if (cred_type == IOTHUB_CREDENTIAL_TYPE_SAS_TOKEN)
    {
        SAS_TOKEN_STATUS token_status = IoTHubClient_Auth_Is_SasToken_Valid(transport_data->authorization_module);
        if (token_status == SAS_TOKEN_STATUS_INVALID)
        {
            transport_data->transport_callbacks.connection_status_cb(IOTHUB_CLIENT_CONNECTION_UNAUTHENTICATED, IOTHUB_CLIENT_CONNECTION_EXPIRED_SAS_TOKEN, transport_data->transport_ctx);
            result = MU_FAILURE;
        }
        else if (token_status == SAS_TOKEN_STATUS_FAILED)
        {
            transport_data->transport_callbacks.connection_status_cb(IOTHUB_CLIENT_CONNECTION_UNAUTHENTICATED, IOTHUB_CLIENT_CONNECTION_BAD_CREDENTIAL, transport_data->transport_ctx);
            result = MU_FAILURE;
        }
        else
        {
            sasToken = IoTHubClient_Auth_Get_SasToken(transport_data->authorization_module, NULL, 0, NULL);
            if (sasToken == NULL)
            {
                LogError("failure getting sas Token.");
                result = MU_FAILURE;
            }
        }
    }

    if (result == 0)
    {
        STRING_HANDLE clientId;
        if (buildConfigForUsernameStep2IfNeeded(transport_data) != 0)
        {
            LogError("Failed to add optional connect parameters.");
            result = MU_FAILURE;
        }
        else if ((clientId = buildClientId(STRING_c_str(transport_data->device_id), STRING_c_str(transport_data->module_id))) == NULL)
        {
            LogError("Unable to allocate clientId");
            result = MU_FAILURE;
        }
        else
        {
            MQTT_CLIENT_OPTIONS options = { 0 };
            options.clientId = (char*)STRING_c_str(clientId);
            options.willMessage = NULL;
            options.username = (char*)STRING_c_str(transport_data->configPassedThroughUsername);
            if (sasToken != NULL)
            {
                options.password = sasToken;
            }
            options.keepAliveInterval = transport_data->keepAliveValue;
            options.useCleanSession = false;
            options.qualityOfServiceValue = DELIVER_AT_LEAST_ONCE;

            if (CreateTransportProviderIfNecessary(transport_data) == 0)
            {
                transport_data->conn_attempted = true;
                if (mqtt_client_connect(transport_data->mqttClient, transport_data->xioTransport, &options) != 0)
                {
                    LogError("failure connecting to address %s.", STRING_c_str(transport_data->hostAddress));
                    result = MU_FAILURE;
                }
                else
                {
                    transport_data->currPacketState = CONNECT_TYPE;
                    transport_data->isRetryExpiredCallbackCalled = false;
                    (void)tickcounter_get_current_ms(transport_data->msgTickCounter, &transport_data->mqtt_connect_time);
                    result = 0;
                }
            }
            else
            {
                result = MU_FAILURE;
            }

            if (sasToken != NULL)
            {
                free(sasToken);
            }
            STRING_delete(clientId);
        }
    }
    return result;
}

//
// UpdateMqttConnectionStateIfNeeded is used for updating MQTT's underlying connection status during a DoWork loop.
// Among this function's responsibilities: 
// * Attempt to establish an MQTT connection if one has not been already.
// * Retries failed connection, if in the correct state.
// * Processes deferred disconnect requests
// * Checks timeouts, for instance on connection establishment time as well as SaS token lifetime (if SAS used)
static int UpdateMqttConnectionStateIfNeeded(PMQTTTRANSPORT_HANDLE_DATA transport_data)
{
    int result = 0;

    // Make sure we're not destroying the object
    if (!transport_data->isDestroyCalled)
    {
        RETRY_ACTION retry_action = RETRY_ACTION_RETRY_LATER;

        // Codes_SRS_IOTHUB_TRANSPORT_MQTT_COMMON_09_007: [ IoTHubTransport_MQTT_Common_DoWork shall try to reconnect according to the current retry policy set ]
        if (transport_data->mqttClientStatus == MQTT_CLIENT_STATUS_NOT_CONNECTED && transport_data->isRecoverableError)
        {
            // Note: in case retry_control_should_retry fails, the reconnection shall be attempted anyway (defaulting to policy IOTHUB_CLIENT_RETRY_IMMEDIATE).
            if (!transport_data->conn_attempted || retry_control_should_retry(transport_data->retry_control_handle, &retry_action) != 0 || retry_action == RETRY_ACTION_RETRY_NOW)
            {
                if (tickcounter_get_current_ms(transport_data->msgTickCounter, &transport_data->connectTick) != 0)
                {
                    transport_data->connectFailCount++;
                    result = MU_FAILURE;
                }
                else
                {
                    ResetConnectionIfNecessary(transport_data);

                    if (SendMqttConnectMsg(transport_data) != 0)
                    {
                        transport_data->connectFailCount++;
                        result = MU_FAILURE;
                    }
                    else
                    {
                        transport_data->mqttClientStatus = MQTT_CLIENT_STATUS_CONNECTING;
                        transport_data->connectFailCount = 0;
                        result = 0;
                    }
                }
            }
            else if (retry_action == RETRY_ACTION_STOP_RETRYING)
            {
                // Set callback if retry expired
                if (!transport_data->isRetryExpiredCallbackCalled)
                {
                    transport_data->transport_callbacks.connection_status_cb(IOTHUB_CLIENT_CONNECTION_UNAUTHENTICATED, IOTHUB_CLIENT_CONNECTION_RETRY_EXPIRED, transport_data->transport_ctx);
                    transport_data->isRetryExpiredCallbackCalled = true;
                }
                result = MU_FAILURE;
            }
            else if (retry_action == RETRY_ACTION_RETRY_LATER)
            {
                result = MU_FAILURE;
            }
        }
        else if (transport_data->mqttClientStatus == MQTT_CLIENT_STATUS_EXECUTE_DISCONNECT)
        {
            // Need to disconnect from client
            DisconnectFromClient(transport_data);
            result = 0;
        }
        // Codes_SRS_IOTHUB_TRANSPORT_MQTT_COMMON_09_001: [ IoTHubTransport_MQTT_Common_DoWork shall trigger reconnection if the mqtt_client_connect does not complete within `keepalive` seconds]
        else if (transport_data->mqttClientStatus == MQTT_CLIENT_STATUS_CONNECTING)
        {
            tickcounter_ms_t current_time;
            if (tickcounter_get_current_ms(transport_data->msgTickCounter, &current_time) != 0)
            {
                LogError("failed verifying MQTT_CLIENT_STATUS_CONNECTING timeout");
                result = MU_FAILURE;
            }
            else if ((current_time - transport_data->mqtt_connect_time) / 1000 > transport_data->connect_timeout_in_sec)
            {
                LogError("mqtt_client timed out waiting for CONNACK");
                transport_data->currPacketState = PACKET_TYPE_ERROR;
                DisconnectFromClient(transport_data);
                result = MU_FAILURE;
            }
        }
        else if (transport_data->mqttClientStatus == MQTT_CLIENT_STATUS_CONNECTED)
        {
            // We are connected and not being closed, so does SAS need to reconnect?
            tickcounter_ms_t current_time;
            if (tickcounter_get_current_ms(transport_data->msgTickCounter, &current_time) != 0)
            {
                transport_data->connectFailCount++;
                result = MU_FAILURE;
            }
            else
            {
                IOTHUB_CREDENTIAL_TYPE cred_type = IoTHubClient_Auth_Get_Credential_Type(transport_data->authorization_module);
                // If the credential type is not an x509 certificate then we shall renew the Sas_Token
                if (cred_type != IOTHUB_CREDENTIAL_TYPE_X509 && cred_type != IOTHUB_CREDENTIAL_TYPE_X509_ECC)
                {
                    size_t sas_token_expiry = IoTHubClient_Auth_Get_SasToken_Expiry(transport_data->authorization_module);
                    if ((current_time - transport_data->mqtt_connect_time) / 1000 > (sas_token_expiry*SAS_REFRESH_MULTIPLIER))
                    {
                        /* Codes_SRS_IOTHUB_TRANSPORT_MQTT_COMMON_07_058: [ If the sas token has timed out IoTHubTransport_MQTT_Common_DoWork shall disconnect from the mqtt client and destroy the transport information and wait for reconnect. ] */
                        DisconnectFromClient(transport_data);

                        transport_data->transport_callbacks.connection_status_cb(IOTHUB_CLIENT_CONNECTION_UNAUTHENTICATED, IOTHUB_CLIENT_CONNECTION_EXPIRED_SAS_TOKEN, transport_data->transport_ctx);
                        transport_data->currPacketState = UNKNOWN_TYPE;
                        if (transport_data->topic_MqttMessage != NULL)
                        {
                            transport_data->topics_ToSubscribe |= SUBSCRIBE_TELEMETRY_TOPIC;
                        }
                        if (transport_data->topic_GetState != NULL)
                        {
                            transport_data->topics_ToSubscribe |= SUBSCRIBE_GET_REPORTED_STATE_TOPIC;
                        }
                        if (transport_data->topic_NotifyState != NULL)
                        {
                            transport_data->topics_ToSubscribe |= SUBSCRIBE_NOTIFICATION_STATE_TOPIC;
                        }
                        if (transport_data->topic_DeviceMethods != NULL)
                        {
                            transport_data->topics_ToSubscribe |= SUBSCRIBE_DEVICE_METHOD_TOPIC;
                        }
                        if (transport_data->topic_InputQueue != NULL)
                        {
                            transport_data->topics_ToSubscribe |= SUBSCRIBE_INPUT_QUEUE_TOPIC;
                        }
                        if (transport_data->topic_StreamsPost != NULL)
                        {
                            transport_data->topics_ToSubscribe |= SUBSCRIBE_STREAMS_POST_TOPIC;
                        }
                        if (transport_data->topic_StreamsResp != NULL)
                        {
                            transport_data->topics_ToSubscribe |= SUBSCRIBE_STREAMS_RESP_TOPIC;
                        }
                    }
                }
            }
        }
    }
    return result;
}

// At handle creation time, we don't have all the fields required for building up the user name (e.g. productID)
// We build up as much of the string as we can at this point because we do not store upperConfig after initialization.
// In buildConfigForUsernameStep2IfNeeded, only immediately before we do CONNECT itself, do we complete building up this string.
static STRING_HANDLE buildConfigForUsernameStep1(const IOTHUB_CLIENT_CONFIG* upperConfig, const char* moduleId)
{
    if (moduleId == NULL)
    {
        return STRING_construct_sprintf("%s.%s/%s/", upperConfig->iotHubName, upperConfig->iotHubSuffix, upperConfig->deviceId);
    }
    else
    {
        return STRING_construct_sprintf("%s.%s/%s/%s/", upperConfig->iotHubName, upperConfig->iotHubSuffix, upperConfig->deviceId, moduleId);
    }
}

//
// buildMqttEventString creates the MQTT topic for this device (and optionally module) to PUBLISH telemetry to.
//
static STRING_HANDLE buildMqttEventString(const char* device_id, const char* module_id)
{
    if (module_id == NULL)
    {
        return STRING_construct_sprintf(TOPIC_DEVICE_DEVICE, device_id);
    }
    else
    {
        return STRING_construct_sprintf(TOPIC_DEVICE_DEVICE_MODULE, device_id, module_id);
    }
}

//
// buildDevicesAndModulesPath builds the path used when generating a SaS token for this request.
//
static STRING_HANDLE buildDevicesAndModulesPath(const IOTHUB_CLIENT_CONFIG* upperConfig, const char* moduleId)
{
    if (moduleId == NULL)
    {
        return STRING_construct_sprintf("%s.%s/devices/%s", upperConfig->iotHubName, upperConfig->iotHubSuffix, upperConfig->deviceId);
    }
    else
    {
        return STRING_construct_sprintf("%s.%s/devices/%s/modules/%s", upperConfig->iotHubName, upperConfig->iotHubSuffix, upperConfig->deviceId, moduleId);
    }
}

//
// buildTopicMqttMsg builds the MQTT topic that is used for C2D messages sent to a device or module-to-module messages for a module running in IoT Edge
//
static STRING_HANDLE buildTopicMqttMsg(const char* device_id, const char* module_id)
{
    if (module_id == NULL)
    {
        return STRING_construct_sprintf(TOPIC_DEVICE_MSG, device_id);
    }
    else
    {
        return STRING_construct_sprintf(TOPIC_DEVICE_MODULE_MSG, device_id, module_id);
    }
}

//
// checkModuleIdsEqual verifies that module Ids coming from different upper layers are equal.
//
static bool checkModuleIdsEqual(const char* transportModuleId, const char* deviceModuleId)
{
    if ((transportModuleId != NULL) && (deviceModuleId == NULL))
    {
        return false;
    }
    else if ((transportModuleId == NULL) && (deviceModuleId != NULL))
    {
        return false;
    }
    else if ((transportModuleId == NULL) && (deviceModuleId == NULL))
    {
        return true;
    }
    else
    {
        return (0 == strcmp(transportModuleId, deviceModuleId));
    }
}

//
// InitializeTransportHandleData creates a MQTTTRANSPORT_HANDLE_DATA.
//
static PMQTTTRANSPORT_HANDLE_DATA InitializeTransportHandleData(const IOTHUB_CLIENT_CONFIG* upperConfig, PDLIST_ENTRY waitingToSend, IOTHUB_AUTHORIZATION_HANDLE auth_module, const char* moduleId)
{
    PMQTTTRANSPORT_HANDLE_DATA state = (PMQTTTRANSPORT_HANDLE_DATA)malloc(sizeof(MQTTTRANSPORT_HANDLE_DATA));
    if (state == NULL)
    {
        LogError("Could not create MQTT transport state. Memory allocation failed.");
    }
    else
    {
        memset(state, 0, sizeof(MQTTTRANSPORT_HANDLE_DATA));
        if ((state->msgTickCounter = tickcounter_create()) == NULL)
        {
            LogError("Invalid Argument: iotHubName is empty");
            freeTransportHandleData(state);
            state = NULL;
        }
        // Codes_SRS_IOTHUB_TRANSPORT_MQTT_COMMON_09_005: [ MQTT transport shall use EXPONENTIAL_WITH_BACK_OFF as default retry policy ]
        else if ((state->retry_control_handle = retry_control_create(DEFAULT_RETRY_POLICY, DEFAULT_RETRY_TIMEOUT_IN_SECONDS)) == NULL)
        {
            LogError("Failed creating default retry control");
            freeTransportHandleData(state);
            state = NULL;
        }
        else if ((state->device_id = STRING_construct(upperConfig->deviceId)) == NULL)
        {
            LogError("failure constructing device_id.");
            freeTransportHandleData(state);
            state = NULL;
        }
        else if ((moduleId != NULL) && ((state->module_id = STRING_construct(moduleId)) == NULL))
        {
            LogError("failure constructing module_id.");
            freeTransportHandleData(state);
            state = NULL;
        }
        else if ((state->devicesAndModulesPath = buildDevicesAndModulesPath(upperConfig, moduleId)) == NULL)
        {
            LogError("failure constructing devicesPath.");
            freeTransportHandleData(state);
            state = NULL;
        }
        else
        {
            if ((state->topic_MqttEvent = buildMqttEventString(upperConfig->deviceId, moduleId)) == NULL)
            {
                LogError("Could not create topic_MqttEvent for MQTT");
                freeTransportHandleData(state);
                state = NULL;
            }
            else
            {
                state->mqttClient = mqtt_client_init(mqttNotificationCallback, mqttOperationCompleteCallback, state, processErrorCallback, state);
                if (state->mqttClient == NULL)
                {
                    LogError("failure initializing mqtt client.");
                    freeTransportHandleData(state);
                    state = NULL;
                }
                else
                {
                    /* Codes_SRS_IOTHUB_MQTT_TRANSPORT_07_008: [If the upperConfig contains a valid protocolGatewayHostName value this shall be used for the hostname, otherwise the hostname shall be constructed using the iothubName and iothubSuffix.] */
                    if (upperConfig->protocolGatewayHostName == NULL)
                    {
                        state->hostAddress = STRING_construct_sprintf("%s.%s", upperConfig->iotHubName, upperConfig->iotHubSuffix);
                    }
                    else
                    {
                        state->hostAddress = STRING_construct(upperConfig->protocolGatewayHostName);
                    }

                    if (state->hostAddress == NULL)
                    {
                        LogError("failure constructing host address.");
                        freeTransportHandleData(state);
                        state = NULL;
                    }
                    else if ((state->configPassedThroughUsername = buildConfigForUsernameStep1(upperConfig, moduleId)) == NULL)
                    {
                        freeTransportHandleData(state);
                        state = NULL;
                    }
                    else
                    {
                        /* Codes_SRS_IOTHUB_MQTT_TRANSPORT_07_010: [IoTHubTransport_MQTT_Common_Create shall allocate memory to save its internal state where all topics, hostname, device_id, device_key, sasTokenSr and client handle shall be saved.] */
                        DList_InitializeListHead(&(state->telemetry_waitingForAck));
                        DList_InitializeListHead(&(state->ack_waiting_queue));
                        DList_InitializeListHead(&(state->pending_get_twin_queue));
                        state->mqttClientStatus = MQTT_CLIENT_STATUS_NOT_CONNECTED;
                        state->isRecoverableError = true;
                        state->packetId = 1;
                        state->waitingToSend = waitingToSend;
                        state->currPacketState = CONNECT_TYPE;
                        state->keepAliveValue = DEFAULT_MQTT_KEEPALIVE;
                        state->connect_timeout_in_sec = DEFAULT_CONNACK_TIMEOUT;
                        state->topics_ToSubscribe = UNSUBSCRIBE_FROM_TOPIC;
                        srand((unsigned int)get_time(NULL));
                        state->authorization_module = auth_module;

                        state->isDestroyCalled = false;
                        state->isRetryExpiredCallbackCalled = false;
                        state->isRegistered = false;
                        state->device_twin_get_sent = false;
                        state->xioTransport = NULL;
                        state->portNum = 0;
                        state->connectFailCount = 0;
                        state->connectTick = 0;
                        state->topic_MqttMessage = NULL;
                        state->topic_GetState = NULL;
                        state->topic_NotifyState = NULL;
                        state->topic_DeviceMethods = NULL;
                        state->topic_InputQueue = NULL;
                        state->log_trace = state->raw_trace = false;
                        state->isConnectUsernameSet = false;
                        state->auto_url_encode_decode = false;
                        state->conn_attempted = false;
                    }
                }
            }
        }
    }
    return state;
}

//
// ProcessSubackDoWork processes state transitions responding to a SUBACK packet.
// This does NOT occur once we receive the SUBACK packet immediately; instead the work is 
// deferred to the DoWork loop.
//
static void ProcessSubackDoWork(PMQTTTRANSPORT_HANDLE_DATA transport_data)
{
    if ((transport_data->topic_NotifyState != NULL || transport_data->topic_GetState != NULL) &&
        !transport_data->device_twin_get_sent)
    {
        /* Codes_SRS_IOTHUB_MQTT_TRANSPORT_07_055: [ IoTHubTransport_MQTT_Common_DoWork shall send a device twin get property message upon successfully retrieving a SUBACK on device twin topics. ] */
        MQTT_DEVICE_TWIN_ITEM* mqtt_info;

        if ((mqtt_info = createDeviceTwinMsg(transport_data, RETRIEVE_PROPERTIES, 0)) == NULL)
        {
            LogError("Failure: could not create message for twin get command");
        }
        else if (publishDeviceTwinGetMsg(transport_data, mqtt_info) == 0)
        {
            transport_data->device_twin_get_sent = true;
        }
        else
        {
            LogError("Failure: sending device twin get command.");
            destroyDeviceTwinGetMsg(mqtt_info);
        }
    }

    // Publish can be called now and in any event we need to transition out of this state.
    transport_data->currPacketState = PUBLISH_TYPE;
}

//
// ProcessPublishStateDoWork traverses all messages waiting to be sent and attempts to PUBLISH them.
//
static void ProcessPublishStateDoWork(PMQTTTRANSPORT_HANDLE_DATA transport_data)
{
    PDLIST_ENTRY currentListEntry = transport_data->waitingToSend->Flink;
    /* Codes_SRS_IOTHUB_MQTT_TRANSPORT_07_027: [IoTHubTransport_MQTT_Common_DoWork shall inspect the "waitingToSend" DLIST passed in config structure.] */
    while (currentListEntry != transport_data->waitingToSend)
    {
        IOTHUB_MESSAGE_LIST* iothubMsgList = containingRecord(currentListEntry, IOTHUB_MESSAGE_LIST, entry);
        DLIST_ENTRY savedFromCurrentListEntry;
        savedFromCurrentListEntry.Flink = currentListEntry->Flink;

        /* Codes_SRS_IOTHUB_MQTT_TRANSPORT_07_027: [IoTHubTransport_MQTT_Common_DoWork shall inspect the "waitingToSend" DLIST passed in config structure.] */
        size_t messageLength;
        const unsigned char* messagePayload = NULL;
        if (!RetrieveMessagePayload(iothubMsgList->messageHandle, &messagePayload, &messageLength))
        {
            (void)(DList_RemoveEntryList(currentListEntry));
            notifyApplicationOfSendMessageComplete(iothubMsgList, transport_data, IOTHUB_CLIENT_CONFIRMATION_ERROR);
            LogError("Failure result from IoTHubMessage_GetData");
        }
        else
        {
            /* Codes_SRS_IOTHUB_MQTT_TRANSPORT_07_029: [IoTHubTransport_MQTT_Common_DoWork shall create a MQTT_MESSAGE_HANDLE and pass this to a call to mqtt_client_publish.] */
            MQTT_MESSAGE_DETAILS_LIST* mqttMsgEntry = (MQTT_MESSAGE_DETAILS_LIST*)malloc(sizeof(MQTT_MESSAGE_DETAILS_LIST));
            if (mqttMsgEntry == NULL)
            {
                LogError("Allocation Error: Failure allocating MQTT Message Detail List.");
            }
            else
            {
                mqttMsgEntry->retryCount = 0;
                mqttMsgEntry->iotHubMessageEntry = iothubMsgList;
                mqttMsgEntry->packet_id = getNextPacketId(transport_data);
                if (publishTelemetryMsg(transport_data, mqttMsgEntry, messagePayload, messageLength) != 0)
                {
                    (void)(DList_RemoveEntryList(currentListEntry));
                    notifyApplicationOfSendMessageComplete(iothubMsgList, transport_data, IOTHUB_CLIENT_CONFIRMATION_ERROR);
                    free(mqttMsgEntry);
                }
                else
                {
                    // Remove the message from the waiting queue ...
                    (void)(DList_RemoveEntryList(currentListEntry));
                    // and add it to the ack queue
                    DList_InsertTailList(&(transport_data->telemetry_waitingForAck), &(mqttMsgEntry->entry));
                }
            }
        }
        currentListEntry = savedFromCurrentListEntry.Flink;
    }

    if (transport_data->twin_resp_sub_recv)
    {
        sendPendingGetTwinRequests(transport_data);
    }
}

TRANSPORT_LL_HANDLE IoTHubTransport_MQTT_Common_Create(const IOTHUBTRANSPORT_CONFIG* config, MQTT_GET_IO_TRANSPORT get_io_transport, TRANSPORT_CALLBACKS_INFO* cb_info, void* ctx)
{
    PMQTTTRANSPORT_HANDLE_DATA result;
    size_t deviceIdSize;

    /* Codes_SRS_IOTHUB_MQTT_TRANSPORT_07_001: [If parameter config is NULL then IoTHubTransport_MQTT_Common_Create shall return NULL.] */
    /* Codes_SRS_IOTHUB_TRANSPORT_MQTT_COMMON_07_041: [ if get_io_transport is NULL then IoTHubTransport_MQTT_Common_Create shall return NULL. ] */
    if (config == NULL || get_io_transport == NULL || cb_info == NULL)
    {
        LogError("Invalid Argument config: %p, get_io_transport: %p, cb_info: %p", config, get_io_transport, cb_info);
        result = NULL;
    }
    /* Codes_SRS_IOTHUB_MQTT_TRANSPORT_07_002: [If the parameter config's variables upperConfig, auth_module_handle or waitingToSend are NULL then IoTHubTransport_MQTT_Common_Create shall return NULL.] */
    else if (config->auth_module_handle == NULL)
    {
        LogError("Invalid Argument: auth_module_handle is NULL)");
        result = NULL;
    }
    /* Codes_SRS_IOTHUB_MQTT_TRANSPORT_07_002: [If the parameter config's variables upperConfig or waitingToSend are NULL then IoTHubTransport_MQTT_Common_Create shall return NULL.] */
    /* Codes_SRS_IOTHUB_MQTT_TRANSPORT_07_003: [If the upperConfig's variables deviceId, both deviceKey and deviceSasToken, iotHubName, protocol, or iotHubSuffix are NULL then IoTHubTransport_MQTT_Common_Create shall return NULL.] */
    /* Codes_SRS_IOTHUB_MQTT_TRANSPORT_03_003: [If both deviceKey & deviceSasToken fields are NOT NULL then IoTHubTransport_MQTT_Common_Create shall return NULL.] */
    else if (config->upperConfig == NULL ||
        config->upperConfig->protocol == NULL ||
        config->upperConfig->deviceId == NULL ||
        ((config->upperConfig->deviceKey != NULL) && (config->upperConfig->deviceSasToken != NULL)) ||
        config->upperConfig->iotHubName == NULL ||
        config->upperConfig->iotHubSuffix == NULL)
    {
        LogError("Invalid Argument: upperConfig structure contains an invalid parameter");
        result = NULL;
    }
    /* Codes_SRS_IOTHUB_MQTT_TRANSPORT_07_002: [If the parameter config's variables upperConfig, auth_module_handle or waitingToSend are NULL then IoTHubTransport_MQTT_Common_Create shall return NULL.] */
    else if (config->waitingToSend == NULL)
    {
        LogError("Invalid Argument: waitingToSend is NULL)");
        result = NULL;
    }
    /* Codes_SRS_IOTHUB_MQTT_TRANSPORT_07_006: [If the upperConfig's variables deviceId is an empty strings or length is greater then 128 then IoTHubTransport_MQTT_Common_Create shall return NULL.] */
    else if (((deviceIdSize = strlen(config->upperConfig->deviceId)) > 128U) || (deviceIdSize == 0))
    {
        LogError("Invalid Argument: DeviceId is of an invalid size");
        result = NULL;
    }
    /* Codes_SRS_IOTHUB_MQTT_TRANSPORT_07_003: [If the upperConfig's variables deviceId, both deviceKey and deviceSasToken, iotHubName, protocol, or iotHubSuffix are NULL then IoTHubTransport_MQTT_Common_Create shall return NULL.] */
    else if ((config->upperConfig->deviceKey != NULL) && (strlen(config->upperConfig->deviceKey) == 0))
    {
        LogError("Invalid Argument: deviceKey is empty");
        result = NULL;
    }
    /* Codes_SRS_IOTHUB_MQTT_TRANSPORT_07_003: [If the upperConfig's variables deviceId, both deviceKey and deviceSasToken, iotHubName, protocol, or iotHubSuffix are NULL then IoTHubTransport_MQTT_Common_Create shall return NULL.] */
    else if ((config->upperConfig->deviceSasToken != NULL) && (strlen(config->upperConfig->deviceSasToken) == 0))
    {
        LogError("Invalid Argument: deviceSasToken is empty");
        result = NULL;
    }
    /* Codes_SRS_IOTHUB_MQTT_TRANSPORT_07_003: [If the upperConfig's variables deviceId, deviceKey, iotHubName, protocol, or iotHubSuffix are NULL then IoTHubTransport_MQTT_Common_Create shall return NULL.] */
    else if (strlen(config->upperConfig->iotHubName) == 0)
    {
        LogError("Invalid Argument: iotHubName is empty");
        result = NULL;
    }
    else if (IoTHub_Transport_ValidateCallbacks(cb_info) != 0)
    {
        LogError("failure checking transport callbacks");
        result = NULL;
    }
    else
    {
        result = InitializeTransportHandleData(config->upperConfig, config->waitingToSend, config->auth_module_handle, config->moduleId);
        if (result != NULL)
        {
            result->get_io_transport = get_io_transport;
            result->http_proxy_hostname = NULL;
            result->http_proxy_username = NULL;
            result->http_proxy_password = NULL;

            result->transport_ctx = ctx;
            memcpy(&result->transport_callbacks, cb_info, sizeof(TRANSPORT_CALLBACKS_INFO));
        }
    }
    /* Codes_SRS_IOTHUB_MQTT_TRANSPORT_07_009: [If any error is encountered then IoTHubTransport_MQTT_Common_Create shall return NULL.] */
    /* Codes_SRS_IOTHUB_MQTT_TRANSPORT_07_011: [On Success IoTHubTransport_MQTT_Common_Create shall return a non-NULL value.] */
    return result;
}

void IoTHubTransport_MQTT_Common_Destroy(TRANSPORT_LL_HANDLE handle)
{
    /* Codes_SRS_IOTHUB_MQTT_TRANSPORT_07_012: [IoTHubTransport_MQTT_Common_Destroy shall do nothing if parameter handle is NULL.] */
    PMQTTTRANSPORT_HANDLE_DATA transport_data = (PMQTTTRANSPORT_HANDLE_DATA)handle;
    if (transport_data != NULL)
    {
        transport_data->isDestroyCalled = true;

        DisconnectFromClient(transport_data);

        //Empty the Waiting for Ack Messages.
        while (!DList_IsListEmpty(&transport_data->telemetry_waitingForAck))
        {
            PDLIST_ENTRY currentEntry = DList_RemoveHeadList(&transport_data->telemetry_waitingForAck);
            MQTT_MESSAGE_DETAILS_LIST* mqttMsgEntry = containingRecord(currentEntry, MQTT_MESSAGE_DETAILS_LIST, entry);
            notifyApplicationOfSendMessageComplete(mqttMsgEntry->iotHubMessageEntry, transport_data, IOTHUB_CLIENT_CONFIRMATION_BECAUSE_DESTROY);
            free(mqttMsgEntry);
        }
        while (!DList_IsListEmpty(&transport_data->ack_waiting_queue))
        {
            PDLIST_ENTRY currentEntry = DList_RemoveHeadList(&transport_data->ack_waiting_queue);
            MQTT_DEVICE_TWIN_ITEM* mqtt_device_twin = containingRecord(currentEntry, MQTT_DEVICE_TWIN_ITEM, entry);

            if (mqtt_device_twin->userCallback == NULL)
            {
                transport_data->transport_callbacks.twin_rpt_state_complete_cb(mqtt_device_twin->iothub_msg_id, STATUS_CODE_TIMEOUT_VALUE, transport_data->transport_ctx);
            }
            else
            {
                mqtt_device_twin->userCallback(DEVICE_TWIN_UPDATE_COMPLETE, NULL, 0, mqtt_device_twin->userContext);
            }

            destroyDeviceTwinGetMsg(mqtt_device_twin);
        }
        while (!DList_IsListEmpty(&transport_data->pending_get_twin_queue))
        {
            PDLIST_ENTRY currentEntry = DList_RemoveHeadList(&transport_data->pending_get_twin_queue);

            MQTT_DEVICE_TWIN_ITEM* mqtt_device_twin = containingRecord(currentEntry, MQTT_DEVICE_TWIN_ITEM, entry);

            mqtt_device_twin->userCallback(DEVICE_TWIN_UPDATE_COMPLETE, NULL, 0, mqtt_device_twin->userContext);

            destroyDeviceTwinGetMsg(mqtt_device_twin);
        }

        /* Codes_SRS_IOTHUB_MQTT_TRANSPORT_07_014: [IoTHubTransport_MQTT_Common_Destroy shall free all the resources currently in use.] */
        /* Codes_SRS_IOTHUB_TRANSPORT_MQTT_COMMON_01_012: [ `IoTHubTransport_MQTT_Common_Destroy` shall free the stored proxy options. ]*/
        freeTransportHandleData(transport_data);
    }
}

int IoTHubTransport_MQTT_Common_Subscribe_DeviceTwin(TRANSPORT_LL_HANDLE handle)
{
    int result;
    PMQTTTRANSPORT_HANDLE_DATA transport_data = (PMQTTTRANSPORT_HANDLE_DATA)handle;
    if (transport_data == NULL)
    {
        /* Codes_SRS_IOTHUB_MQTT_TRANSPORT_07_042: [If the parameter handle is NULL than IoTHubTransport_MQTT_Common_Subscribe shall return a non-zero value.] */
        LogError("Invalid handle parameter. NULL.");
        result = MU_FAILURE;
    }
    else
    {
        if (transport_data->topic_GetState == NULL)
        {
            /* Codes_SRS_IOTHUB_MQTT_TRANSPORT_07_044: [IoTHubTransport_MQTT_Common_Subscribe_DeviceTwin shall construct the get state topic string and the notify state topic string.] */
            transport_data->topic_GetState = STRING_construct(TOPIC_GET_DESIRED_STATE);
            if (transport_data->topic_GetState == NULL)
            {
                /* Codes_SRS_IOTHUB_MQTT_TRANSPORT_07_046: [Upon failure IoTHubTransport_MQTT_Common_Subscribe_DeviceTwin shall return a non-zero value.] */
                LogError("Failure: unable constructing reported state topic");
                result = MU_FAILURE;
            }
            else
            {
                /* Codes_SRS_IOTHUB_MQTT_TRANSPORT_07_047: [On success IoTHubTransport_MQTT_Common_Subscribe_DeviceTwin shall return 0.] */
                transport_data->topics_ToSubscribe |= SUBSCRIBE_GET_REPORTED_STATE_TOPIC;
                result = 0;
            }
        }
        else
        {
            result = 0;
        }
        if (result == 0)
        {
            changeStateToSubscribeIfAllowed(transport_data);
        }
    }
    return result;
}

void IoTHubTransport_MQTT_Common_Unsubscribe_DeviceTwin(TRANSPORT_LL_HANDLE handle)
{
    PMQTTTRANSPORT_HANDLE_DATA transport_data = (PMQTTTRANSPORT_HANDLE_DATA)handle;
    /* Codes_SRS_IOTHUB_MQTT_TRANSPORT_07_048: [If the parameter handle is NULL than IoTHubTransport_MQTT_Common_Unsubscribe_DeviceTwin shall do nothing.] */
    if (transport_data != NULL)
    {
        if (transport_data->topic_GetState != NULL)
        {
            /* Codes_SRS_IOTHUB_MQTT_TRANSPORT_07_049: [If subscribe_state is set to IOTHUB_DEVICE_TWIN_DESIRED_STATE then IoTHubTransport_MQTT_Common_Unsubscribe_DeviceTwin shall unsubscribe from the topic_GetState to the mqtt client.] */
            transport_data->topics_ToSubscribe &= ~SUBSCRIBE_GET_REPORTED_STATE_TOPIC;
            STRING_delete(transport_data->topic_GetState);
            transport_data->topic_GetState = NULL;
        }
        if (transport_data->topic_NotifyState != NULL)
        {
            /* Codes_SRS_IOTHUB_MQTT_TRANSPORT_07_050: [If subscribe_state is set to IOTHUB_DEVICE_TWIN_NOTIFICATION_STATE then IoTHubTransport_MQTT_Common_Unsubscribe_DeviceTwin shall unsubscribe from the topic_NotifyState to the mqtt client.] */
            transport_data->topics_ToSubscribe &= ~SUBSCRIBE_NOTIFICATION_STATE_TOPIC;
            STRING_delete(transport_data->topic_NotifyState);
            transport_data->topic_NotifyState = NULL;
        }
    }
    else
    {
        LogError("Invalid argument to unsubscribe (handle is NULL).");
    }
}

IOTHUB_CLIENT_RESULT IoTHubTransport_MQTT_Common_GetTwinAsync(IOTHUB_DEVICE_HANDLE handle, IOTHUB_CLIENT_DEVICE_TWIN_CALLBACK completionCallback, void* callbackContext)
{
    IOTHUB_CLIENT_RESULT result;

    // Codes_SRS_IOTHUB_MQTT_TRANSPORT_09_001: [ If `handle` or `completionCallback` are `NULL` than `IoTHubTransport_MQTT_Common_GetTwinAsync` shall return IOTHUB_CLIENT_INVALID_ARG. ]
    if (handle == NULL || completionCallback == NULL)
    {
        LogError("Invalid argument (handle=%p, completionCallback=%p)", handle, completionCallback);
        result = IOTHUB_CLIENT_INVALID_ARG;
    }
    else
    {
        PMQTTTRANSPORT_HANDLE_DATA transport_data = (PMQTTTRANSPORT_HANDLE_DATA)handle;
        MQTT_DEVICE_TWIN_ITEM* mqtt_info;

        if ((mqtt_info = createDeviceTwinMsg(transport_data, RETRIEVE_PROPERTIES, 0)) == NULL)
        {
            LogError("Failed creating the device twin get request message");
            // Codes_SRS_IOTHUB_MQTT_TRANSPORT_09_003: [ If any failure occurs, IoTHubTransport_MQTT_Common_GetTwinAsync shall return IOTHUB_CLIENT_ERROR ]
            result = IOTHUB_CLIENT_ERROR;
        }
        else if (tickcounter_get_current_ms(transport_data->msgTickCounter, &mqtt_info->msgCreationTime) != 0)
        {
            LogError("Failed setting the get twin request enqueue time");
            destroyDeviceTwinGetMsg(mqtt_info);
            // Codes_SRS_IOTHUB_MQTT_TRANSPORT_09_003: [ If any failure occurs, IoTHubTransport_MQTT_Common_GetTwinAsync shall return IOTHUB_CLIENT_ERROR ]
            result = IOTHUB_CLIENT_ERROR;
        }
        else
        {
            mqtt_info->userCallback = completionCallback;
            mqtt_info->userContext = callbackContext;

            // Codes_SRS_IOTHUB_MQTT_TRANSPORT_09_002: [ The request shall be queued to be sent when the transport is connected, through DoWork ]
            DList_InsertTailList(&transport_data->pending_get_twin_queue, &mqtt_info->entry);

            // Codes_SRS_IOTHUB_MQTT_TRANSPORT_09_004: [ If no failure occurs, IoTHubTransport_MQTT_Common_GetTwinAsync shall return IOTHUB_CLIENT_OK ]
            result = IOTHUB_CLIENT_OK;
        }
    }

    return result;
}

int IoTHubTransport_MQTT_Common_Subscribe_DeviceMethod(IOTHUB_DEVICE_HANDLE handle)
{
    int result;
    PMQTTTRANSPORT_HANDLE_DATA transport_data = (PMQTTTRANSPORT_HANDLE_DATA)handle;

    if (transport_data == NULL)
    {
        /*Codes_SRS_IOTHUB_MQTT_TRANSPORT_12_001 : [If the parameter handle is NULL than IoTHubTransport_MQTT_Common_Subscribe_DeviceMethod shall return a non - zero value.]*/
        LogError("Invalid handle parameter. NULL.");
        result = MU_FAILURE;
    }
    else
    {
        if (transport_data->topic_DeviceMethods == NULL)
        {
            /*Codes_SRS_IOTHUB_MQTT_TRANSPORT_12_004 : [IoTHubTransport_MQTT_Common_Subscribe_DeviceMethod shall construct the DEVICE_METHOD topic string for subscribe.]*/
            transport_data->topic_DeviceMethods = STRING_construct(TOPIC_DEVICE_METHOD_SUBSCRIBE);
            if (transport_data->topic_DeviceMethods == NULL)
            {
                /*Codes_SRS_IOTHUB_MQTT_TRANSPORT_12_006 : [Upon failure IoTHubTransport_MQTT_Common_Subscribe_DeviceMethod shall return a non - zero value.]*/
                LogError("Failure: unable constructing device method subscribe topic");
                result = MU_FAILURE;
            }
            else
            {
                /*Codes_SRS_IOTHUB_MQTT_TRANSPORT_12_003 : [IoTHubTransport_MQTT_Common_Subscribe_DeviceMethod shall set the signaling flag for DEVICE_METHOD topic for the receiver's topic list. ]*/
                transport_data->topics_ToSubscribe |= SUBSCRIBE_DEVICE_METHOD_TOPIC;
                result = 0;
            }
        }
        else
        {
            /*Codes_SRS_IOTHUB_MQTT_TRANSPORT_12_002 : [If the MQTT transport has been previously subscribed to DEVICE_METHOD topic IoTHubTransport_MQTT_Common_Subscribe_DeviceMethod shall do nothing and return 0.]*/
            result = 0;
        }

        if (result == 0)
        {
            /*Codes_SRS_IOTHUB_MQTT_TRANSPORT_12_005 : [IoTHubTransport_MQTT_Common_Subscribe_DeviceMethod shall schedule the send of the subscription.]*/
            /*Codes_SRS_IOTHUB_MQTT_TRANSPORT_12_007 : [On success IoTHubTransport_MQTT_Common_Subscribe_DeviceMethod shall return 0.]*/
            changeStateToSubscribeIfAllowed(transport_data);
        }
    }
    return result;
}

void IoTHubTransport_MQTT_Common_Unsubscribe_DeviceMethod(TRANSPORT_LL_HANDLE handle)
{
    PMQTTTRANSPORT_HANDLE_DATA transport_data = (PMQTTTRANSPORT_HANDLE_DATA)handle;
    /*Codes_SRS_IOTHUB_MQTT_TRANSPORT_12_008 : [If the parameter handle is NULL than IoTHubTransport_MQTT_Common_Unsubscribe_DeviceMethod shall do nothing and return.]*/
    if (transport_data != NULL)
    {
        /*Codes_SRS_IOTHUB_MQTT_TRANSPORT_12_009 : [If the MQTT transport has not been subscribed to DEVICE_METHOD topic IoTHubTransport_MQTT_Common_Unsubscribe_DeviceMethod shall do nothing and return.]*/
        if (transport_data->topic_DeviceMethods != NULL)
        {
            /*Codes_SRS_IOTHUB_MQTT_TRANSPORT_12_010 : [IoTHubTransport_MQTT_Common_Unsubscribe_DeviceMethod shall construct the DEVICE_METHOD topic string for unsubscribe.]*/
            const char* unsubscribe[1];
            unsubscribe[0] = STRING_c_str(transport_data->topic_DeviceMethods);

            /*Codes_SRS_IOTHUB_MQTT_TRANSPORT_12_011 : [IoTHubTransport_MQTT_Common_Unsubscribe_DeviceMethod shall send the unsubscribe.]*/
            if (mqtt_client_unsubscribe(transport_data->mqttClient, getNextPacketId(transport_data), unsubscribe, 1) != 0)
            {
                LogError("Failure calling mqtt_client_unsubscribe");
            }

            /*Codes_SRS_IOTHUB_MQTT_TRANSPORT_12_012 : [IoTHubTransport_MQTT_Common_Unsubscribe_DeviceMethod shall removes the signaling flag for DEVICE_METHOD topic from the receiver's topic list. ]*/
            STRING_delete(transport_data->topic_DeviceMethods);
            transport_data->topic_DeviceMethods = NULL;
            transport_data->topics_ToSubscribe &= ~SUBSCRIBE_DEVICE_METHOD_TOPIC;
        }
    }
    else
    {
        LogError("Invalid argument to unsubscribe (NULL).");
    }
}

int IoTHubTransport_MQTT_Common_DeviceMethod_Response(TRANSPORT_LL_HANDLE handle, METHOD_HANDLE methodId, const unsigned char* response, size_t respSize, int status)
{
    int result;
    MQTTTRANSPORT_HANDLE_DATA* transport_data = (MQTTTRANSPORT_HANDLE_DATA*)handle;
    if (transport_data != NULL)
    {
        /* Codes_SRS_IOTHUB_TRANSPORT_MQTT_COMMON_07_042: [ IoTHubTransport_MQTT_Common_DeviceMethod_Response shall publish an mqtt message for the device method response. ] */
        DEVICE_METHOD_INFO* dev_method_info = (DEVICE_METHOD_INFO*)methodId;
        if (dev_method_info == NULL)
        {
            LogError("Failure: DEVICE_METHOD_INFO was NULL");
            result = MU_FAILURE;
        }
        else
        {
            if (publishDeviceMethodResponseMsg(transport_data, status, dev_method_info->request_id, response, respSize) != 0)
            {
                /* Codes_SRS_IOTHUB_TRANSPORT_MQTT_COMMON_07_051: [ If any error is encountered, IoTHubTransport_MQTT_Common_DeviceMethod_Response shall return a non-zero value. ] */
                LogError("Failure: publishing device method response");
                result = MU_FAILURE;
            }
            else
            {
                result = 0;
            }
            STRING_delete(dev_method_info->request_id);
            free(dev_method_info);
        }
    }
    else
    {
        /* Codes_SRS_IOTHUB_TRANSPORT_MQTT_COMMON_07_041: [ If the parameter handle is NULL than IoTHubTransport_MQTT_Common_DeviceMethod_Response shall return a non-zero value. ] */
        result = MU_FAILURE;
        LogError("Failure: invalid TRANSPORT_LL_HANDLE parameter specified");
    }
    return result;
}

int IoTHubTransport_MQTT_Common_Subscribe(TRANSPORT_LL_HANDLE handle)
{
    int result;
    PMQTTTRANSPORT_HANDLE_DATA transport_data = (PMQTTTRANSPORT_HANDLE_DATA)handle;
    if (transport_data == NULL)
    {
        /* Codes_SRS_IOTHUB_MQTT_TRANSPORT_07_015: [If parameter handle is NULL than IoTHubTransport_MQTT_Common_Subscribe shall return a non-zero value.] */
        LogError("Invalid handle parameter. NULL.");
        result = MU_FAILURE;
    }
    else
    {
        /* Code_SRS_IOTHUB_MQTT_TRANSPORT_07_016: [IoTHubTransport_MQTT_Common_Subscribe shall set a flag to enable mqtt_client_subscribe to be called to subscribe to the Message Topic.] */
        transport_data->topic_MqttMessage = buildTopicMqttMsg(STRING_c_str(transport_data->device_id), STRING_c_str(transport_data->module_id));
        if (transport_data->topic_MqttMessage == NULL)
        {
            LogError("Failure constructing Message Topic");
            result = MU_FAILURE;
        }
        else
        {
            transport_data->topics_ToSubscribe |= SUBSCRIBE_TELEMETRY_TOPIC;
            /* Code_SRS_IOTHUB_MQTT_TRANSPORT_07_035: [If current packet state is not CONNACT, DISCONNECT_TYPE, or PACKET_TYPE_ERROR then IoTHubTransport_MQTT_Common_Subscribe shall set the packet state to SUBSCRIBE_TYPE.]*/
            changeStateToSubscribeIfAllowed(transport_data);
            result = 0;
        }
    }
    return result;
}

void IoTHubTransport_MQTT_Common_Unsubscribe(TRANSPORT_LL_HANDLE handle)
{
    PMQTTTRANSPORT_HANDLE_DATA transport_data = (PMQTTTRANSPORT_HANDLE_DATA)handle;
    /* Codes_SRS_IOTHUB_MQTT_TRANSPORT_07_019: [If parameter handle is NULL then IoTHubTransport_MQTT_Common_Unsubscribe shall do nothing.] */
    if (transport_data != NULL)
    {
        /* Codes_SRS_IOTHUB_MQTT_TRANSPORT_07_020: [IoTHubTransport_MQTT_Common_Unsubscribe shall call mqtt_client_unsubscribe to unsubscribe the mqtt message topic.] */
        const char* unsubscribe[1];
        unsubscribe[0] = STRING_c_str(transport_data->topic_MqttMessage);
        if (mqtt_client_unsubscribe(transport_data->mqttClient, getNextPacketId(transport_data), unsubscribe, 1) != 0)
        {
            LogError("Failure calling mqtt_client_unsubscribe");
        }
        STRING_delete(transport_data->topic_MqttMessage);
        transport_data->topic_MqttMessage = NULL;
        transport_data->topics_ToSubscribe &= ~SUBSCRIBE_TELEMETRY_TOPIC;
    }
    else
    {
        LogError("Invalid argument to unsubscribe (NULL).");
    }
}

IOTHUB_PROCESS_ITEM_RESULT IoTHubTransport_MQTT_Common_ProcessItem(TRANSPORT_LL_HANDLE handle, IOTHUB_IDENTITY_TYPE item_type, IOTHUB_IDENTITY_INFO* iothub_item)
{
    IOTHUB_PROCESS_ITEM_RESULT result;
    /* Codes_SRS_IOTHUBCLIENT_LL_07_001: [ If handle or iothub_item are NULL then IoTHubTransport_MQTT_Common_ProcessItem shall return IOTHUB_PROCESS_ERROR. ]*/
    if (handle == NULL || iothub_item == NULL)
    {
        LogError("Invalid handle parameter iothub_item=%p", iothub_item);
        result = IOTHUB_PROCESS_ERROR;
    }
    else
    {
        PMQTTTRANSPORT_HANDLE_DATA transport_data = (PMQTTTRANSPORT_HANDLE_DATA)handle;

        if (transport_data->currPacketState == PUBLISH_TYPE)
        {
            // Ensure the reported property suback has been received
            if (item_type == IOTHUB_TYPE_DEVICE_TWIN && transport_data->twin_resp_sub_recv)
            {
                MQTT_DEVICE_TWIN_ITEM* mqtt_info = createDeviceTwinMsg(transport_data, REPORTED_STATE, iothub_item->device_twin->item_id);
                if (mqtt_info == NULL)
                {
                    /* Codes_SRS_IOTHUBCLIENT_LL_07_004: [ If any errors are encountered IoTHubTransport_MQTT_Common_ProcessItem shall return IOTHUB_PROCESS_ERROR. ]*/
                    result = IOTHUB_PROCESS_ERROR;
                }
                else
                {
                    /*Codes_SRS_IOTHUBCLIENT_LL_07_003: [ IoTHubTransport_MQTT_Common_ProcessItem shall publish a message to the mqtt protocol with the message topic for the message type.]*/
                    /* Codes_SRS_IOTHUBCLIENT_LL_07_005: [ If successful IoTHubTransport_MQTT_Common_ProcessItem shall add mqtt info structure acknowledgement queue. ] */
                    DList_InsertTailList(&transport_data->ack_waiting_queue, &mqtt_info->entry);

                    if (publishDeviceTwinMsg(transport_data, iothub_item->device_twin, mqtt_info) != 0)
                    {
                        DList_RemoveEntryList(&mqtt_info->entry);

                        free(mqtt_info);
                        /* Codes_SRS_IOTHUBCLIENT_LL_07_004: [ If any errors are encountered IoTHubTransport_MQTT_Common_ProcessItem shall return IOTHUB_PROCESS_ERROR. ]*/
                        result = IOTHUB_PROCESS_ERROR;
                    }
                    else
                    {
                        result = IOTHUB_PROCESS_OK;
                    }
                }
            }
            else
            {
                /* Codes_SRS_IOTHUBCLIENT_LL_07_006: [ If the item_type is not a supported type IoTHubTransport_MQTT_Common_ProcessItem shall return IOTHUB_PROCESS_CONTINUE. ]*/
                result = IOTHUB_PROCESS_CONTINUE;
            }
        }
        else
        {
            /* Codes_SRS_IOTHUBCLIENT_LL_07_002: [ If the mqtt is not ready to publish messages IoTHubTransport_MQTT_Common_ProcessItem shall return IOTHUB_PROCESS_NOT_CONNECTED. ] */
            result = IOTHUB_PROCESS_NOT_CONNECTED;
        }
    }
    return result;
}

/* Codes_SRS_IOTHUB_MQTT_TRANSPORT_07_054: [ IoTHubTransport_MQTT_Common_DoWork shall subscribe to the Notification and get_state Topics if they are defined. ] */
void IoTHubTransport_MQTT_Common_DoWork(TRANSPORT_LL_HANDLE handle)
{
    /* Codes_SRS_IOTHUB_MQTT_TRANSPORT_07_026: [IoTHubTransport_MQTT_Common_DoWork shall do nothing if parameter handle and/or iotHubClientHandle is NULL.] */
    PMQTTTRANSPORT_HANDLE_DATA transport_data = (PMQTTTRANSPORT_HANDLE_DATA)handle;
    if (transport_data != NULL)
    {
        if (UpdateMqttConnectionStateIfNeeded(transport_data) == 0)
        {
            if (transport_data->mqttClientStatus == MQTT_CLIENT_STATUS_PENDING_CLOSE)
            {
                mqtt_client_disconnect(transport_data->mqttClient, NULL, NULL);
                transport_data->mqttClientStatus = MQTT_CLIENT_STATUS_NOT_CONNECTED;
            }
            else if (transport_data->currPacketState == CONNACK_TYPE || transport_data->currPacketState == SUBSCRIBE_TYPE)
            {
                SubscribeToMqttProtocol(transport_data);
            }
            else if (transport_data->currPacketState == SUBACK_TYPE)
            {
                ProcessSubackDoWork(transport_data);
            }
            else if (transport_data->currPacketState == PUBLISH_TYPE)
            {
                ProcessPublishStateDoWork(transport_data);
            }
            /* Codes_SRS_IOTHUB_MQTT_TRANSPORT_07_030: [IoTHubTransport_MQTT_Common_DoWork shall call mqtt_client_dowork everytime it is called if it is connected.] */
            mqtt_client_dowork(transport_data->mqttClient);
        }

        // Check the ack messages timeouts
        ProcessPendingTelemetryMessages(transport_data);
        removeExpiredTwinRequests(transport_data);
    }
}

int IoTHubTransport_MQTT_Common_SetRetryPolicy(TRANSPORT_LL_HANDLE handle, IOTHUB_CLIENT_RETRY_POLICY retryPolicy, size_t retryTimeoutLimitInSeconds)
{
    int result;

    if (handle == NULL)
    {
        /* Codes_SRS_IOTHUB_TRANSPORT_MQTT_COMMON_25_041: [**If any handle is NULL then IoTHubTransport_MQTT_Common_SetRetryPolicy shall return resultant line.] */
        LogError("Invalid handle parameter. NULL.");
        result = MU_FAILURE;
    }
    else
    {
        RETRY_CONTROL_HANDLE new_retry_control_handle;

        // Codes_SRS_IOTHUB_TRANSPORT_MQTT_COMMON_09_006: [ IoTHubTransport_MQTT_Common_SetRetryPolicy shall set the retry logic by calling retry_control_create() with retry policy and retryTimeout as parameters]
        // Codes_SRS_IOTHUB_TRANSPORT_MQTT_COMMON_09_009: [ If retry_control_create() fails then IoTHubTransport_MQTT_Common_SetRetryPolicy shall revert to previous retry policy and return non-zero value ]
        if ((new_retry_control_handle = retry_control_create(retryPolicy, (unsigned int)retryTimeoutLimitInSeconds)) == NULL)
        {
            LogError("Failed creating new retry control handle");
            result = MU_FAILURE;
        }
        else
        {
            PMQTTTRANSPORT_HANDLE_DATA transport_data = (PMQTTTRANSPORT_HANDLE_DATA)handle;
            RETRY_CONTROL_HANDLE previous_retry_control_handle = transport_data->retry_control_handle;

            transport_data->retry_control_handle = new_retry_control_handle;
            retry_control_destroy(previous_retry_control_handle);

            /*Codes_SRS_IOTHUB_TRANSPORT_MQTT_COMMON_25_045: [**If retry logic for specified parameters of retry policy and retryTimeoutLimitInSeconds is created successfully then IoTHubTransport_MQTT_Common_SetRetryPolicy shall return 0]*/
            result = 0;
        }
    }

    return result;
}


IOTHUB_CLIENT_RESULT IoTHubTransport_MQTT_Common_GetSendStatus(TRANSPORT_LL_HANDLE handle, IOTHUB_CLIENT_STATUS *iotHubClientStatus)
{
    IOTHUB_CLIENT_RESULT result;

    if (handle == NULL || iotHubClientStatus == NULL)
    {
        /* Codes_SRS_IOTHUB_MQTT_TRANSPORT_07_023: [IoTHubTransport_MQTT_Common_GetSendStatus shall return IOTHUB_CLIENT_INVALID_ARG if called with NULL parameter.] */
        LogError("invalid argument.");
        result = IOTHUB_CLIENT_INVALID_ARG;
    }
    else
    {
        MQTTTRANSPORT_HANDLE_DATA* handleData = (MQTTTRANSPORT_HANDLE_DATA*)handle;
        if (!DList_IsListEmpty(handleData->waitingToSend) || !DList_IsListEmpty(&(handleData->telemetry_waitingForAck)))
        {
            /* Codes_SRS_IOTHUB_MQTT_TRANSPORT_07_025: [IoTHubTransport_MQTT_Common_GetSendStatus shall return IOTHUB_CLIENT_OK and status IOTHUB_CLIENT_SEND_STATUS_BUSY if there are currently event items to be sent or being sent.] */
            *iotHubClientStatus = IOTHUB_CLIENT_SEND_STATUS_BUSY;
        }
        else
        {
            /* Codes_SRS_IOTHUB_MQTT_TRANSPORT_07_024: [IoTHubTransport_MQTT_Common_GetSendStatus shall return IOTHUB_CLIENT_OK and status IOTHUB_CLIENT_SEND_STATUS_IDLE if there are currently no event items to be sent or being sent.] */
            *iotHubClientStatus = IOTHUB_CLIENT_SEND_STATUS_IDLE;
        }
        result = IOTHUB_CLIENT_OK;
    }
    return result;
}

IOTHUB_CLIENT_RESULT IoTHubTransport_MQTT_Common_SetOption(TRANSPORT_LL_HANDLE handle, const char* option, const void* value)
{
    /* Codes_SRS_IOTHUB_MQTT_TRANSPORT_07_021: [If any parameter is NULL then IoTHubTransport_MQTT_Common_SetOption shall return IOTHUB_CLIENT_INVALID_ARG.] */
    IOTHUB_CLIENT_RESULT result;
    if (
        (handle == NULL) ||
        (option == NULL) ||
        (value == NULL)
        )
    {
        result = IOTHUB_CLIENT_INVALID_ARG;
        LogError("invalid parameter (NULL) passed to IoTHubTransport_MQTT_Common_SetOption.");
    }
    else
    {
        MQTTTRANSPORT_HANDLE_DATA* transport_data = (MQTTTRANSPORT_HANDLE_DATA*)handle;

        IOTHUB_CREDENTIAL_TYPE cred_type = IoTHubClient_Auth_Get_Credential_Type(transport_data->authorization_module);

        /* Codes_SRS_IOTHUB_MQTT_TRANSPORT_07_031: [If the option parameter is set to "logtrace" then the value shall be a bool_ptr and the value will determine if the mqtt client log is on or off.] */
        if (strcmp(OPTION_LOG_TRACE, option) == 0)
        {
            transport_data->log_trace = *((bool*)value);
            mqtt_client_set_trace(transport_data->mqttClient, transport_data->log_trace, transport_data->raw_trace);
            result = IOTHUB_CLIENT_OK;
        }
        else if (strcmp("rawlogtrace", option) == 0)
        {
            transport_data->raw_trace = *((bool*)value);
            mqtt_client_set_trace(transport_data->mqttClient, transport_data->log_trace, transport_data->raw_trace);
            result = IOTHUB_CLIENT_OK;
        }
        else if (strcmp(OPTION_AUTO_URL_ENCODE_DECODE, option) == 0)
        {
            transport_data->auto_url_encode_decode = *((bool*)value);
            result = IOTHUB_CLIENT_OK;
        }
        else if (strcmp(OPTION_CONNECTION_TIMEOUT, option) == 0)
        {
            int* connection_time = (int*)value;
            if (*connection_time != transport_data->connect_timeout_in_sec)
            {
                transport_data->connect_timeout_in_sec = (uint16_t)(*connection_time);
            }
            result = IOTHUB_CLIENT_OK;
        }
        else if (strcmp(OPTION_KEEP_ALIVE, option) == 0)
        {
            /* Codes_SRS_IOTHUB_MQTT_TRANSPORT_07_036: [If the option parameter is set to "keepalive" then the value shall be a int_ptr and the value will determine the mqtt keepalive time that is set for pings.] */
            int* keepAliveOption = (int*)value;
            /* Codes_SRS_IOTHUB_MQTT_TRANSPORT_07_037 : [If the option parameter is set to supplied int_ptr keepalive is the same value as the existing keepalive then IoTHubTransport_MQTT_Common_SetOption shall do nothing.] */
            if (*keepAliveOption != transport_data->keepAliveValue)
            {
                transport_data->keepAliveValue = (uint16_t)(*keepAliveOption);
                if (transport_data->mqttClientStatus != MQTT_CLIENT_STATUS_NOT_CONNECTED)
                {
                    /* Codes_SRS_IOTHUB_MQTT_TRANSPORT_07_038: [If the client is connected when the keepalive is set then IoTHubTransport_MQTT_Common_SetOption shall disconnect and reconnect with the specified keepalive value.] */
                    DisconnectFromClient(transport_data);
                }
            }
            result = IOTHUB_CLIENT_OK;
        }
        /* Codes_SRS_IOTHUB_MQTT_TRANSPORT_07_039: [If the option parameter is set to "x509certificate" then the value shall be a const char of the certificate to be used for x509.] */
        else if ((strcmp(OPTION_X509_CERT, option) == 0) && (cred_type != IOTHUB_CREDENTIAL_TYPE_X509 && cred_type != IOTHUB_CREDENTIAL_TYPE_UNKNOWN))
        {
            LogError("x509certificate specified, but authentication method is not x509");
            result = IOTHUB_CLIENT_INVALID_ARG;
        }
        /* Codes_SRS_IOTHUB_MQTT_TRANSPORT_07_040: [If the option parameter is set to "x509privatekey" then the value shall be a const char of the RSA Private Key to be used for x509.] */
        else if ((strcmp(OPTION_X509_PRIVATE_KEY, option) == 0) && (cred_type != IOTHUB_CREDENTIAL_TYPE_X509 && cred_type != IOTHUB_CREDENTIAL_TYPE_UNKNOWN))
        {
            LogError("x509privatekey specified, but authentication method is not x509");
            result = IOTHUB_CLIENT_INVALID_ARG;
        }
        else if (strcmp(OPTION_RETRY_INTERVAL_SEC, option) == 0)
        {
            if (retry_control_set_option(transport_data->retry_control_handle, RETRY_CONTROL_OPTION_INITIAL_WAIT_TIME_IN_SECS, value) != 0)
            {
                LogError("Failure setting retry interval option");
                result = IOTHUB_CLIENT_ERROR;
            }
            else
            {
                result = IOTHUB_CLIENT_OK;
            }
        }
        else if (strcmp(OPTION_RETRY_MAX_DELAY_SECS, option) == 0)
        {
            if (retry_control_set_option(transport_data->retry_control_handle, RETRY_CONTROL_OPTION_MAX_DELAY_IN_SECS, value) != 0)
            {
                LogError("Failure setting retry max delay option");
                result = IOTHUB_CLIENT_ERROR;
            }
            else
            {
                result = IOTHUB_CLIENT_OK;
            }
        }
        else if (strcmp(OPTION_HTTP_PROXY, option) == 0)
        {
            /* Codes_SRS_IOTHUB_TRANSPORT_MQTT_COMMON_01_001: [ If `option` is `proxy_data`, `value` shall be used as an `HTTP_PROXY_OPTIONS*`. ]*/
            HTTP_PROXY_OPTIONS* proxy_options = (HTTP_PROXY_OPTIONS*)value;

            if (transport_data->xioTransport != NULL)
            {
                /* Codes_SRS_IOTHUB_TRANSPORT_MQTT_COMMON_01_007: [ If the underlying IO has already been created, then `IoTHubTransport_MQTT_Common_SetOption` shall fail and return `IOTHUB_CLIENT_ERROR`. ]*/
                LogError("Cannot set proxy option once the underlying IO is created");
                result = IOTHUB_CLIENT_ERROR;
            }
            else if (proxy_options->host_address == NULL)
            {
                /* Codes_SRS_IOTHUB_TRANSPORT_MQTT_COMMON_01_003: [ If `host_address` is NULL, `IoTHubTransport_MQTT_Common_SetOption` shall fail and return `IOTHUB_CLIENT_INVALID_ARG`. ]*/
                LogError("NULL host_address in proxy options");
                result = IOTHUB_CLIENT_INVALID_ARG;
            }
            /* Codes_SRS_IOTHUB_TRANSPORT_MQTT_COMMON_01_006: [ If only one of `username` and `password` is NULL, `IoTHubTransport_MQTT_Common_SetOption` shall fail and return `IOTHUB_CLIENT_INVALID_ARG`. ]*/
            else if (((proxy_options->username == NULL) || (proxy_options->password == NULL)) &&
                (proxy_options->username != proxy_options->password))
            {
                LogError("Only one of username and password for proxy settings was NULL");
                result = IOTHUB_CLIENT_INVALID_ARG;
            }
            else
            {
                char* copied_proxy_hostname = NULL;
                char* copied_proxy_username = NULL;
                char* copied_proxy_password = NULL;

                /* Codes_SRS_IOTHUB_TRANSPORT_MQTT_COMMON_01_002: [ The fields `host_address`, `port`, `username` and `password` shall be saved for later used (needed when creating the underlying IO to be used by the transport). ]*/
                transport_data->http_proxy_port = proxy_options->port;
                if (mallocAndStrcpy_s(&copied_proxy_hostname, proxy_options->host_address) != 0)
                {
                    /* Codes_SRS_IOTHUB_TRANSPORT_MQTT_COMMON_01_004: [ If copying `host_address`, `username` or `password` fails, `IoTHubTransport_MQTT_Common_SetOption` shall fail and return `IOTHUB_CLIENT_ERROR`. ]*/
                    LogError("Cannot copy HTTP proxy hostname");
                    result = IOTHUB_CLIENT_ERROR;
                }
                /* Codes_SRS_IOTHUB_TRANSPORT_MQTT_COMMON_01_005: [ `username` and `password` shall be allowed to be NULL. ]*/
                else if ((proxy_options->username != NULL) && (mallocAndStrcpy_s(&copied_proxy_username, proxy_options->username) != 0))
                {
                    /* Codes_SRS_IOTHUB_TRANSPORT_MQTT_COMMON_01_004: [ If copying `host_address`, `username` or `password` fails, `IoTHubTransport_MQTT_Common_SetOption` shall fail and return `IOTHUB_CLIENT_ERROR`. ]*/
                    free(copied_proxy_hostname);
                    LogError("Cannot copy HTTP proxy username");
                    result = IOTHUB_CLIENT_ERROR;
                }
                /* Codes_SRS_IOTHUB_TRANSPORT_MQTT_COMMON_01_005: [ `username` and `password` shall be allowed to be NULL. ]*/
                else if ((proxy_options->password != NULL) && (mallocAndStrcpy_s(&copied_proxy_password, proxy_options->password) != 0))
                {
                    /* Codes_SRS_IOTHUB_TRANSPORT_MQTT_COMMON_01_004: [ If copying `host_address`, `username` or `password` fails, `IoTHubTransport_MQTT_Common_SetOption` shall fail and return `IOTHUB_CLIENT_ERROR`. ]*/
                    if (copied_proxy_username != NULL)
                    {
                        free(copied_proxy_username);
                    }
                    free(copied_proxy_hostname);
                    LogError("Cannot copy HTTP proxy password");
                    result = IOTHUB_CLIENT_ERROR;
                }
                else
                {
                    /* Codes_SRS_IOTHUB_TRANSPORT_MQTT_COMMON_01_009: [ When setting the proxy options succeeds any previously saved proxy options shall be freed. ]*/
                    freeProxyData(transport_data);

                    transport_data->http_proxy_hostname = copied_proxy_hostname;
                    transport_data->http_proxy_username = copied_proxy_username;
                    transport_data->http_proxy_password = copied_proxy_password;

                    /* Codes_SRS_IOTHUB_TRANSPORT_MQTT_COMMON_01_008: [ If setting the `proxy_data` option suceeds, `IoTHubTransport_MQTT_Common_SetOption` shall return `IOTHUB_CLIENT_OK` ]*/
                    result = IOTHUB_CLIENT_OK;
                }
            }
        }
        else
        {
            /* Codes_SRS_IOTHUB_MQTT_TRANSPORT_07_039: [If the option parameter is set to "x509certificate" then the value shall be a const char of the certificate to be used for x509.] */
            if (((strcmp(OPTION_X509_CERT, option) == 0) || (strcmp(OPTION_X509_PRIVATE_KEY, option) == 0)) && (cred_type != IOTHUB_CREDENTIAL_TYPE_X509))
            {
                IoTHubClient_Auth_Set_x509_Type(transport_data->authorization_module, true);
            }

            /* Codes_SRS_IOTHUB_MQTT_TRANSPORT_07_032: [IoTHubTransport_MQTT_Common_SetOption shall pass down the option to xio_setoption if the option parameter is not a known option string for the MQTT transport.] */
            if (CreateTransportProviderIfNecessary(transport_data) == 0)
            {
                if (xio_setoption(transport_data->xioTransport, option, value) == 0)
                {
                    result = IOTHUB_CLIENT_OK;
                }
                else
                {
                    /* Codes_SRS_IOTHUB_MQTT_TRANSPORT_07_132: [IoTHubTransport_MQTT_Common_SetOption shall return IOTHUB_CLIENT_INVALID_ARG xio_setoption fails] */
                    result = IOTHUB_CLIENT_INVALID_ARG;
                }
            }
            else
            {
                result = IOTHUB_CLIENT_ERROR;
            }
        }
    }
    return result;
}

TRANSPORT_LL_HANDLE IoTHubTransport_MQTT_Common_Register(TRANSPORT_LL_HANDLE handle, const IOTHUB_DEVICE_CONFIG* device, PDLIST_ENTRY waitingToSend)
{
    TRANSPORT_LL_HANDLE result = NULL;

    // Codes_SRS_IOTHUB_MQTT_TRANSPORT_17_001: [ IoTHubTransport_MQTT_Common_Register shall return NULL if the TRANSPORT_LL_HANDLE is NULL.]
    // Codes_SRS_IOTHUB_MQTT_TRANSPORT_17_002: [ IoTHubTransport_MQTT_Common_Register shall return NULL if device or waitingToSend are NULL.]
    if ((handle == NULL) || (device == NULL) || (waitingToSend == NULL))
    {
        LogError("IoTHubTransport_MQTT_Common_Register: handle, device or waitingToSend is NULL.");
        result = NULL;
    }
    else
    {
        MQTTTRANSPORT_HANDLE_DATA* transport_data = (MQTTTRANSPORT_HANDLE_DATA*)handle;

        // Codes_SRS_IOTHUB_MQTT_TRANSPORT_03_001: [ IoTHubTransport_MQTT_Common_Register shall return NULL if deviceId, or both deviceKey and deviceSasToken are NULL.]
        if (device->deviceId == NULL)
        {
            LogError("IoTHubTransport_MQTT_Common_Register: deviceId is NULL.");
            result = NULL;
        }
        // Codes_SRS_IOTHUB_MQTT_TRANSPORT_03_002: [ IoTHubTransport_MQTT_Common_Register shall return NULL if both deviceKey and deviceSasToken are provided.]
        else if ((device->deviceKey != NULL) && (device->deviceSasToken != NULL))
        {
            LogError("IoTHubTransport_MQTT_Common_Register: Both deviceKey and deviceSasToken are defined. Only one can be used.");
            result = NULL;
        }
        else
        {
            // Codes_SRS_IOTHUB_MQTT_TRANSPORT_17_003: [ IoTHubTransport_MQTT_Common_Register shall return NULL if deviceId or deviceKey do not match the deviceId and deviceKey passed in during IoTHubTransport_MQTT_Common_Create.]
            if (strcmp(STRING_c_str(transport_data->device_id), device->deviceId) != 0)
            {
                LogError("IoTHubTransport_MQTT_Common_Register: deviceId does not match.");
                result = NULL;
            }
            else if (!checkModuleIdsEqual(STRING_c_str(transport_data->module_id), device->moduleId))
            {
                LogError("IoTHubTransport_MQTT_Common_Register: moduleId does not match.");
                result = NULL;
            }
            // Codes_SRS_IOTHUB_TRANSPORT_MQTT_COMMON_43_001: [ IoTHubTransport_MQTT_Common_Register shall return NULL if deviceKey is NULL when credential type is IOTHUB_CREDENTIAL_TYPE_DEVICE_KEY ]
            else if (IoTHubClient_Auth_Get_Credential_Type(transport_data->authorization_module) == IOTHUB_CREDENTIAL_TYPE_DEVICE_KEY &&
                ((device->deviceKey == NULL) || (strcmp(IoTHubClient_Auth_Get_DeviceKey(transport_data->authorization_module), device->deviceKey) != 0)))
            {
                LogError("IoTHubTransport_MQTT_Common_Register: deviceKey does not match.");
                result = NULL;
            }
            else
            {
                if (transport_data->isRegistered == true)
                {
                    LogError("Transport already has device registered by id: [%s]", device->deviceId);
                    result = NULL;
                }
                else
                {
                    transport_data->isRegistered = true;
                    // Codes_SRS_IOTHUB_MQTT_TRANSPORT_17_004: [ IoTHubTransport_MQTT_Common_Register shall return the TRANSPORT_LL_HANDLE as the TRANSPORT_LL_HANDLE. ]
                    result = (TRANSPORT_LL_HANDLE)handle;
                }
            }
        }
    }

    return result;
}

void IoTHubTransport_MQTT_Common_Unregister(TRANSPORT_LL_HANDLE deviceHandle)
{
    // Codes_SRS_IOTHUB_MQTT_TRANSPORT_17_005: [ If deviceHandle is NULL `IoTHubTransport_MQTT_Common_Unregister` shall do nothing. ]
    if (deviceHandle != NULL)
    {
        MQTTTRANSPORT_HANDLE_DATA* transport_data = (MQTTTRANSPORT_HANDLE_DATA*)deviceHandle;

        transport_data->isRegistered = false;
    }
}

STRING_HANDLE IoTHubTransport_MQTT_Common_GetHostname(TRANSPORT_LL_HANDLE handle)
{
    STRING_HANDLE result;
    /*Codes_SRS_IOTHUB_MQTT_TRANSPORT_02_001: [ If handle is NULL then IoTHubTransport_MQTT_Common_GetHostname shall fail and return NULL. ]*/
    if (handle == NULL)
    {
        result = NULL;
    }
    /*Codes_SRS_IOTHUB_MQTT_TRANSPORT_02_002: [ Otherwise IoTHubTransport_MQTT_Common_GetHostname shall return a non-NULL STRING_HANDLE containg the hostname. ]*/
    else if ((result = STRING_clone(((MQTTTRANSPORT_HANDLE_DATA*)(handle))->hostAddress)) == NULL)
    {
        LogError("Cannot provide the target host name (STRING_clone failed).");
    }

    return result;
}

IOTHUB_CLIENT_RESULT IoTHubTransport_MQTT_Common_SendMessageDisposition(MESSAGE_CALLBACK_INFO* message_data, IOTHUBMESSAGE_DISPOSITION_RESULT disposition)
{
    (void)disposition;

    IOTHUB_CLIENT_RESULT result;
    if (message_data)
    {
        if (message_data->messageHandle)
        {
            IoTHubMessage_Destroy(message_data->messageHandle);
            result = IOTHUB_CLIENT_OK;
        }
        else
        {
            /*Codes_SRS_IOTHUB_MQTT_TRANSPORT_10_002: [If any of the messageData fields are NULL, IoTHubTransport_MQTT_Common_SendMessageDisposition shall fail and return IOTHUB_CLIENT_ERROR. ]*/
            LogError("message handle is NULL");
            result = IOTHUB_CLIENT_ERROR;
        }
        free(message_data);
    }
    else
    {
        /*Codes_SRS_IOTHUB_MQTT_TRANSPORT_10_001: [If messageData is NULL, IoTHubTransport_MQTT_Common_SendMessageDisposition shall fail and return IOTHUB_CLIENT_ERROR. ]*/
        LogError("message_data is NULL");
        result = IOTHUB_CLIENT_ERROR;
    }
    return result;
}


int IoTHubTransport_MQTT_Common_Subscribe_InputQueue(TRANSPORT_LL_HANDLE handle)
{
    int result;
    PMQTTTRANSPORT_HANDLE_DATA transport_data = (PMQTTTRANSPORT_HANDLE_DATA)handle;
    if (transport_data == NULL)
    {
        // Codes_SRS_IOTHUB_TRANSPORT_MQTT_COMMON_31_066: [ If parameter handle is NULL than IoTHubTransport_MQTT_Common_Subscribe_InputQueue shall return a non-zero value.]
        LogError("Invalid handle parameter. NULL.");
        result = MU_FAILURE;
    }
    else if (transport_data->module_id == NULL)
    {
        // Codes_SRS_IOTHUB_TRANSPORT_MQTT_COMMON_31_073: [ If module ID is not set on the transpont, IoTHubTransport_MQTT_Common_Unsubscribe_InputQueue shall fail.]
        LogError("ModuleID must be specified for input queues. NULL.");
        result = MU_FAILURE;
    }
    else if ((transport_data->topic_InputQueue == NULL) &&
        (transport_data->topic_InputQueue = STRING_construct_sprintf(TOPIC_INPUT_QUEUE_NAME, STRING_c_str(transport_data->device_id), STRING_c_str(transport_data->module_id))) == NULL)
    {
        LogError("Failure constructing Message Topic");
        result = MU_FAILURE;
    }
    else
    {
        // Codes_SRS_IOTHUB_TRANSPORT_MQTT_COMMON_31_067: [ IoTHubTransport_MQTT_Common_Subscribe_InputQueue shall set a flag to enable mqtt_client_subscribe to be called to subscribe to the input queue Message Topic.]
        transport_data->topics_ToSubscribe |= SUBSCRIBE_INPUT_QUEUE_TOPIC;
        changeStateToSubscribeIfAllowed(transport_data);
        // Codes_SRS_IOTHUB_TRANSPORT_MQTT_COMMON_31_070: [ On success IoTHubTransport_MQTT_Common_Subscribe_InputQueue shall return 0.]
        result = 0;
    }
    return result;
}

void IoTHubTransport_MQTT_Common_Unsubscribe_InputQueue(TRANSPORT_LL_HANDLE handle)
{
    PMQTTTRANSPORT_HANDLE_DATA transport_data = (PMQTTTRANSPORT_HANDLE_DATA)handle;
    if ((transport_data != NULL) && (transport_data->topic_InputQueue != NULL))
    {
        // Codes_SRS_IOTHUB_TRANSPORT_MQTT_COMMON_31_072: [ IoTHubTransport_MQTT_Common_Unsubscribe_InputQueue shall call mqtt_client_unsubscribe to unsubscribe the mqtt input queue message topic.]
        const char* unsubscribe[1];
        unsubscribe[0] = STRING_c_str(transport_data->topic_InputQueue);
        if (mqtt_client_unsubscribe(transport_data->mqttClient, getNextPacketId(transport_data), unsubscribe, 1) != 0)
        {
            LogError("Failure calling mqtt_client_unsubscribe");
        }
        STRING_delete(transport_data->topic_InputQueue);
        transport_data->topic_InputQueue = NULL;
        transport_data->topics_ToSubscribe &= ~SUBSCRIBE_INPUT_QUEUE_TOPIC;
    }
    else
    {
        // Codes_SRS_IOTHUB_TRANSPORT_MQTT_COMMON_31_071: [ If parameter handle is NULL then IoTHubTransport_MQTT_Common_Unsubscribe_InputQueue shall do nothing.]
        LogError("Invalid argument to unsubscribe input queue (NULL).");
    }
}

int IoTHubTransport_MQTT_Common_SetStreamRequestCallback(IOTHUB_DEVICE_HANDLE handle, DEVICE_STREAM_C2D_REQUEST_CALLBACK streamRequestCallback, void* context)
{
    int result;

    // Codes_SRS_IOTHUB_TRANSPORT_MQTT_COMMON_09_046: [ If `handle` is NULL, IoTHubTransport_MQTT_Common_SetStreamRequestCallback shall return a non-zero value (failure) ]
    if (handle == NULL)
    {
        LogError("Invalid handle parameter. NULL.");
        result = MU_FAILURE;
    }
    else
    {
        PMQTTTRANSPORT_HANDLE_DATA transport_data = (PMQTTTRANSPORT_HANDLE_DATA)handle;

        if (streamRequestCallback != NULL)
        {
            DEVICE_STREAM_C2D_REQUEST_CALLBACK previous_callback = transport_data->stream_request_callback;
            void* previous_context = transport_data->stream_request_context;

            transport_data->stream_request_callback = streamRequestCallback;
            transport_data->stream_request_context = context;

            if (transport_data->topics_ToSubscribe & SUBSCRIBE_STREAMS_POST_TOPIC)
            {
                // Is already subscribed; no need to resubscribe.
                result = 0;
            }
            else
            {
                // Codes_SRS_IOTHUB_TRANSPORT_MQTT_COMMON_09_047: [ The transport shall subscribe for messages from topic $iothub/streams/POST/ ]
                if ((transport_data->topic_StreamsPost = STRING_construct(TOPIC_DEVICE_STREAMS_POST)) == NULL)
                {
                    LogError("Failure constructing Stream POST Topic");
                    transport_data->stream_request_callback = previous_callback;
                    transport_data->stream_request_context = previous_context;

                    // Codes_SRS_IOTHUB_TRANSPORT_MQTT_COMMON_09_048: [ If topic subscription fails, the function shall return a non-zero value (failure) ]
                    result = MU_FAILURE;
                }
                else if ((transport_data->topic_StreamsResp = STRING_construct(TOPIC_DEVICE_STREAMS_RESP)) == NULL)
                {
                    LogError("Failure constructing Stream Response Topic");

                    STRING_delete(transport_data->topic_StreamsPost);
                    transport_data->topic_StreamsPost = NULL;

                    transport_data->stream_request_callback = previous_callback;
                    transport_data->stream_request_context = previous_context;
                    
                    // Codes_SRS_IOTHUB_TRANSPORT_MQTT_COMMON_09_048: [ If topic subscription fails, the function shall return a non-zero value (failure) ]
                    result = MU_FAILURE;
                }
                else
                {
                    transport_data->topics_ToSubscribe |= SUBSCRIBE_STREAMS_POST_TOPIC;
                    transport_data->topics_ToSubscribe |= SUBSCRIBE_STREAMS_RESP_TOPIC;
                    changeStateToSubscribeIfAllowed(transport_data);
                    // Codes_SRS_IOTHUB_TRANSPORT_MQTT_COMMON_09_049: [ If no errors occur, IoTHubTransport_MQTT_Common_SetStreamRequestCallback shall return zero (success) ]
                    result = 0;
                }
            }
        }
        else
        {
            if (transport_data->topics_ToSubscribe & SUBSCRIBE_STREAMS_POST_TOPIC)
            {
                const char* unsubscribe[2];
                unsubscribe[0] = STRING_c_str(transport_data->topic_StreamsPost);
                unsubscribe[1] = STRING_c_str(transport_data->topic_StreamsResp);

                if (mqtt_client_unsubscribe(transport_data->mqttClient, get_next_packet_id(transport_data), unsubscribe, 2) != 0)
                {
                    LogError("Failure calling mqtt_client_unsubscribe");
                }

                STRING_delete(transport_data->topic_StreamsPost);
                transport_data->topic_StreamsPost = NULL;
                STRING_delete(transport_data->topic_StreamsResp);
                transport_data->topic_StreamsResp = NULL;

                transport_data->topics_ToSubscribe &= ~SUBSCRIBE_STREAMS_POST_TOPIC;
                transport_data->topics_ToSubscribe &= ~SUBSCRIBE_STREAMS_RESP_TOPIC;

                transport_data->stream_request_callback = NULL;
                transport_data->stream_request_context = NULL;
            }

            // Codes_SRS_IOTHUB_TRANSPORT_MQTT_COMMON_09_049: [ If no errors occur, IoTHubTransport_MQTT_Common_SetStreamRequestCallback shall return zero (success) ]
            result = 0;
        }
    }

    return result;
}

int IoTHubTransport_MQTT_Common_SendStreamResponse(IOTHUB_DEVICE_HANDLE handle, DEVICE_STREAM_C2D_RESPONSE* response)
{
    int result;

    if (handle == NULL || response == NULL)
    {
        // Codes_SRS_IOTHUB_TRANSPORT_MQTT_COMMON_09_050: [ If `handle` or `response` are NULL, IoTHubTransport_MQTT_Common_SendStreamResponse shall return a non-zero value ]
        LogError("Invalid parameter. handle=%p, response=%p", handle, response);
        result = MU_FAILURE;
    }
    else
    {
        PMQTTTRANSPORT_HANDLE_DATA transport_data = (PMQTTTRANSPORT_HANDLE_DATA)handle;

        // Codes_SRS_IOTHUB_TRANSPORT_MQTT_COMMON_09_051: [ A mqtt message shall be created and `response->data` be set as its body ]
        // Codes_SRS_IOTHUB_TRANSPORT_MQTT_COMMON_09_053: [ The destination topic name shall be set to $iothub/streams/res/`result_code`/?$rid=`response->request_id` ]
        // Codes_SRS_IOTHUB_TRANSPORT_MQTT_COMMON_09_054: [ If `response->accept` is TRUE, `response_code` shall be set as "200", otherwise it shall be "400" ]
        // Codes_SRS_IOTHUB_TRANSPORT_MQTT_COMMON_09_055: [ If `response->content_type` is not NULL, "$ct=" shall be appended to the topic name followed by the url-encoded value of `response->content_type` ]
        // Codes_SRS_IOTHUB_TRANSPORT_MQTT_COMMON_09_056: [ If `response->content_encoding` is not NULL, "$ce=" shall be appended to the topic name followed by the url-encoded value of `response->content_encoding` ]
        // Codes_SRS_IOTHUB_TRANSPORT_MQTT_COMMON_09_057: [ The mqtt message shall be published to the destination topic ]
        if (publish_device_stream_response(transport_data, response) != 0)
        {
            LogError("Failed publishing MQTT message with stream response");
            // Codes_SRS_IOTHUB_TRANSPORT_MQTT_COMMON_09_052: [ If the mqtt message fails to be created, IoTHubTransport_MQTT_Common_SendStreamResponse shall fail and return a non-zero value ]
            // Codes_SRS_IOTHUB_TRANSPORT_MQTT_COMMON_09_058: [ If publishing fails, the function shall fail and return a non-zero value ]
            result = MU_FAILURE;
        }
        else
        {
            // Codes_SRS_IOTHUB_TRANSPORT_MQTT_COMMON_09_059: [ If no errors occur, IoTHubTransport_MQTT_Common_SendStreamResponse shall return zero ]
            result = 0;
        }
    }

    return result;
}

int IoTHubTransport_MQTT_SetCallbackContext(TRANSPORT_LL_HANDLE handle, void* ctx)
{
    int result;
    if (handle == NULL)
    {
        LogError("Invalid parameter specified handle: %p", handle);
        result = MU_FAILURE;
    }
    else
    {
        MQTTTRANSPORT_HANDLE_DATA* transport_data = (MQTTTRANSPORT_HANDLE_DATA*)handle;
        transport_data->transport_ctx = ctx;
        result = 0;
    }
    return result;
}

int IoTHubTransport_MQTT_GetSupportedPlatformInfo(TRANSPORT_LL_HANDLE handle, PLATFORM_INFO_OPTION* info)
{
    int result;

    if (handle == NULL || info == NULL)
    {
        LogError("Invalid parameter specified (handle: %p, info: %p)", handle, info);
        result = MU_FAILURE;
    }
    else
    {
        *info = PLATFORM_INFO_OPTION_RETRIEVE_SQM;
        result = 0;
    }

    return result;
}<|MERGE_RESOLUTION|>--- conflicted
+++ resolved
@@ -112,12 +112,9 @@
 static const char* DIAGNOSTIC_CONTEXT_CREATION_TIME_UTC_PROPERTY = "creationtimeutc";
 
 static const char* DISTRIBUTED_TRACING_PROPERTY = "tracestate";
-<<<<<<< HEAD
-=======
 static const char DT_MODEL_ID_TOKEN[] = "model-id";
 
 static const char DEFAULT_IOTHUB_PRODUCT_IDENTIFIER[] = CLIENT_DEVICE_TYPE_PREFIX "/" IOTHUB_SDK_VERSION;
->>>>>>> ba93f4ca
 
 #define TOLOWER(c) (((c>='A') && (c<='Z'))?c-'A'+'a':c)
 
@@ -839,14 +836,10 @@
     return result;
 }
 
-<<<<<<< HEAD
-// Deprecated
-=======
 // 
 // addDiagnosticPropertiesTouMqttMessage appends diagnostic data (as specified by IoTHubMessage_SetDiagnosticPropertyData) onto
 // the MQTT topic topic_string.
 // 
->>>>>>> ba93f4ca
 static int addDiagnosticPropertiesTouMqttMessage(IOTHUB_MESSAGE_HANDLE iothub_message_handle, STRING_HANDLE topic_string, size_t* index_ptr)
 {
     int result = 0;
@@ -1273,11 +1266,10 @@
     return result;
 }
 
-<<<<<<< HEAD
 static int publish_device_stream_response(MQTTTRANSPORT_HANDLE_DATA* transport_data, DEVICE_STREAM_C2D_RESPONSE* response)
 {
     int result;
-    uint16_t packet_id = get_next_packet_id(transport_data);
+    uint16_t packet_id = getNextPacketId(transport_data);
 
     STRING_HANDLE msg_topic = STRING_construct_sprintf(DEVICE_STREAM_RESPONSE_TOPIC, (response->accept ? DEVICE_STREAM_ACCEPTED : DEVICE_STREAM_REJECTED) , response->request_id);
 
@@ -1321,14 +1313,12 @@
     return result;
 }
 
-=======
 //
 // changeStateToSubscribeIfAllowed attempts to transition the state machine to subscribe, if our
 // current state will allow it.  
 // This function does NOT immediately send the SUBSCRIBE however, instead setting things up
 // so the next time DoWork is invoked then the SUBSCRIBE will happen.
 //
->>>>>>> ba93f4ca
 static void changeStateToSubscribeIfAllowed(PMQTTTRANSPORT_HANDLE_DATA transport_data)
 {
     if (transport_data->currPacketState != CONNACK_TYPE &&
@@ -1729,7 +1719,6 @@
     return result;
 }
 
-<<<<<<< HEAD
 static MAP_HANDLE parseTopicLevelIntoProperties(const char* topicLevel)
 {
     MAP_HANDLE result;
@@ -2017,13 +2006,10 @@
     return result;
 }
 
-static void mqtt_notification_callback(MQTT_MESSAGE_HANDLE msgHandle, void* callbackCtx)
-=======
 //
 // processTwinNotification processes device and module twin updates made by IoT Hub / IoT Edge.
 //
 static void processTwinNotification(PMQTTTRANSPORT_HANDLE_DATA transportData, MQTT_MESSAGE_HANDLE msgHandle, const char* topic_resp)
->>>>>>> ba93f4ca
 {
     size_t request_id;
     int status_code;
@@ -2066,67 +2052,6 @@
                             msg_entry->userCallback(DEVICE_TWIN_UPDATE_COMPLETE, payload->message, payload->length, msg_entry->userContext);
                         }
                     }
-<<<<<<< HEAD
-                    STRING_delete(method_name);
-                }
-            }
-            else if (type == IOTHUB_TYPE_DEVICE_STREAM_REQUEST)
-            {
-                if (transportData->stream_request_callback != NULL)
-                {
-                    DEVICE_STREAM_C2D_REQUEST* request;
-
-                    // Codes_SRS_IOTHUB_MQTT_TRANSPORT_09_069: [ If type is IOTHUB_TYPE_DEVICE_STREAM_REQUEST, the mqtt message shall be parsed to a DEVICE_STREAM_C2D_REQUEST ]
-                    if ((request = parse_stream_c2d_request(msgHandle)) == NULL)
-                    {
-                        LogError("Failed parsing Stream request from MQTT message");
-                    }
-                    else
-                    {
-                        // Codes_SRS_IOTHUB_MQTT_TRANSPORT_09_070: [ The DEVICE_STREAM_C2D_REQUEST instance shall be passed to the upper layer through the callback set using IoTHubTransport_MQTT_Common_SetStreamRequestCallback]
-                        DEVICE_STREAM_C2D_RESPONSE* response = transportData->stream_request_callback(request, transportData->stream_request_context);
-
-                        if (response != NULL)
-                        {
-                            // Codes_SRS_IOTHUB_MQTT_TRANSPORT_09_071: [ If a response is provided by the callback invokation, it shall be published to "$iothub/streams/res/`response_code`/?$rid=`response->request_id`" ]
-                            // Codes_SRS_IOTHUB_MQTT_TRANSPORT_09_072: [ If `response->accept` is TRUE, `response_code` shall be set as "200", otherwise it shall be "400" ]
-                            if (publish_device_stream_response(transportData, response) != 0)
-                            {
-                                LogError("Failed sending response for Stream request");
-                            }
-
-                            stream_c2d_response_destroy(response);
-                        }
-
-                        stream_c2d_request_destroy(request);
-                    }
-                }
-            }
-            else if (type == IOTHUB_TYPE_DEVICE_STREAM_RESPONSE)
-            {
-                LogError("Unexpected topic type (%d)", type);
-            }
-            else
-            {
-                const APP_PAYLOAD* appPayload = mqttmessage_getApplicationMsg(msgHandle);
-                IOTHUB_MESSAGE_HANDLE IoTHubMessage = IoTHubMessage_CreateFromByteArray(appPayload->message, appPayload->length);
-                if (IoTHubMessage == NULL)
-                {
-                    LogError("Failure: IotHub Message creation has failed.");
-                }
-                else
-                {
-                    if ((type == IOTHUB_TYPE_EVENT_QUEUE) && (addInputNamePropertyToMessage(IoTHubMessage, topic_resp) != 0))
-                    {
-                        LogError("failure adding input name to property.");
-                    }
-                    // Will need to update this when the service has messages that can be rejected
-                    else if (extractMqttProperties(IoTHubMessage, topic_resp, transportData->auto_url_encode_decode) != 0)
-                    {
-                        LogError("failure extracting mqtt properties.");
-                    }
-=======
->>>>>>> ba93f4ca
                     else
                     {
                         /* Codes_SRS_IOTHUB_MQTT_TRANSPORT_07_055: [ if device_twin_msg_type is not RETRIEVE_PROPERTIES then mqttNotificationCallback shall call IoTHubClientCore_LL_ReportedStateComplete ] */
@@ -4499,7 +4424,7 @@
                 unsubscribe[0] = STRING_c_str(transport_data->topic_StreamsPost);
                 unsubscribe[1] = STRING_c_str(transport_data->topic_StreamsResp);
 
-                if (mqtt_client_unsubscribe(transport_data->mqttClient, get_next_packet_id(transport_data), unsubscribe, 2) != 0)
+                if (mqtt_client_unsubscribe(transport_data->mqttClient, getNextPacketId(transport_data), unsubscribe, 2) != 0)
                 {
                     LogError("Failure calling mqtt_client_unsubscribe");
                 }
