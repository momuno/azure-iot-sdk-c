// Copyright (c) Microsoft. All rights reserved.
// Licensed under the MIT license. See LICENSE file in the project root for full license information.
#ifdef __cplusplus
#include <cstdlib>
#include <cstdint>
#include <cinttypes>
#else
#include <stdlib.h>
#include <stdint.h>
#include <inttypes.h>
#endif

#include "internal/uamqp_messaging.h"
#include "azure_c_shared_utility/gballoc.h"
#include "azure_c_shared_utility/optimize_size.h"
#include "azure_c_shared_utility/xlogging.h"
#include "azure_c_shared_utility/uuid.h"
#include "azure_uamqp_c/amqp_definitions.h"
#include "azure_uamqp_c/message.h"
#include "azure_uamqp_c/amqpvalue.h"
#include "iothub_message.h"

#include "internal/iothub_internal_consts.h"

#ifndef RESULT_OK
#define RESULT_OK 0
#endif

#define MESSAGE_ID_MAX_SIZE 128

#define AMQP_DISTRIBUTED_TRACING_KEY "tracestate"

#define AMQP_DIAGNOSTIC_ID_KEY "Diagnostic-Id"
#define AMQP_DIAGNOSTIC_CONTEXT_KEY "Correlation-Context"
#define AMQP_DIAGNOSTIC_CREATION_TIME_UTC_KEY "creationtimeutc"

static int encode_callback(void* context, const unsigned char* bytes, size_t length)
{
    BINARY_DATA* message_body_binary = (BINARY_DATA*)context;
    (void)memcpy((unsigned char*)message_body_binary->bytes + message_body_binary->length, bytes, length);
    message_body_binary->length += length;
    return 0;
}

// Codes_SRS_UAMQP_MESSAGING_31_112: [If optional message-id is present in the message, encode it into the AMQP message.]
static int set_message_id_if_needed(IOTHUB_MESSAGE_HANDLE messageHandle, PROPERTIES_HANDLE uamqp_message_properties)
{
    int result;
    const char* messageId;

    if (NULL != (messageId = IoTHubMessage_GetMessageId(messageHandle)))
    {
        AMQP_VALUE uamqp_message_id;

        if ((uamqp_message_id = amqpvalue_create_string(messageId)) == NULL)
        {
            LogError("Failed amqpvalue_create_string for message_id");
            result = MU_FAILURE;
        }
        else if (properties_set_message_id(uamqp_message_properties, uamqp_message_id) != 0)
        {
            LogError("Failed properties_set_message_id");
            result = MU_FAILURE;
        }
        else
        {
            result = RESULT_OK;
        }

        if (NULL != uamqp_message_id)
        {
            amqpvalue_destroy(uamqp_message_id);
        }
    }
    else
    {
        result = RESULT_OK;
    }

    return result;
}

// Codes_SRS_UAMQP_MESSAGING_31_113: [If optional correlation-id is present in the message, encode it into the AMQP message.]
static int set_message_correlation_id_if_needed(IOTHUB_MESSAGE_HANDLE messageHandle, PROPERTIES_HANDLE uamqp_message_properties)
{
    int result;
    const char* correlationId;

    if (NULL != (correlationId = IoTHubMessage_GetCorrelationId(messageHandle)))
    {
        AMQP_VALUE uamqp_correlation_id;

        if ((uamqp_correlation_id = amqpvalue_create_string(correlationId)) == NULL)
        {
            LogError("Failed amqpvalue_create_string for message_id");
            result = MU_FAILURE;
        }
        else if (properties_set_correlation_id(uamqp_message_properties, uamqp_correlation_id) != 0)
        {
            LogError("Failed properties_set_correlation_id");
            result = MU_FAILURE;
        }
        else
        {
            result = RESULT_OK;
        }

        if (uamqp_correlation_id != NULL)
        {
            amqpvalue_destroy(uamqp_correlation_id);
        }
    }
    else
    {
        result = RESULT_OK;
    }

    return result;
}

// Codes_SRS_UAMQP_MESSAGING_31_114: [If optional content-type is present in the message, encode it into the AMQP message.]
static int set_message_content_type_if_needed(IOTHUB_MESSAGE_HANDLE messageHandle, PROPERTIES_HANDLE uamqp_message_properties)
{
    int result;
    const char* content_type;

    if ((content_type = IoTHubMessage_GetContentTypeSystemProperty(messageHandle)) != NULL)
    {
        if (properties_set_content_type(uamqp_message_properties, content_type) != 0)
        {
            LogError("Failed properties_set_content_type");
            result = MU_FAILURE;
        }
        else
        {
            result = RESULT_OK;
        }
    }
    else
    {
        result = RESULT_OK;
    }

    return result;
}

// Codes_SRS_UAMQP_MESSAGING_31_115: [If optional content-encoding is present in the message, encode it into the AMQP message.]
static int set_message_content_encoding_if_needed(IOTHUB_MESSAGE_HANDLE messageHandle, PROPERTIES_HANDLE uamqp_message_properties)
{
    int result;
    const char* content_encoding;

    if ((content_encoding = IoTHubMessage_GetContentEncodingSystemProperty(messageHandle)) != NULL)
    {
        if (properties_set_content_encoding(uamqp_message_properties, content_encoding) != 0)
        {
            LogError("Failed properties_set_content_encoding");
            result = MU_FAILURE;
        }
        else
        {
            result = RESULT_OK;
        }
    }
    else
    {
        result = RESULT_OK;
    }

    return result;
}


// Codes_SRS_UAMQP_MESSAGING_31_116: [Gets message properties associated with the IOTHUB_MESSAGE_HANDLE to encode, returning the properties and their encoded length.]
static int create_message_properties_to_encode(IOTHUB_MESSAGE_HANDLE messageHandle, AMQP_VALUE *message_properties, size_t *message_properties_length)
{
    PROPERTIES_HANDLE uamqp_message_properties = NULL;
    int result;

    if ((uamqp_message_properties = properties_create()) == NULL)
    {
        LogError("Failed on properties_create()");
        result = MU_FAILURE;
    }
    else if (set_message_id_if_needed(messageHandle, uamqp_message_properties) != RESULT_OK)
    {
        LogError("Failed on set_message_id_if_needed()");
        result = MU_FAILURE;
    }
    else if (set_message_correlation_id_if_needed(messageHandle, uamqp_message_properties) != RESULT_OK)
    {
        LogError("Failed on set_message_correlation_id_if_needed()");
        result = MU_FAILURE;
    }
    else if (set_message_content_type_if_needed(messageHandle, uamqp_message_properties) != RESULT_OK)
    {
        LogError("Failed on set_message_content_type_if_needed()");
        result = MU_FAILURE;
    }
    else if (set_message_content_encoding_if_needed(messageHandle, uamqp_message_properties) != RESULT_OK)
    {
        LogError("Failed on set_message_content_encoding_if_needed()");
        result = MU_FAILURE;
    }
    else if ((*message_properties = amqpvalue_create_properties(uamqp_message_properties)) == NULL)
    {
        LogError("Failed on amqpvalue_create_properties()");
        result = MU_FAILURE;
    }
    else if ((amqpvalue_get_encoded_size(*message_properties, message_properties_length)) != 0)
    {
        LogError("Failed on amqpvalue_get_encoded_size()");
        result = MU_FAILURE;
    }
    else
    {
        result = RESULT_OK;
    }

    if (NULL != uamqp_message_properties)
    {
        properties_destroy(uamqp_message_properties);
    }

    return result;
}

// Adds fault injection properties to an AMQP message.
static int add_fault_injection_properties(MESSAGE_HANDLE message_batch_container, const char* const* property_keys, const char* const* property_values, size_t property_count)
{
    int result;
    AMQP_VALUE uamqp_map;

    if ((uamqp_map = amqpvalue_create_map()) == NULL)
    {
        LogError("Failed to create uAMQP map for the properties.");
        result = MU_FAILURE;
    }
    else
    {
        result = RESULT_OK;

        for (size_t i = 0; result == RESULT_OK && i < property_count; i++)
        {
            AMQP_VALUE map_key_value = NULL;
            AMQP_VALUE map_value_value = NULL;

            if ((map_key_value = amqpvalue_create_string(property_keys[i])) == NULL)
            {
                LogError("Failed to create uAMQP property key name.");
                result = MU_FAILURE;
            }
            else if ((map_value_value = amqpvalue_create_string(property_values[i])) == NULL)
            {
                LogError("Failed to create uAMQP property key value.");
                result = MU_FAILURE;
            }
            else if (amqpvalue_set_map_value(uamqp_map, map_key_value, map_value_value) != 0)
            {
                LogError("Failed to set key/value into the the uAMQP property map.");
                result = MU_FAILURE;
            }

            if (map_key_value != NULL)
                amqpvalue_destroy(map_key_value);

            if (map_value_value != NULL)
                amqpvalue_destroy(map_value_value);
        }

        if (result == RESULT_OK)
        {
            if (message_set_application_properties(message_batch_container, uamqp_map) != 0)
            {
                LogError("Failed to transfer the message properties to the uAMQP message.");
                result = MU_FAILURE;
            }
            else
            {
                result = RESULT_OK;
            }
        }
        amqpvalue_destroy(uamqp_map);
    }

    return result;
}

// To test AMQP fault injection, we currently must have the error properties be specified on the batch_container
// (not one of the messages sent in this container).  As the SDK layer does not support options for configuring
// this envelope (this is AMQP/batching specific), we will instead intercept fault messages and apply to the container.
static int override_fault_injection_properties_if_needed(MESSAGE_HANDLE message_batch_container,  const char* const* property_keys, const char* const* property_values, size_t property_count, bool *override_for_fault_injection)
{
    int result;

    if ((property_count == 0) || (strcmp(property_keys[0], "AzIoTHub_FaultOperationType") != 0))
    {
        *override_for_fault_injection = false;
        result = RESULT_OK;
    }
    else
    {
        *override_for_fault_injection = true;
        result = add_fault_injection_properties(message_batch_container,  property_keys, property_values, property_count);
    }

    return result;
}

// Codes_SRS_UAMQP_MESSAGING_31_117: [Get application message properties associated with the IOTHUB_MESSAGE_HANDLE to encode, returning the properties and their encoded length.]
static int create_application_properties_to_encode(MESSAGE_HANDLE message_batch_container, IOTHUB_MESSAGE_HANDLE messageHandle, AMQP_VALUE *application_properties, size_t *application_properties_length)
{
    MAP_HANDLE properties_map;
    const char* const* property_keys;
    const char* const* property_values;
    size_t property_count = 0;
    AMQP_VALUE uamqp_properties_map = NULL;
    int result;

    if ((properties_map = IoTHubMessage_Properties(messageHandle)) == NULL)
    {
        LogError("Failed to get property map from IoTHub message.");
        result = MU_FAILURE;
    }
    else if (Map_GetInternals(properties_map, &property_keys, &property_values, &property_count) != 0)
    {
        LogError("Failed reading the incoming uAMQP message properties");
        result = MU_FAILURE;
    }
    else if (property_count > 0)
    {
        size_t i;
        if ((uamqp_properties_map = amqpvalue_create_map()) == NULL)
        {
            LogError("amqpvalue_create_map failed");
            result = MU_FAILURE;
        }
        else
        {
            bool override_for_fault_injection = false;
            result = override_fault_injection_properties_if_needed(message_batch_container, property_keys, property_values, property_count, &override_for_fault_injection);

            if (override_for_fault_injection == false)
            {
                for (i = 0; i < property_count; i++)
                {
                    AMQP_VALUE map_property_key;
                    AMQP_VALUE map_property_value;

                    if ((map_property_key = amqpvalue_create_string(property_keys[i])) == NULL)
                    {
                        LogError("Failed amqpvalue_create_string for key");
                        result = MU_FAILURE;
                        break;
                    }

                    if ((map_property_value = amqpvalue_create_string(property_values[i])) == NULL)
                    {
                        LogError("Failed amqpvalue_create_string for value");
                        amqpvalue_destroy(map_property_key);
                        result = MU_FAILURE;
                        break;
                    }

                    if (amqpvalue_set_map_value(uamqp_properties_map, map_property_key, map_property_value) != 0)
                    {
                        LogError("Failed amqpvalue_set_map_value");
                        amqpvalue_destroy(map_property_key);
                        amqpvalue_destroy(map_property_value);
                        result = MU_FAILURE;
                        break;
                    }

                    amqpvalue_destroy(map_property_key);
                    amqpvalue_destroy(map_property_value);
                }

                if (RESULT_OK == result)
                {
                    if ((*application_properties = amqpvalue_create_application_properties(uamqp_properties_map)) == NULL)
                    {
                        LogError("Failed amqpvalue_create_application_properties");
                        result = MU_FAILURE;
                    }
                    else if (amqpvalue_get_encoded_size(*application_properties, application_properties_length) != 0)
                    {
                        LogError("Failed amqpvalue_get_encoded_size");
                        result = MU_FAILURE;
                    }
                }
            }
        }
    }
    else
    {
        result = RESULT_OK;
    }

    if (NULL != uamqp_properties_map)
    {
        amqpvalue_destroy(uamqp_properties_map);
    }

    return result;
}

static int add_map_item(AMQP_VALUE map, const char* name, const char* value)
{
    int result;
    AMQP_VALUE amqp_value_name;

    if ((amqp_value_name = amqpvalue_create_symbol(name)) == NULL)
    {
        LogError("Failed creating AMQP_VALUE for name");
        result = MU_FAILURE;
    }
    else
    {
        AMQP_VALUE amqp_value_value = NULL;

        if (value == NULL && (amqp_value_value = amqpvalue_create_null()) == NULL)
        {
            LogError("Failed creating AMQP_VALUE for NULL value");
            result = MU_FAILURE;
        }
        else if (value != NULL && (amqp_value_value = amqpvalue_create_string(value)) == NULL)
        {
            LogError("Failed creating AMQP_VALUE for value");
            result = MU_FAILURE;
        }
        else
        {
            if (amqpvalue_set_map_value(map, amqp_value_name, amqp_value_value) != 0)
            {
                LogError("Failed adding key/value pair to map");
                result = MU_FAILURE;
            }
            else
            {
                result = RESULT_OK;
            }

            amqpvalue_destroy(amqp_value_value);
        }

        amqpvalue_destroy(amqp_value_name);
    }

    return result;
}

static int create_diagnostic_message_annotations(IOTHUB_MESSAGE_HANDLE messageHandle, AMQP_VALUE* message_annotations_map)
{
    int result = RESULT_OK;

    // Deprecated: maintained for backwards compatibility; use IoTHubMessage_GetDistributedTracingSystemProperty instead.
    const IOTHUB_MESSAGE_DIAGNOSTIC_PROPERTY_DATA* diagnosticData;
    bool annotation_created = false;

    if ((diagnosticData = IoTHubMessage_GetDiagnosticPropertyData(messageHandle)) != NULL &&
        diagnosticData->diagnosticId != NULL && diagnosticData->diagnosticCreationTimeUtc != NULL)
    {
        // Codes_SRS_UAMQP_MESSAGING_32_001: [If optional diagnostic properties are present in the iot hub message, encode them into the AMQP message as annotation properties. Errors stop processing on this message.]
        if (*message_annotations_map == NULL)
        {
            if ((*message_annotations_map = amqpvalue_create_map()) == NULL)
            {
                LogError("Failed amqpvalue_create_map for annotations");
                result = MU_FAILURE;
            }
            else
            {
                annotation_created = true;
            }
        }

        if (result == RESULT_OK)
        {
            char* diagContextBuffer = NULL;
            if (add_map_item(*message_annotations_map, AMQP_DIAGNOSTIC_ID_KEY, diagnosticData->diagnosticId) != RESULT_OK)
            {
                LogError("Failed adding diagnostic id");
                result = MU_FAILURE;
                if (annotation_created)
                {
                    amqpvalue_destroy(*message_annotations_map);
                    *message_annotations_map = NULL;
                }
            }
            else if ((diagContextBuffer = (char*)malloc(strlen(AMQP_DIAGNOSTIC_CREATION_TIME_UTC_KEY) + 1
                + strlen(diagnosticData->diagnosticCreationTimeUtc) + 1)) == NULL)
            {
                LogError("Failed malloc for diagnostic context");
                result = MU_FAILURE;
                if (annotation_created)
                {
                    amqpvalue_destroy(*message_annotations_map);
                    *message_annotations_map = NULL;
                }
            }
            else if (sprintf(diagContextBuffer, "%s=%s", AMQP_DIAGNOSTIC_CREATION_TIME_UTC_KEY, diagnosticData->diagnosticCreationTimeUtc) < 0)
            {
                LogError("Failed sprintf diagnostic context");
                result = MU_FAILURE;
                if (annotation_created)
                {
                    amqpvalue_destroy(*message_annotations_map);
                    *message_annotations_map = NULL;
                }
            }
            else if (add_map_item(*message_annotations_map, AMQP_DIAGNOSTIC_CONTEXT_KEY, diagContextBuffer) != RESULT_OK)
            {
                LogError("Failed adding diagnostic context");
                result = MU_FAILURE;
                if (annotation_created)
                {
                    amqpvalue_destroy(*message_annotations_map);
                    *message_annotations_map = NULL;
                }
            }
            free(diagContextBuffer);
        }
    }
    return result;
}
<<<<<<< HEAD

static int create_distributed_tracing_message_annotations(IOTHUB_MESSAGE_HANDLE messageHandle, AMQP_VALUE* message_annotations_map)
{
    int result = RESULT_OK;
    const char* distributed_tracing = IoTHubMessage_GetDistributedTracingSystemProperty(messageHandle);
    bool annotation_created = false;

    if (distributed_tracing != NULL)
    {
        if (*message_annotations_map == NULL)
        {
            // Codes_SRS_UAMQP_MESSAGING_32_001: [If optional diagnostic properties are present in the iot hub message, encode them into the AMQP message as annotation properties. Errors stop processing on this message.]
=======
static int create_security_message_annotations(IOTHUB_MESSAGE_HANDLE messageHandle, AMQP_VALUE* message_annotations_map)
{
    int result = RESULT_OK;
    bool annotation_created = false;
    if (IoTHubMessage_IsSecurityMessage(messageHandle))
    {
        if (*message_annotations_map == NULL)
        {
>>>>>>> b67aca08
            if ((*message_annotations_map = amqpvalue_create_map()) == NULL)
            {
                LogError("Failed amqpvalue_create_map for annotations");
                result = MU_FAILURE;
            }
            else
            {
                annotation_created = true;
            }
        }

        if (result == RESULT_OK)
        {
<<<<<<< HEAD
            if (add_map_item(*message_annotations_map, AMQP_DISTRIBUTED_TRACING_KEY, distributed_tracing) != RESULT_OK)
            {
                LogError("Failed adding distributed tracing property");
=======
            if (add_map_item(*message_annotations_map, SECURITY_INTERFACE_ID, SECURITY_INTERFACE_ID_VALUE) != RESULT_OK)
            {
                LogError("Failed adding Security interface id");
>>>>>>> b67aca08
                result = MU_FAILURE;
                if (annotation_created)
                {
                    amqpvalue_destroy(*message_annotations_map);
                    *message_annotations_map = NULL;
                }
            }
        }
    }
<<<<<<< HEAD

=======
>>>>>>> b67aca08
    return result;
}

static int create_message_annotations_to_encode(IOTHUB_MESSAGE_HANDLE messageHandle, AMQP_VALUE *message_annotations, size_t *message_annotations_length)
{
    AMQP_VALUE message_annotations_map = NULL;
    int result;

    if ((result = create_diagnostic_message_annotations(messageHandle, &message_annotations_map)) != RESULT_OK)
    {
        LogError("Failed creating message annotations");
        result = MU_FAILURE;
    }
<<<<<<< HEAD
    else if ((result = create_distributed_tracing_message_annotations(messageHandle, &message_annotations_map)) != RESULT_OK)
    {
        LogError("Failed creating distributed message annotations");
=======
    else if ((result = create_security_message_annotations(messageHandle, &message_annotations_map)) != RESULT_OK)
    {
        LogError("Failed creating message annotations");
>>>>>>> b67aca08
        result = MU_FAILURE;
    }
    else
    {
        result = RESULT_OK;
    }
<<<<<<< HEAD

    if (result == RESULT_OK && message_annotations_map != NULL)
    {
        if ((*message_annotations = amqpvalue_create_message_annotations(message_annotations_map)) == NULL)
        {
            LogError("Failed creating message annotations");
            result = MU_FAILURE;
        }
        else if (amqpvalue_get_encoded_size(*message_annotations, message_annotations_length) != 0)
        {
            LogError("Failed getting size of annotations");
            result = MU_FAILURE;
=======
    if (message_annotations_map != NULL)
    {
        if (result == RESULT_OK)
        {
            if ((*message_annotations = amqpvalue_create_message_annotations(message_annotations_map)) == NULL)
            {
                LogError("Failed creating message annotations");
                result = MU_FAILURE;
            }
            else if (amqpvalue_get_encoded_size(*message_annotations, message_annotations_length) != 0)
            {
                LogError("Failed getting size of annotations");
                result = MU_FAILURE;
            }
>>>>>>> b67aca08
        }
        amqpvalue_destroy(message_annotations_map);
    }
    return result;
}

// Codes_SRS_UAMQP_MESSAGING_31_118: [Gets data associated with IOTHUB_MESSAGE_HANDLE to encode, either from underlying byte array or string format.]
static int create_data_to_encode(IOTHUB_MESSAGE_HANDLE messageHandle, AMQP_VALUE *data_value, size_t *data_length)
{
    int result;

    IOTHUBMESSAGE_CONTENT_TYPE contentType = IoTHubMessage_GetContentType(messageHandle);
    const char* messageContent = NULL;
    size_t messageContentSize = 0;

    if ((contentType == IOTHUBMESSAGE_BYTEARRAY) &&
        IoTHubMessage_GetByteArray(messageHandle, (const unsigned char **)&messageContent, &messageContentSize) != IOTHUB_MESSAGE_OK)
    {
        LogError("Failed getting the BYTE array representation of the IOTHUB_MESSAGE_HANDLE instance.");
        result = MU_FAILURE;
    }
    else if ((contentType == IOTHUBMESSAGE_STRING) &&
        ((messageContent = IoTHubMessage_GetString(messageHandle)) == NULL))
    {
        LogError("Failed getting the STRING representation of the IOTHUB_MESSAGE_HANDLE instance.");
        result = MU_FAILURE;
    }
    else if (contentType == IOTHUBMESSAGE_UNKNOWN)
    {
        LogError("Cannot parse IOTHUB_MESSAGE_HANDLE with content type IOTHUBMESSAGE_UNKNOWN.");
        result = MU_FAILURE;
    }
    else
    {
        if (contentType == IOTHUBMESSAGE_STRING)
        {
            messageContentSize = strlen(messageContent);
        }

        data bin_data;
        bin_data.bytes = (const unsigned char *)messageContent;
        bin_data.length = (uint32_t)messageContentSize;

        if ((*data_value = amqpvalue_create_data(bin_data)) == NULL)
        {
            LogError("amqpvalue_create_data failed");
            result = MU_FAILURE;
        }
        else if (amqpvalue_get_encoded_size(*data_value, data_length) != 0)
        {
            LogError("amqpvalue_get_encoded_size failed");
            result = MU_FAILURE;
        }
        else
        {
            result = RESULT_OK;
        }
    }

    return result;
}

// Codes_SRS_UAMQP_MESSAGING_31_120: [Create a blob that contains AMQP encoding of IOTHUB_MESSAGE_HANDLE.]
// Codes_SRS_UAMQP_MESSAGING_31_121: [Any errors during `message_create_uamqp_encoding_from_iothub_message` stop processing on this message.]
int message_create_uamqp_encoding_from_iothub_message(MESSAGE_HANDLE message_batch_container, IOTHUB_MESSAGE_HANDLE message_handle, BINARY_DATA* body_binary_data)
{
    int result;

    AMQP_VALUE message_properties = NULL;
    AMQP_VALUE application_properties = NULL;
    AMQP_VALUE message_annotations = NULL;
    AMQP_VALUE data_value = NULL;
    size_t message_properties_length = 0;
    size_t application_properties_length = 0;
    size_t message_annotations_length = 0;
    size_t data_length = 0;

    body_binary_data->bytes = NULL;
    body_binary_data->length = 0;

    if (create_message_properties_to_encode(message_handle, &message_properties, &message_properties_length) != RESULT_OK)
    {
        LogError("create_message_properties_to_encode() failed");
        result = MU_FAILURE;
    }
    else if (create_application_properties_to_encode(message_batch_container, message_handle, &application_properties, &application_properties_length) != RESULT_OK)
    {
        LogError("create_application_properties_to_encode() failed");
        result = MU_FAILURE;
    }
    else if (create_message_annotations_to_encode(message_handle, &message_annotations, &message_annotations_length) != RESULT_OK)
    {
        LogError("create_message_annotations_to_encode() failed");
        result = MU_FAILURE;
    }
    else if (create_data_to_encode(message_handle, &data_value, &data_length) != RESULT_OK)
    {
        LogError("create_data_to_encode() failed");
        result = MU_FAILURE;
    }
    else if ((body_binary_data->bytes = malloc(message_properties_length + application_properties_length + data_length + message_annotations_length)) == NULL)
    {
        LogError("malloc of %lu bytes failed", (unsigned long)(message_properties_length + application_properties_length + data_length + message_annotations_length));
        result = MU_FAILURE;
    }
    // Codes_SRS_UAMQP_MESSAGING_31_119: [Invoke underlying AMQP encode routines on data waiting to be encoded.]
    else if (amqpvalue_encode(message_properties, &encode_callback, body_binary_data) != RESULT_OK)
    {
        LogError("amqpvalue_encode() for message properties failed");
        result = MU_FAILURE;
    }
    else if ((application_properties_length > 0) && (amqpvalue_encode(application_properties, &encode_callback, body_binary_data)  != RESULT_OK))
    {
        LogError("amqpvalue_encode() for application properties failed");
        result = MU_FAILURE;
    }
    else if (message_annotations_length > 0 && amqpvalue_encode(message_annotations, &encode_callback, body_binary_data) != RESULT_OK)
    {
        LogError("amqpvalue_encode() for message annotations failed");
        result = MU_FAILURE;
    }
    else if (RESULT_OK != amqpvalue_encode(data_value, &encode_callback, body_binary_data))
    {
        LogError("amqpvalue_encode() for data value failed");
        result = MU_FAILURE;
    }
    else
    {
        body_binary_data->length = message_properties_length + application_properties_length + data_length + message_annotations_length;
        result = RESULT_OK;
    }

    if (NULL != data_value)
    {
        amqpvalue_destroy(data_value);
    }

    if (NULL != application_properties)
    {
        amqpvalue_destroy(application_properties);
    }

    if (NULL != message_annotations)
    {
        amqpvalue_destroy(message_annotations);
    }

    if (NULL != message_properties)
    {
        amqpvalue_destroy(message_properties);
    }

    return result;
}

static int readMessageIdFromuAQMPMessage(IOTHUB_MESSAGE_HANDLE iothub_message_handle, PROPERTIES_HANDLE uamqp_message_properties)
{
    int result;
    AMQP_VALUE uamqp_message_property;

    // Codes_SRS_UAMQP_MESSAGING_09_010: [The message-id property shall be read from the uAMQP message by calling properties_get_message_id.]
    if (properties_get_message_id(uamqp_message_properties, &uamqp_message_property) != 0 || uamqp_message_property == NULL)
    {
        // Codes_SRS_UAMQP_MESSAGING_09_011: [If the uAMQP message does not contain property `message ID`, it shall be skipped as it is optional.]
        result = RESULT_OK;
    }
    else
    {
        // Codes_SRS_UAMQP_MESSAGING_09_012: [The type of the message-id property value shall be obtained using amqpvalue_get_type().]
        AMQP_TYPE value_type = amqpvalue_get_type(uamqp_message_property);

        // Codes_SRS_UAMQP_MESSAGING_09_013: [If the type of the message-id property value is AMQP_TYPE_NULL, message_create_IoTHubMessage_from_uamqp_message() shall skip processing the message-id (as it is optional) and continue normally.]
        if (value_type != AMQP_TYPE_NULL)
        {

            char* string_value;
            char string_buffer[MESSAGE_ID_MAX_SIZE];
            bool free_string_value = false;

            memset(string_buffer, 0, MESSAGE_ID_MAX_SIZE);

            if (value_type == AMQP_TYPE_STRING)
            {
                // Codes_SRS_UAMQP_MESSAGING_09_014: [The message-id value shall be retrieved from the AMQP_VALUE as char sequence]
                if (amqpvalue_get_string(uamqp_message_property, (const char**)(&string_value)) != 0)
                {
                    // Codes_SRS_UAMQP_MESSAGING_09_015: [If message-id fails to be obtained, message_create_IoTHubMessage_from_uamqp_message() shall fail and return immediately.]
                    LogError("Failed to get value of uAMQP message 'message-id' property (string)");
                    string_value = NULL;
                }
            }
            else if (value_type == AMQP_TYPE_ULONG)
            {
                uint64_t ulong_value;

                // Codes_SRS_UAMQP_MESSAGING_09_014: [The message-id value shall be retrieved from the AMQP_VALUE as char sequence]
                if (amqpvalue_get_ulong(uamqp_message_property, &ulong_value) != 0)
                {
                    // Codes_SRS_UAMQP_MESSAGING_09_015: [If message-id fails to be obtained, message_create_IoTHubMessage_from_uamqp_message() shall fail and return immediately.]
                    LogError("Failed to get value of uAMQP message 'message-id' property (ulong)");
                    string_value = NULL;
                }
                else if (sprintf(string_buffer, "%" PRIu64, ulong_value) < 0)
                {
                    LogError("Failed converting 'message-id' (ulong) to string");
                    string_value = NULL;
                }
                else
                {
                    string_value = string_buffer;
                }
            }
            else if (value_type == AMQP_TYPE_UUID)
            {
                uuid uuid_value;

                // Codes_SRS_UAMQP_MESSAGING_09_014: [The message-id value shall be retrieved from the AMQP_VALUE as char sequence]
                if (amqpvalue_get_uuid(uamqp_message_property, &uuid_value) != 0)
                {
                    // Codes_SRS_UAMQP_MESSAGING_09_015: [If message-id fails to be obtained, message_create_IoTHubMessage_from_uamqp_message() shall fail and return immediately.]
                    LogError("Failed to get value of uAMQP message 'message-id' property (UUID)");
                    string_value = NULL;
                }
                else if ((string_value = UUID_to_string((const UUID_T*)uuid_value)) == NULL)
                {
                    // Codes_SRS_UAMQP_MESSAGING_09_015: [If message-id fails to be obtained, message_create_IoTHubMessage_from_uamqp_message() shall fail and return immediately.]
                    LogError("Failed to get the string representation of 'message-id' UUID");
                    string_value = NULL;
                }
                else
                {
                    free_string_value = true;
                }
            }
            else
            {
                LogError("Unrecognized type for message-id (%d)", value_type);
                string_value = NULL;
            }

            if (string_value != NULL)
            {
                // Codes_SRS_UAMQP_MESSAGING_09_016: [The message-id property shall be set on the IOTHUB_MESSAGE_HANDLE instance by calling IoTHubMessage_SetMessageId(), passing the value read from the uAMQP message.]
                if (IoTHubMessage_SetMessageId(iothub_message_handle, string_value) != IOTHUB_MESSAGE_OK)
                {
                    // Codes_SRS_UAMQP_MESSAGING_09_017: [If IoTHubMessage_SetMessageId fails, IoTHubMessage_CreateFromuAMQPMessage() shall fail and return immediately.]
                    LogError("Failed to set IOTHUB_MESSAGE_HANDLE 'message-id' property.");
                    result = MU_FAILURE;
                }
                else
                {
                    result = RESULT_OK;
                }

                if (free_string_value)
                {
                    // Only certain code paths allocate this.
                    free(string_value);
                }
            }
            else
            {
                LogError("Unexpected null string for message-id");
                result = MU_FAILURE;
            }
        }
        else
        {
            result = RESULT_OK;
        }
    }

    return result;
}

static int readCorrelationIdFromuAQMPMessage(IOTHUB_MESSAGE_HANDLE iothub_message_handle, PROPERTIES_HANDLE uamqp_message_properties)
{
    int result;
    AMQP_VALUE uamqp_message_property;

    // Codes_SRS_UAMQP_MESSAGING_09_018: [The correlation-id property shall be read from the uAMQP message by calling properties_get_correlation_id.]
    if (properties_get_correlation_id(uamqp_message_properties, &uamqp_message_property) != 0 || uamqp_message_property == NULL)
    {
        // Codes_SRS_UAMQP_MESSAGING_09_019: [If the uAMQP message does not contain property `correlation ID`, it shall be skipped as it is optional.]
        result = RESULT_OK;
    }
    else
    {
        // Codes_SRS_UAMQP_MESSAGING_09_020: [The type of the correlation-id property value shall be obtained using amqpvalue_get_type().]
        AMQP_TYPE value_type = amqpvalue_get_type(uamqp_message_property);

        // Codes_SRS_UAMQP_MESSAGING_09_021: [If the type of the correlation-id property value is AMQP_TYPE_NULL, IoTHubMessage_CreateFromuAMQPMessage() shall skip processing the correlation-id (as it is optional) and continue normally.]
        if (value_type != AMQP_TYPE_NULL)
        {
            char* string_value;
            char string_buffer[MESSAGE_ID_MAX_SIZE];
            bool free_string_value = false;

            memset(string_buffer, 0, MESSAGE_ID_MAX_SIZE);

            if (value_type == AMQP_TYPE_STRING)
            {
                // Codes_SRS_UAMQP_MESSAGING_09_022: [The correlation-id value shall be retrieved from the AMQP_VALUE as char sequence]
                if (amqpvalue_get_string(uamqp_message_property, (const char**)(&string_value)) != 0)
                {
                    // Codes_SRS_UAMQP_MESSAGING_09_023: [If correlation-id fails to be obtained, message_create_IoTHubMessage_from_uamqp_message() shall fail and return immediately.]
                    LogError("Failed to get value of uAMQP message 'correlation-id' property (string)");
                    string_value = NULL;
                }
            }
            else if (value_type == AMQP_TYPE_ULONG)
            {
                uint64_t ulong_value;

                // Codes_SRS_UAMQP_MESSAGING_09_022: [The correlation-id value shall be retrieved from the AMQP_VALUE as char sequence]
                if (amqpvalue_get_ulong(uamqp_message_property, &ulong_value) != 0)
                {
                    // Codes_SRS_UAMQP_MESSAGING_09_023: [If correlation-id fails to be obtained, message_create_IoTHubMessage_from_uamqp_message() shall fail and return immediately.]
                    LogError("Failed to get value of uAMQP message 'correlation-id' property (ulong)");
                    string_value = NULL;
                }
                else if (sprintf(string_buffer, "%" PRIu64, ulong_value) < 0)
                {
                    LogError("Failed converting 'correlation-id' (ulong) to string");
                    string_value = NULL;
                }
                else
                {
                    string_value = string_buffer;
                }
            }
            else if (value_type == AMQP_TYPE_UUID)
            {
                uuid uuid_value;

                // Codes_SRS_UAMQP_MESSAGING_09_022: [The correlation-id value shall be retrieved from the AMQP_VALUE as char sequence]
                if (amqpvalue_get_uuid(uamqp_message_property, &uuid_value) != 0)
                {
                    // Codes_SRS_UAMQP_MESSAGING_09_023: [If correlation-id fails to be obtained, message_create_IoTHubMessage_from_uamqp_message() shall fail and return immediately.]
                    LogError("Failed to get value of uAMQP message 'correlation-id' property (UUID)");
                    string_value = NULL;
                }
                else if ((string_value = UUID_to_string((const UUID_T*)uuid_value)) == NULL)
                {
                    // Codes_SRS_UAMQP_MESSAGING_09_023: [If correlation-id fails to be obtained, message_create_IoTHubMessage_from_uamqp_message() shall fail and return immediately.]
                    LogError("Failed to get the string representation of 'correlation-id' UUID");
                    string_value = NULL;
                }
                else
                {
                    free_string_value = true;
                }
            }
            else
            {
                LogError("Unrecognized type for correlation-id (%d)", value_type);
                string_value = NULL;
            }

            if (string_value != NULL)
            {
                // Codes_SRS_UAMQP_MESSAGING_09_024: [The correlation-id property shall be set on the IOTHUB_MESSAGE_HANDLE by calling IoTHubMessage_SetCorrelationId, passing the value read from the uAMQP message.]
                if (IoTHubMessage_SetCorrelationId(iothub_message_handle, string_value) != IOTHUB_MESSAGE_OK)
                {
                    // Codes_SRS_UAMQP_MESSAGING_09_025: [If IoTHubMessage_SetCorrelationId fails, IoTHubMessage_CreateFromuAMQPMessage() shall fail and return immediately.]
                    LogError("Failed to set IOTHUB_MESSAGE_HANDLE 'correlation-id' property.");
                    result = MU_FAILURE;
                }
                else
                {
                    result = RESULT_OK;
                }

                if (free_string_value)
                {
                    // Only certain code paths allocate this.
                    free(string_value);
                }
            }
            else
            {
                LogError("Unexpected null string for correlation-id");
                result = MU_FAILURE;
            }
        }
        else
        {
            result = RESULT_OK;
        }
    }

    return result;
}

static int readPropertiesFromuAMQPMessage(IOTHUB_MESSAGE_HANDLE iothub_message_handle, MESSAGE_HANDLE uamqp_message)
{
    int result;
    PROPERTIES_HANDLE uamqp_message_properties;

    // Codes_SRS_UAMQP_MESSAGING_09_008: [The uAMQP message properties shall be retrieved using message_get_properties().]
    if (message_get_properties(uamqp_message, &uamqp_message_properties) != 0)
    {
        // Codes_SRS_UAMQP_MESSAGING_09_009: [If message_get_properties() fails, message_create_IoTHubMessage_from_uamqp_message shall fail and return immediately.]
        LogError("Failed to get property properties map from uAMQP message.");
        result = MU_FAILURE;
    }
    else
    {
        result = RESULT_OK; // Properties 'message-id' and 'correlation-id' are optional according to the AMQP 1.0 spec.

        if (readMessageIdFromuAQMPMessage(iothub_message_handle, uamqp_message_properties) != RESULT_OK)
        {
            LogError("Failed readMessageIdFromuAQMPMessage.");
            result = MU_FAILURE;
        }
        else if (readCorrelationIdFromuAQMPMessage(iothub_message_handle, uamqp_message_properties) != RESULT_OK)
        {
            LogError("Failed readPropertiesFromuAMQPMessage.");
            result = MU_FAILURE;
        }
        else
        {
            const char* uamqp_message_property_value = NULL;

            // Codes_SRS_UAMQP_MESSAGING_09_100: [If the uAMQP message contains property `content-type`, it shall be set on IOTHUB_MESSAGE_HANDLE]
            // Codes_SRS_UAMQP_MESSAGING_31_122: [If the uAMQP message does not contain property `content-type`, it shall be skipped as it is optional]
            if (properties_get_content_type(uamqp_message_properties, &uamqp_message_property_value) == 0 && uamqp_message_property_value != NULL)
            {
                if (IoTHubMessage_SetContentTypeSystemProperty(iothub_message_handle, uamqp_message_property_value) != IOTHUB_MESSAGE_OK)
                {
                    // Codes_SRS_UAMQP_MESSAGING_09_102: [If setting the `content-type` property on IOTHUB_MESSAGE_HANDLE fails, readPropertiesFromuAMQPMessage() shall fail and return immediately.]
                    LogError("Failed to set IOTHUB_MESSAGE_HANDLE 'content-type' property.");
                    result = MU_FAILURE;
                }
            }

            uamqp_message_property_value = NULL;

            // Codes_SRS_UAMQP_MESSAGING_09_103: [If the uAMQP message contains property `content-encoding`, it shall be set on IOTHUB_MESSAGE_HANDLE]
            // Codes_SRS_UAMQP_MESSAGING_31_123: [If the uAMQP message does not contain property `content-encoding`, it shall be skipped as it is optional]
            if (properties_get_content_encoding(uamqp_message_properties, &uamqp_message_property_value) == 0 && uamqp_message_property_value != NULL)
            {
                if (IoTHubMessage_SetContentEncodingSystemProperty(iothub_message_handle, uamqp_message_property_value) != IOTHUB_MESSAGE_OK)
                {
                    // Codes_SRS_UAMQP_MESSAGING_09_105: [If setting the `content-encoding` property on IOTHUB_MESSAGE_HANDLE fails, readPropertiesFromuAMQPMessage() shall fail and return immediately.]
                    LogError("Failed to set IOTHUB_MESSAGE_HANDLE 'content-encoding' property.");
                    result = MU_FAILURE;
                }
            }
        }

        // Codes_SRS_UAMQP_MESSAGING_09_026: [message_create_IoTHubMessage_from_uamqp_message() shall destroy the uAMQP message properties (obtained with message_get_properties()) by calling properties_destroy().]
        properties_destroy(uamqp_message_properties);
    }

    return result;
}

static int readApplicationPropertiesFromuAMQPMessage(IOTHUB_MESSAGE_HANDLE iothub_message_handle, MESSAGE_HANDLE uamqp_message)
{
    int result;
    AMQP_VALUE uamqp_app_properties = NULL;
    AMQP_VALUE uamqp_app_properties_ipdv = NULL;
    uint32_t property_count = 0;
    MAP_HANDLE iothub_message_properties_map;

    // Codes_SRS_UAMQP_MESSAGING_09_027: [The IOTHUB_MESSAGE_HANDLE properties shall be retrieved using IoTHubMessage_Properties.]
    if ((iothub_message_properties_map = IoTHubMessage_Properties(iothub_message_handle)) == NULL)
    {
        // Codes_SRS_UAMQP_MESSAGING_09_028: [If IoTHubMessage_Properties fails, message_create_IoTHubMessage_from_uamqp_message() shall fail and return immediately.]
        LogError("Failed to get property map from IoTHub message.");
        result = MU_FAILURE;
    }
    // Codes_SRS_UAMQP_MESSAGING_09_029: [The uAMQP message application properties shall be retrieved using message_get_application_properties.]
    else if ((result = message_get_application_properties(uamqp_message, &uamqp_app_properties)) != 0)
    {
        // Codes_SRS_UAMQP_MESSAGING_09_030: [If message_get_application_properties fails, message_create_IoTHubMessage_from_uamqp_message() shall fail and return immediately.]
        LogError("Failed reading the incoming uAMQP message properties (return code %d).", result);
        result = MU_FAILURE;
    }
    else
    {
        // Codes_SRS_UAMQP_MESSAGING_09_031: [If message_get_application_properties succeeds but returns a NULL application properties map (there are no properties), message_create_IoTHubMessage_from_uamqp_message() shall skip processing the properties and continue normally.]
        if (uamqp_app_properties == NULL)
        {
            result = 0;
        }
        else
        {
            // Codes_SRS_UAMQP_MESSAGING_09_032: [The actual uAMQP message application properties should be extracted from the result of message_get_application_properties using amqpvalue_get_inplace_described_value.]
            if ((uamqp_app_properties_ipdv = amqpvalue_get_inplace_described_value(uamqp_app_properties)) == NULL)
            {
                // Codes_SRS_UAMQP_MESSAGING_09_033: [If amqpvalue_get_inplace_described_value fails, message_create_IoTHubMessage_from_uamqp_message() shall fail and return immediately.]
                LogError("Failed getting the map of uAMQP message application properties (return code %d).", result);
                result = MU_FAILURE;
            }
            // Codes_SRS_UAMQP_MESSAGING_09_034: [The number of items in the uAMQP message application properties shall be obtained using amqpvalue_get_map_pair_count.]
            else if ((result = amqpvalue_get_map_pair_count(uamqp_app_properties_ipdv, &property_count)) != 0)
            {
                // Codes_SRS_UAMQP_MESSAGING_09_035: [If amqpvalue_get_map_pair_count fails, message_create_IoTHubMessage_from_uamqp_message() shall fail and return immediately.]
                LogError("Failed reading the number of values in the uAMQP property map (return code %d).", result);
                result = MU_FAILURE;
            }
            else
            {
                // Codes_SRS_UAMQP_MESSAGING_09_036: [message_create_IoTHubMessage_from_uamqp_message() shall iterate through each uAMQP application property and add it to IOTHUB_MESSAGE_HANDLE properties.]
                uint32_t i;
                for (i = 0; result == RESULT_OK && i < property_count; i++)
                {
                    AMQP_VALUE map_key_name = NULL;
                    AMQP_VALUE map_key_value = NULL;
                    const char *key_name;
                    const char* key_value;

                    // Codes_SRS_UAMQP_MESSAGING_09_037: [The uAMQP application property name and value shall be obtained using amqpvalue_get_map_key_value_pair.]
                    if ((result = amqpvalue_get_map_key_value_pair(uamqp_app_properties_ipdv, i, &map_key_name, &map_key_value)) != 0)
                    {
                        // Codes_SRS_UAMQP_MESSAGING_09_038: [If amqpvalue_get_map_key_value_pair fails, message_create_IoTHubMessage_from_uamqp_message() shall fail and return immediately.]
                        LogError("Failed reading the key/value pair from the uAMQP property map (return code %d).", result);
                        result = MU_FAILURE;
                    }

                    // Codes_SRS_UAMQP_MESSAGING_09_039: [The uAMQP application property name shall be extracted as string using amqpvalue_get_string.]
                    else if ((result = amqpvalue_get_string(map_key_name, &key_name)) != 0)
                    {
                        // Codes_SRS_UAMQP_MESSAGING_09_040: [If amqpvalue_get_string fails, message_create_IoTHubMessage_from_uamqp_message() shall fail and return immediately.]
                        LogError("Failed parsing the uAMQP property name (return code %d).", result);
                        result = MU_FAILURE;
                    }
                    // Codes_SRS_UAMQP_MESSAGING_09_041: [The uAMQP application property value shall be extracted as string using amqpvalue_get_string.]
                    else if ((result = amqpvalue_get_string(map_key_value, &key_value)) != 0)
                    {
                        // Codes_SRS_UAMQP_MESSAGING_09_042: [If amqpvalue_get_string fails, message_create_IoTHubMessage_from_uamqp_message() shall fail and return immediately.]
                        LogError("Failed parsing the uAMQP property value (return code %d).", result);
                        result = MU_FAILURE;
                    }
                    // Codes_SRS_UAMQP_MESSAGING_09_043: [The application property name and value shall be added to IOTHUB_MESSAGE_HANDLE properties using Map_AddOrUpdate.]
                    else if (Map_AddOrUpdate(iothub_message_properties_map, key_name, key_value) != MAP_OK)
                    {
                        // Codes_SRS_UAMQP_MESSAGING_09_044: [If Map_AddOrUpdate fails, message_create_IoTHubMessage_from_uamqp_message() shall fail and return immediately.]
                        LogError("Failed to add/update IoTHub message property map.");
                        result = MU_FAILURE;
                    }

                    // Codes_SRS_UAMQP_MESSAGING_09_045: [message_create_IoTHubMessage_from_uamqp_message() shall destroy the uAMQP message property name and value (obtained with amqpvalue_get_string) by calling amqpvalue_destroy().]
                    if (map_key_name != NULL)
                    {
                        amqpvalue_destroy(map_key_name);
                    }

                    if (map_key_value != NULL)
                    {
                        amqpvalue_destroy(map_key_value);
                    }
                }
            }

            // Codes_SRS_UAMQP_MESSAGING_09_046: [message_create_IoTHubMessage_from_uamqp_message() shall destroy the uAMQP message property (obtained with message_get_application_properties) by calling amqpvalue_destroy().]
            amqpvalue_destroy(uamqp_app_properties);
        }
    }

    return result;
}

int message_create_IoTHubMessage_from_uamqp_message(MESSAGE_HANDLE uamqp_message, IOTHUB_MESSAGE_HANDLE* iothubclient_message)
{
    int result = MU_FAILURE;

    IOTHUB_MESSAGE_HANDLE iothub_message = NULL;
    MESSAGE_BODY_TYPE body_type;

    // Codes_SRS_UAMQP_MESSAGING_09_001: [The body type of the uAMQP message shall be retrieved using message_get_body_type().]
    if (message_get_body_type(uamqp_message, &body_type) != 0)
    {
        // Codes_SRS_UAMQP_MESSAGING_09_002: [If message_get_body_type() fails, message_create_IoTHubMessage_from_uamqp_message shall fail and return immediately.]
        LogError("Failed to get the type of the uamqp message.");
        result = MU_FAILURE;
    }
    else
    {
        // Codes_SRS_UAMQP_MESSAGING_09_003: [If the uAMQP message body type is MESSAGE_BODY_TYPE_DATA, the body data shall be treated as binary data.]
        if (body_type == MESSAGE_BODY_TYPE_DATA)
        {
            // Codes_SRS_UAMQP_MESSAGING_09_004: [The uAMQP message body data shall be retrieved using message_get_body_amqp_data().]
            BINARY_DATA binary_data;
            if (message_get_body_amqp_data_in_place(uamqp_message, 0, &binary_data) != 0)
            {
                // Codes_SRS_UAMQP_MESSAGING_09_005: [If message_get_body_amqp_data() fails, message_create_IoTHubMessage_from_uamqp_message shall fail and return immediately.]
                LogError("Failed to get the body of the uamqp message.");
                result = MU_FAILURE;
            }
            // Codes_SRS_UAMQP_MESSAGING_09_006: [The IOTHUB_MESSAGE instance shall be created using IoTHubMessage_CreateFromByteArray(), passing the uAMQP body bytes as parameter.]
            else if ((iothub_message = IoTHubMessage_CreateFromByteArray(binary_data.bytes, binary_data.length)) == NULL)
            {
                // Codes_SRS_UAMQP_MESSAGING_09_007: [If IoTHubMessage_CreateFromByteArray() fails, message_create_IoTHubMessage_from_uamqp_message shall fail and return immediately.]
                LogError("Failed creating the IOTHUB_MESSAGE_HANDLE instance (IoTHubMessage_CreateFromByteArray failed).");
                result = MU_FAILURE;
            }
        }
    }

    if (iothub_message != NULL)
    {
        if (readPropertiesFromuAMQPMessage(iothub_message, uamqp_message) != RESULT_OK)
        {
            LogError("Failed reading properties of the uamqp message.");
            IoTHubMessage_Destroy(iothub_message);
            result = MU_FAILURE;
        }
        else if (readApplicationPropertiesFromuAMQPMessage(iothub_message, uamqp_message) != RESULT_OK)
        {
            LogError("Failed reading application properties of the uamqp message.");
            IoTHubMessage_Destroy(iothub_message);
            result = MU_FAILURE;
        }
        else
        {
            *iothubclient_message = iothub_message;
            result = RESULT_OK;
        }
    }

    return result;
}
<|MERGE_RESOLUTION|>--- conflicted
+++ resolved
@@ -523,7 +523,51 @@
     }
     return result;
 }
-<<<<<<< HEAD
+static int create_security_message_annotations(IOTHUB_MESSAGE_HANDLE messageHandle, AMQP_VALUE* message_annotations_map)
+{
+    int result = RESULT_OK;
+    bool annotation_created = false;
+    if (IoTHubMessage_IsSecurityMessage(messageHandle))
+    {
+        if (*message_annotations_map == NULL)
+        {
+            if ((*message_annotations_map = amqpvalue_create_map()) == NULL)
+            {
+                LogError("Failed amqpvalue_create_map for annotations");
+                result = MU_FAILURE;
+            }
+            else
+            {
+                annotation_created = true;
+            }
+        }
+
+        if (result == RESULT_OK)
+        {
+            if (add_map_item(*message_annotations_map, SECURITY_INTERFACE_ID, SECURITY_INTERFACE_ID_VALUE) != RESULT_OK)
+            {
+                LogError("Failed adding Security interface id");
+                result = MU_FAILURE;
+                if (annotation_created)
+                {
+                    amqpvalue_destroy(*message_annotations_map);
+                    *message_annotations_map = NULL;
+                }
+            }
+            if (add_map_item(*message_annotations_map, AMQP_DISTRIBUTED_TRACING_KEY, distributed_tracing) != RESULT_OK)
+            {
+                LogError("Failed adding distributed tracing property");
+                result = MU_FAILURE;
+                if (annotation_created)
+                {
+                    amqpvalue_destroy(*message_annotations_map);
+                    *message_annotations_map = NULL;
+                }
+            }
+        }
+    }
+    return result;
+}
 
 static int create_distributed_tracing_message_annotations(IOTHUB_MESSAGE_HANDLE messageHandle, AMQP_VALUE* message_annotations_map)
 {
@@ -536,16 +580,6 @@
         if (*message_annotations_map == NULL)
         {
             // Codes_SRS_UAMQP_MESSAGING_32_001: [If optional diagnostic properties are present in the iot hub message, encode them into the AMQP message as annotation properties. Errors stop processing on this message.]
-=======
-static int create_security_message_annotations(IOTHUB_MESSAGE_HANDLE messageHandle, AMQP_VALUE* message_annotations_map)
-{
-    int result = RESULT_OK;
-    bool annotation_created = false;
-    if (IoTHubMessage_IsSecurityMessage(messageHandle))
-    {
-        if (*message_annotations_map == NULL)
-        {
->>>>>>> b67aca08
             if ((*message_annotations_map = amqpvalue_create_map()) == NULL)
             {
                 LogError("Failed amqpvalue_create_map for annotations");
@@ -559,15 +593,9 @@
 
         if (result == RESULT_OK)
         {
-<<<<<<< HEAD
             if (add_map_item(*message_annotations_map, AMQP_DISTRIBUTED_TRACING_KEY, distributed_tracing) != RESULT_OK)
             {
                 LogError("Failed adding distributed tracing property");
-=======
-            if (add_map_item(*message_annotations_map, SECURITY_INTERFACE_ID, SECURITY_INTERFACE_ID_VALUE) != RESULT_OK)
-            {
-                LogError("Failed adding Security interface id");
->>>>>>> b67aca08
                 result = MU_FAILURE;
                 if (annotation_created)
                 {
@@ -577,10 +605,7 @@
             }
         }
     }
-<<<<<<< HEAD
-
-=======
->>>>>>> b67aca08
+
     return result;
 }
 
@@ -594,35 +619,20 @@
         LogError("Failed creating message annotations");
         result = MU_FAILURE;
     }
-<<<<<<< HEAD
+    else if ((result = create_security_message_annotations(messageHandle, &message_annotations_map)) != RESULT_OK)
+    {
+        LogError("Failed creating message annotations");
+        result = MU_FAILURE;
+    }
     else if ((result = create_distributed_tracing_message_annotations(messageHandle, &message_annotations_map)) != RESULT_OK)
     {
         LogError("Failed creating distributed message annotations");
-=======
-    else if ((result = create_security_message_annotations(messageHandle, &message_annotations_map)) != RESULT_OK)
-    {
-        LogError("Failed creating message annotations");
->>>>>>> b67aca08
         result = MU_FAILURE;
     }
     else
     {
         result = RESULT_OK;
     }
-<<<<<<< HEAD
-
-    if (result == RESULT_OK && message_annotations_map != NULL)
-    {
-        if ((*message_annotations = amqpvalue_create_message_annotations(message_annotations_map)) == NULL)
-        {
-            LogError("Failed creating message annotations");
-            result = MU_FAILURE;
-        }
-        else if (amqpvalue_get_encoded_size(*message_annotations, message_annotations_length) != 0)
-        {
-            LogError("Failed getting size of annotations");
-            result = MU_FAILURE;
-=======
     if (message_annotations_map != NULL)
     {
         if (result == RESULT_OK)
@@ -637,7 +647,6 @@
                 LogError("Failed getting size of annotations");
                 result = MU_FAILURE;
             }
->>>>>>> b67aca08
         }
         amqpvalue_destroy(message_annotations_map);
     }
