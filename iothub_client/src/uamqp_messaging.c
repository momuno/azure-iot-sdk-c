--- conflicted
+++ resolved
@@ -448,24 +448,15 @@
 
 static int create_diagnostic_message_annotations(IOTHUB_MESSAGE_HANDLE messageHandle, AMQP_VALUE* message_annotations_map)
 {
-<<<<<<< HEAD
-    int result;
-    const char* distributed_tracing;
-=======
     int result = RESULT_OK;
 
->>>>>>> fee1b14c
     // Deprecated: maintained for backwards compatibility; use IoTHubMessage_GetDistributedTracingSystemProperty instead.
     const IOTHUB_MESSAGE_DIAGNOSTIC_PROPERTY_DATA* diagnosticData;
     bool annotation_created = false;
 
-    result = RESULT_OK;
-
     if ((diagnosticData = IoTHubMessage_GetDiagnosticPropertyData(messageHandle)) != NULL &&
         diagnosticData->diagnosticId != NULL && diagnosticData->diagnosticCreationTimeUtc != NULL)
     {
-        AMQP_VALUE message_annotations_map = NULL;
-
         // Codes_SRS_UAMQP_MESSAGING_32_001: [If optional diagnostic properties are present in the iot hub message, encode them into the AMQP message as annotation properties. Errors stop processing on this message.]
         if (*message_annotations_map == NULL)
         {
@@ -566,44 +557,6 @@
             }
         }
     }
-<<<<<<< HEAD
-    
-    // Distributed tracing
-    if (result == RESULT_OK && (distributed_tracing = IoTHubMessage_GetDistributedTracingSystemProperty(messageHandle)) != NULL)
-    {
-        AMQP_VALUE message_annotations_map = NULL;
-        
-        // Codes_SRS_UAMQP_MESSAGING_32_001: [If optional diagnostic properties are present in the iot hub message, encode them into the AMQP message as annotation properties. Errors stop processing on this message.]
-        if ((message_annotations_map = amqpvalue_create_map()) == NULL)
-        {
-            LogError("Failed amqpvalue_create_map for annotations");
-            result = __FAILURE__;
-        }
-        else
-        {
-            if (add_map_item(message_annotations_map, AMQP_DISTRIBUTED_TRACING_KEY, distributed_tracing) != RESULT_OK)
-            {
-                LogError("Failed adding distributed tracing property");
-                result = __FAILURE__;
-            }
-            else if ((*message_annotations = amqpvalue_create_message_annotations(message_annotations_map)) == NULL)
-            {
-                LogError("Failed creating message annotations");
-                result = __FAILURE__;
-            }
-            else if (amqpvalue_get_encoded_size(*message_annotations, message_annotations_length) != 0)
-            {
-                LogError("Failed getting size of annotations");
-                result = __FAILURE__;
-            }
-            else
-            {
-                result = RESULT_OK;
-            }
-
-            amqpvalue_destroy(message_annotations_map);
-        }
-=======
 
     return result;
 }
@@ -622,7 +575,6 @@
     {
         LogError("Failed creating distributed message annotations");
         result = __FAILURE__;
->>>>>>> fee1b14c
     }
     else
     {
