--- conflicted
+++ resolved
@@ -246,16 +246,12 @@
     return IoTHubTransport_AMQP_SetCallbackContext(handle, ctx);
 }
 
-<<<<<<< HEAD
-static TRANSPORT_PROVIDER thisTransportProvider_WebSocketsOverTls = 
-=======
 static int IoTHubTransportAMQP_WS_GetSupportedPlatformInfo(TRANSPORT_LL_HANDLE handle, PLATFORM_INFO_OPTION* info)
 {
     return IoTHubTransport_AMQP_Common_GetSupportedPlatformInfo(handle, info);
 }
 
 static TRANSPORT_PROVIDER thisTransportProvider_WebSocketsOverTls =
->>>>>>> 469ad286
 {
     IoTHubTransportAMQP_WS_SendMessageDisposition,                     /*pfIotHubTransport_Send_Message_Disposition IoTHubTransport_Send_Message_Disposition;*/
     IoTHubTransportAMQP_WS_Subscribe_DeviceMethod,                     /*pfIoTHubTransport_Subscribe_DeviceMethod IoTHubTransport_Subscribe_DeviceMethod;*/
