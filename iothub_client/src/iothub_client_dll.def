LIBRARY iothub_client_dll
EXPORTS
    IoTHub_Init
    IoTHub_Deinit

    IoTHubTransport_Create
    IoTHubTransport_Destroy
    IoTHubTransport_GetLock
    IoTHubTransport_GetLLTransport
    IoTHubTransport_StartWorkerThread
    IoTHubTransport_SignalEndWorkerThread
    IoTHubTransport_JoinWorkerThread

    IoTHubClient_GetVersionString

    IoTHubClient_CreateFromConnectionString
    IoTHubClient_Create
    IoTHubClient_CreateWithTransport
    IoTHubClient_CreateFromDeviceAuth
    IoTHubClient_Destroy
    IoTHubClient_SendEventAsync
    IoTHubClient_GetSendStatus
    IoTHubClient_SetMessageCallback
    IoTHubClient_SetConnectionStatusCallback
    IoTHubClient_SetRetryPolicy
    IoTHubClient_GetRetryPolicy
    IoTHubClient_GetLastMessageReceiveTime
    IoTHubClient_SetOption
    IoTHubClient_SetDeviceTwinCallback
    IoTHubClient_SendReportedState
    IoTHubClient_SetDeviceMethodCallback

    IoTHubDeviceClient_CreateFromConnectionString
    IoTHubDeviceClient_Create
    IoTHubDeviceClient_CreateWithTransport
    IoTHubDeviceClient_CreateFromDeviceAuth
    IoTHubDeviceClient_Destroy
    IoTHubDeviceClient_SetDeviceTwinCallback
    IoTHubDeviceClient_SendEventAsync
    IoTHubDeviceClient_GetSendStatus
    IoTHubDeviceClient_SetMessageCallback
    IoTHubDeviceClient_SetConnectionStatusCallback
    IoTHubDeviceClient_SetRetryPolicy
    IoTHubDeviceClient_GetRetryPolicy
    IoTHubDeviceClient_GetLastMessageReceiveTime
    IoTHubDeviceClient_SetOption
    IoTHubDeviceClient_SetDeviceTwinCallback
    IoTHubDeviceClient_SendReportedState
    IoTHubDeviceClient_SetDeviceMethodCallback
    IoTHubDeviceClient_DeviceMethodResponse
    IoTHubDeviceClient_UploadToBlobAsync
    IoTHubDeviceClient_UploadMultipleBlocksToBlobAsync
    IoTHubDeviceClient_EnablePolicyConfiguration

    IoTHubModuleClient_CreateFromConnectionString
    IoTHubModuleClient_Destroy
    IoTHubModuleClient_SendEventAsync
    IoTHubModuleClient_GetSendStatus
    IoTHubModuleClient_SetMessageCallback
    IoTHubModuleClient_SetConnectionStatusCallback
    IoTHubModuleClient_SetRetryPolicy
    IoTHubModuleClient_GetRetryPolicy
    IoTHubModuleClient_GetLastMessageReceiveTime
    IoTHubModuleClient_SetOption
    IoTHubModuleClient_SetModuleTwinCallback
    IoTHubModuleClient_SendReportedState
    IoTHubModuleClient_SetModuleMethodCallback
    IoTHubModuleClient_SendEventToOutputAsync
    IoTHubModuleClient_SetInputMessageCallback

    IoTHubClient_LL_CreateFromConnectionString
    IoTHubClient_LL_Destroy
    IoTHubClient_LL_DoWork
    IoTHubClient_LL_SendEventAsync
    IoTHubClient_LL_SetMessageCallback
    IoTHubClient_LL_SetOption

    IoTHubDeviceClient_LL_CreateFromConnectionString
    IoTHubDeviceClient_LL_Create
    IoTHubDeviceClient_LL_CreateWithTransport
    IoTHubDeviceClient_LL_CreateFromDeviceAuth
    IoTHubDeviceClient_LL_Destroy
    IoTHubDeviceClient_LL_SetDeviceTwinCallback
    IoTHubDeviceClient_LL_SendEventAsync
    IoTHubDeviceClient_LL_GetSendStatus
    IoTHubDeviceClient_LL_SetMessageCallback
    IoTHubDeviceClient_LL_SetConnectionStatusCallback
    IoTHubDeviceClient_LL_SetRetryPolicy
    IoTHubDeviceClient_LL_GetRetryPolicy
    IoTHubDeviceClient_LL_GetLastMessageReceiveTime
    IoTHubDeviceClient_LL_DoWork
    IoTHubDeviceClient_LL_SetOption
    IoTHubDeviceClient_LL_SetDeviceTwinCallback
    IoTHubDeviceClient_LL_SendReportedState
    IoTHubDeviceClient_LL_SetDeviceMethodCallback
    IoTHubDeviceClient_LL_DeviceMethodResponse
    IoTHubDeviceClient_LL_UploadToBlob
    IoTHubDeviceClient_LL_UploadMultipleBlocksToBlob
    IoTHubDeviceClient_LL_EnablePolicyConfiguration

    IoTHubModuleClient_LL_CreateFromConnectionString
    IoTHubModuleClient_LL_Destroy
    IoTHubModuleClient_LL_SendEventAsync
    IoTHubModuleClient_LL_GetSendStatus
    IoTHubModuleClient_LL_SetMessageCallback
    IoTHubModuleClient_LL_SetConnectionStatusCallback
    IoTHubModuleClient_LL_SetRetryPolicy
    IoTHubModuleClient_LL_GetRetryPolicy
    IoTHubModuleClient_LL_GetLastMessageReceiveTime
    IoTHubModuleClient_LL_DoWork
    IoTHubModuleClient_LL_SetOption
    IoTHubModuleClient_LL_SetModuleTwinCallback
    IoTHubModuleClient_LL_SendReportedState
    IoTHubModuleClient_LL_SetModuleMethodCallback
    IoTHubModuleClient_LL_SendEventToOutputAsync
    IoTHubModuleClient_LL_SetInputMessageCallback

    IoTHubMessage_CreateFromString
    IoTHubMessage_CreateFromByteArray
    IoTHubMessage_Clone
    IoTHubMessage_Destroy
    IoTHubMessage_GetByteArray
    IoTHubMessage_GetString
    IoTHubMessage_GetContentType
    IoTHubMessage_GetContentTypeSystemProperty
    IoTHubMessage_GetContentEncodingSystemProperty 
    IoTHubMessage_GetMessageCreationTimeUtcSystemProperty
    IoTHubMessage_GetMessageUserIdSystemProperty
    IoTHubMessage_GetCorrelationId
    IoTHubMessage_GetDiagnosticPropertyData
    IoTHubMessage_GetDistributedTracingSystemProperty
    IoTHubMessage_GetMessageId
    IoTHubMessage_GetOutputName
    IoTHubMessage_GetProperty
    IoTHubMessage_Properties
    IoTHubMessage_SetConnectionDeviceId
    IoTHubMessage_SetConnectionModuleId
    IoTHubMessage_SetContentTypeSystemProperty
    IoTHubMessage_SetContentEncodingSystemProperty
    IoTHubMessage_SetMessageCreationTimeUtcSystemProperty
    IoTHubMessage_SetMessageUserIdSystemProperty
    IoTHubMessage_SetCorrelationId
    IoTHubMessage_SetInputName
    IoTHubMessage_SetMessageId
    IoTHubMessage_SetProperty
    IoTHubMessage_SetAsSecurityMessage
    IoTHubMessage_IsSecurityMessage

    IOTHUB_CLIENT_CONFIRMATION_RESULTStrings
    IOTHUB_CLIENT_FILE_UPLOAD_RESULTStrings
    IOTHUB_CLIENT_RESULTStrings
    IOTHUB_CLIENT_RETRY_POLICYStrings
    IOTHUB_CLIENT_STATUSStrings
    IOTHUB_IDENTITY_TYPEStrings
    IOTHUB_PROCESS_ITEM_RESULTStrings
    IOTHUB_CLIENT_IOTHUB_METHOD_STATUSStrings
    IOTHUB_CLIENT_CONFIRMATION_RESULTStrings
    IOTHUB_CLIENT_CONNECTION_STATUSStrings
    IOTHUB_CLIENT_CONNECTION_STATUS_REASONStrings
    TRANSPORT_TYPEStrings
    DEVICE_TWIN_UPDATE_STATEStrings

<<<<<<< HEAD
    stream_c2d_response_create
    stream_c2d_request_clone
    stream_c2d_response_destroy
    stream_c2d_request_destroy
=======
    IoTHubClient_StreamC2DResponseCreate
    IoTHubClient_StreamC2DRequestClone
    IoTHubClient_StreamC2DResponseDestroy
    IoTHubClient_StreamC2DRequestDestroy
>>>>>>> 93f9b9a1
<|MERGE_RESOLUTION|>--- conflicted
+++ resolved
@@ -160,14 +160,7 @@
     TRANSPORT_TYPEStrings
     DEVICE_TWIN_UPDATE_STATEStrings
 
-<<<<<<< HEAD
-    stream_c2d_response_create
-    stream_c2d_request_clone
-    stream_c2d_response_destroy
-    stream_c2d_request_destroy
-=======
     IoTHubClient_StreamC2DResponseCreate
     IoTHubClient_StreamC2DRequestClone
     IoTHubClient_StreamC2DResponseDestroy
-    IoTHubClient_StreamC2DRequestDestroy
->>>>>>> 93f9b9a1
+    IoTHubClient_StreamC2DRequestDestroy