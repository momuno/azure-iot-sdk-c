// Copyright (c) Microsoft. All rights reserved.
// Licensed under the MIT license. See LICENSE file in the project root for full license information.

// This sample shows how to translate the Device Twin json received from Azure IoT Hub into meaningful data for your application.
// It uses the parson library, a very lightweight json parser.

// There is an analogous sample using the serializer - which is a library provided by this SDK to help parse json - in devicetwin_simplesample.
// Most applications should use this sample, not the serializer.

// WARNING: Check the return of all API calls when developing your solution. Return checks ommited for sample simplification.

#include <stdio.h>
#include <stdlib.h>
#include <inttypes.h>

#include "azure_macro_utils/macro_utils.h"
#include "azure_c_shared_utility/threadapi.h"
#include "azure_c_shared_utility/platform.h"
#include "iothub_device_client.h"
#include "iothub_client_options.h"
#include "iothub.h"
#include "iothub_message.h"
#include "parson.h"

// The protocol you wish to use should be uncommented
//
#define SAMPLE_MQTT
//#define SAMPLE_MQTT_OVER_WEBSOCKETS
//#define SAMPLE_AMQP
//#define SAMPLE_AMQP_OVER_WEBSOCKETS
//#define SAMPLE_HTTP

#ifdef SAMPLE_MQTT
    #include "iothubtransportmqtt.h"
#endif // SAMPLE_MQTT
#ifdef SAMPLE_MQTT_OVER_WEBSOCKETS
    #include "iothubtransportmqtt_websockets.h"
#endif // SAMPLE_MQTT_OVER_WEBSOCKETS
#ifdef SAMPLE_AMQP
    #include "iothubtransportamqp.h"
#endif // SAMPLE_AMQP
#ifdef SAMPLE_AMQP_OVER_WEBSOCKETS
    #include "iothubtransportamqp_websockets.h"
#endif // SAMPLE_AMQP_OVER_WEBSOCKETS
#ifdef SAMPLE_HTTP
    #include "iothubtransporthttp.h"
#endif // SAMPLE_HTTP

#ifdef SET_TRUSTED_CERT_IN_SAMPLES
#include "certs.h"
#endif // SET_TRUSTED_CERT_IN_SAMPLES

/* Paste in the your iothub device connection string  */
static const char* connectionString = "[device connection string]";

#define DOWORK_LOOP_NUM     3

typedef struct MAKER_TAG
{
    char* makerName;
    char* style;
    int year;
} Maker;

typedef struct GEO_TAG
{
    double longitude;
    double latitude;
} Geo;

typedef struct CAR_STATE_TAG
{
    int32_t softwareVersion;        // reported property
    uint8_t reported_maxSpeed;      // reported property
    char* vanityPlate;              // reported property
} CarState;

typedef struct CAR_SETTINGS_TAG
{
    uint8_t desired_maxSpeed;       // desired property
    Geo location;                   // desired property
} CarSettings;

typedef struct CAR_TAG
{
    char* lastOilChangeDate;        // reported property
    char* changeOilReminder;        // desired property
    Maker maker;                    // reported property
    CarState state;                 // reported property
    CarSettings settings;           // desired property
} Car;

//  Converts the Car object into a JSON blob with reported properties that is ready to be sent across the wire as a twin.
static char* serializeToJson(Car* car)
{
    char* result;

    JSON_Value* root_value = json_value_init_object();
    JSON_Object* root_object = json_value_get_object(root_value);

    // Only reported properties:
    (void)json_object_set_string(root_object, "lastOilChangeDate", car->lastOilChangeDate);
    (void)json_object_dotset_string(root_object, "maker.makerName", car->maker.makerName);
    (void)json_object_dotset_string(root_object, "maker.style", car->maker.style);
    (void)json_object_dotset_number(root_object, "maker.year", car->maker.year);
    (void)json_object_dotset_number(root_object, "state.reported_maxSpeed", car->state.reported_maxSpeed);
    (void)json_object_dotset_number(root_object, "state.softwareVersion", car->state.softwareVersion);
    (void)json_object_dotset_string(root_object, "state.vanityPlate", car->state.vanityPlate);

    result = json_serialize_to_string(root_value);

    json_value_free(root_value);

    return result;
}

//  Converts the desired properties of the Device Twin JSON blob received from IoT Hub into a Car object.
static Car* parseFromJson(const char* json, DEVICE_TWIN_UPDATE_STATE update_state)
{
    Car* car = malloc(sizeof(Car));
    JSON_Value* root_value = NULL;
    JSON_Object* root_object = NULL;

    if (NULL == car)
    {
        (void)printf("ERROR: Failed to allocate memory\r\n");
    }

    else
    {
        (void)memset(car, 0, sizeof(Car));

        root_value = json_parse_string(json);
        root_object = json_value_get_object(root_value);

        // Only desired properties:
        JSON_Value* changeOilReminder;
        JSON_Value* desired_maxSpeed;
        JSON_Value* latitude;
        JSON_Value* longitude;

        if (update_state == DEVICE_TWIN_UPDATE_COMPLETE)
        {
            changeOilReminder = json_object_dotget_value(root_object, "desired.changeOilReminder");
            desired_maxSpeed = json_object_dotget_value(root_object, "desired.settings.desired_maxSpeed");
            latitude = json_object_dotget_value(root_object, "desired.settings.location.latitude");
            longitude = json_object_dotget_value(root_object, "desired.settings.location.longitude");
        }
        else
        {
            changeOilReminder = json_object_dotget_value(root_object, "changeOilReminder");
            desired_maxSpeed = json_object_dotget_value(root_object, "settings.desired_maxSpeed");
            latitude = json_object_dotget_value(root_object, "settings.location.latitude");
            longitude = json_object_dotget_value(root_object, "settings.location.longitude");
        }

        if (changeOilReminder != NULL)
        {
            const char* data = json_value_get_string(changeOilReminder);

            if (data != NULL)
            {
                car->changeOilReminder = malloc(strlen(data) + 1);
                if (NULL != car->changeOilReminder)
                {
                    (void)strcpy(car->changeOilReminder, data);
                }
            }
        }

        if (desired_maxSpeed != NULL)
        {
            car->settings.desired_maxSpeed = (uint8_t)json_value_get_number(desired_maxSpeed);
        }

        if (latitude != NULL)
        {
            car->settings.location.latitude = json_value_get_number(latitude);
        }

        if (longitude != NULL)
        {
            car->settings.location.longitude = json_value_get_number(longitude);
        }
        json_value_free(root_value);
    }

    return car;
}

static int deviceMethodCallback(const char* method_name, const unsigned char* payload, size_t size, unsigned char** response, size_t* response_size, void* userContextCallback)
{
    (void)userContextCallback;
    (void)payload;
    (void)size;

    int result;

    if (strcmp("getCarVIN", method_name) == 0)
    {
        const char deviceMethodResponse[] = "{ \"Response\": \"1HGCM82633A004352\" }";
        *response_size = sizeof(deviceMethodResponse)-1;
        *response = malloc(*response_size);
        (void)memcpy(*response, deviceMethodResponse, *response_size);
        result = 200;
    }
    else
    {
        // All other entries are ignored.
        const char deviceMethodResponse[] = "{ }";
        *response_size = sizeof(deviceMethodResponse)-1;
        *response = malloc(*response_size);
        (void)memcpy(*response, deviceMethodResponse, *response_size);
        result = -1;
    }

    return result;
}

static void getCompleteDeviceTwinOnDemandCallback(DEVICE_TWIN_UPDATE_STATE update_state, const unsigned char* payLoad, size_t size, void* userContextCallback)
{
    (void)update_state;
    (void)userContextCallback;
    printf("GetTwinAsync result:\r\n%.*s\r\n", (int)size, payLoad);
}

static void deviceTwinCallback(DEVICE_TWIN_UPDATE_STATE update_state, const unsigned char* payLoad, size_t size, void* userContextCallback)
{
    (void)update_state;
    (void)size;

    Car* oldCar = (Car*)userContextCallback;
    Car* newCar = parseFromJson((const char*)payLoad, update_state);

    if (NULL == newCar)
    {
        printf("ERROR: parseFromJson returned NULL\r\n");
    }
    else
    {
        if (newCar->changeOilReminder != NULL)
        {
            if ((oldCar->changeOilReminder != NULL) && (strcmp(oldCar->changeOilReminder, newCar->changeOilReminder) != 0))
            {
                free(oldCar->changeOilReminder);
            }
<<<<<<< HEAD
            
=======

>>>>>>> 7f30cb95
            if (oldCar->changeOilReminder == NULL)
            {
                printf("Received a new changeOilReminder = %s\n", newCar->changeOilReminder);
                if ( NULL != (oldCar->changeOilReminder = malloc(strlen(newCar->changeOilReminder) + 1)))
                {
                    (void)strcpy(oldCar->changeOilReminder, newCar->changeOilReminder);
                    free(newCar->changeOilReminder);
                }
            }
        }

        if (newCar->settings.desired_maxSpeed != 0)
        {
            if (newCar->settings.desired_maxSpeed != oldCar->settings.desired_maxSpeed)
            {
                printf("Received a new desired_maxSpeed = %" PRIu8 "\n", newCar->settings.desired_maxSpeed);
                oldCar->settings.desired_maxSpeed = newCar->settings.desired_maxSpeed;
            }
        }

        if (newCar->settings.location.latitude != 0)
        {
            if (newCar->settings.location.latitude != oldCar->settings.location.latitude)
            {
                printf("Received a new latitude = %f\n", newCar->settings.location.latitude);
                oldCar->settings.location.latitude = newCar->settings.location.latitude;
            }
        }

        if (newCar->settings.location.longitude != 0)
        {
            if (newCar->settings.location.longitude != oldCar->settings.location.longitude)
            {
                printf("Received a new longitude = %f\n", newCar->settings.location.longitude);
                oldCar->settings.location.longitude = newCar->settings.location.longitude;
            }
        }
<<<<<<< HEAD
        
=======

>>>>>>> 7f30cb95
        free(newCar);
    }
}

static void reportedStateCallback(int status_code, void* userContextCallback)
{
    (void)userContextCallback;
    printf("Device Twin reported properties update completed with result: %d\r\n", status_code);
}


static void iothub_client_device_twin_and_methods_sample_run(void)
{
    IOTHUB_CLIENT_TRANSPORT_PROVIDER protocol;
    IOTHUB_DEVICE_CLIENT_HANDLE iotHubClientHandle;

    // Select the Protocol to use with the connection
#ifdef SAMPLE_MQTT
    protocol = MQTT_Protocol;
#endif // SAMPLE_MQTT
#ifdef SAMPLE_MQTT_OVER_WEBSOCKETS
    protocol = MQTT_WebSocket_Protocol;
#endif // SAMPLE_MQTT_OVER_WEBSOCKETS
#ifdef SAMPLE_AMQP
    protocol = AMQP_Protocol;
#endif // SAMPLE_AMQP
#ifdef SAMPLE_AMQP_OVER_WEBSOCKETS
    protocol = AMQP_Protocol_over_WebSocketsTls;
#endif // SAMPLE_AMQP_OVER_WEBSOCKETS
#ifdef SAMPLE_HTTP
    protocol = HTTP_Protocol;
#endif // SAMPLE_HTTP

    if (IoTHub_Init() != 0)
    {
        (void)printf("Failed to initialize the platform.\r\n");
    }
    else
    {
        if ((iotHubClientHandle = IoTHubDeviceClient_CreateFromConnectionString(connectionString, protocol)) == NULL)
        {
            (void)printf("ERROR: iotHubClientHandle is NULL!\r\n");
        }
        else
        {
            // Uncomment the following lines to enable verbose logging (e.g., for debugging).
            //bool traceOn = true;
            //(void)IoTHubDeviceClient_SetOption(iotHubClientHandle, OPTION_LOG_TRACE, &traceOn);
#if defined SAMPLE_MQTT || defined SAMPLE_MQTT_OVER_WEBSOCKETS
        //Setting the auto URL Encoder (recommended for MQTT). Please use this option unless
        //you are URL Encoding inputs yourself.
        //ONLY valid for use with MQTT
        bool urlEncodeOn = true;
        (void)IoTHubDeviceClient_SetOption(iotHubClientHandle, OPTION_AUTO_URL_ENCODE_DECODE, &urlEncodeOn);
#endif
#ifdef SET_TRUSTED_CERT_IN_SAMPLES
            // For mbed add the certificate information
            if (IoTHubDeviceClient_SetOption(iotHubClientHandle, "TrustedCerts", certificates) != IOTHUB_CLIENT_OK)
            {
                (void)printf("failure to set option \"TrustedCerts\"\r\n");
            }
#endif // SET_TRUSTED_CERT_IN_SAMPLES

            Car car;
            memset(&car, 0, sizeof(Car));
            car.lastOilChangeDate = "2016";
            car.maker.makerName = "Fabrikam";
            car.maker.style = "sedan";
            car.maker.year = 2014;
            car.state.reported_maxSpeed = 100;
            car.state.softwareVersion = 1;
            car.state.vanityPlate = "1I1";

            char* reportedProperties = serializeToJson(&car);

            (void)IoTHubDeviceClient_GetTwinAsync(iotHubClientHandle, getCompleteDeviceTwinOnDemandCallback, NULL);
            (void)IoTHubDeviceClient_SendReportedState(iotHubClientHandle, (const unsigned char*)reportedProperties, strlen(reportedProperties), reportedStateCallback, NULL);
            (void)IoTHubDeviceClient_SetDeviceMethodCallback(iotHubClientHandle, deviceMethodCallback, NULL);
            (void)IoTHubDeviceClient_SetDeviceTwinCallback(iotHubClientHandle, deviceTwinCallback, &car);

            (void)getchar();

            IoTHubDeviceClient_Destroy(iotHubClientHandle);
            free(reportedProperties);
            free(car.changeOilReminder);
        }

        IoTHub_Deinit();
    }
}

int main(void)
{
    iothub_client_device_twin_and_methods_sample_run();
    return 0;
}<|MERGE_RESOLUTION|>--- conflicted
+++ resolved
@@ -244,11 +244,7 @@
             {
                 free(oldCar->changeOilReminder);
             }
-<<<<<<< HEAD
-            
-=======
-
->>>>>>> 7f30cb95
+
             if (oldCar->changeOilReminder == NULL)
             {
                 printf("Received a new changeOilReminder = %s\n", newCar->changeOilReminder);
@@ -286,11 +282,7 @@
                 oldCar->settings.location.longitude = newCar->settings.location.longitude;
             }
         }
-<<<<<<< HEAD
-        
-=======
-
->>>>>>> 7f30cb95
+
         free(newCar);
     }
 }
