// Copyright (c) Microsoft. All rights reserved.
// Licensed under the MIT license. See LICENSE file in the project root for full license information.

#ifdef __cplusplus
#include <cstdio>
#include <cstdlib>
#include <cstddef>
#else
#include <stdio.h>
#include <stdlib.h>
#include <stddef.h>
#include <stdbool.h>
#endif

#if defined _MSC_VER
#pragma warning(disable: 4054) /* MSC incorrectly fires this */
#endif

static void* my_gballoc_malloc(size_t size)
{
    return malloc(size);
}

static void my_gballoc_free(void* ptr)
{
    free(ptr);
}

void* my_gballoc_realloc(void* ptr, size_t size)
{
    return realloc(ptr, size);
}

#include "testrunnerswitcher.h"
#include "azure_c_shared_utility/optimize_size.h"
#include "azure_macro_utils/macro_utils.h"
#include "azure_c_shared_utility/shared_util_options.h"
#include "umock_c/umock_c.h"
#include "umock_c/umock_c_prod.h"
#include "umock_c/umock_c_negative_tests.h"
#include "umock_c/umocktypes_charptr.h"
#include "umock_c/umocktypes_bool.h"
#include "umock_c/umocktypes_stdint.h"

#define ENABLE_MOCKS

#include "azure_c_shared_utility/buffer_.h"
#include "azure_c_shared_utility/sastoken.h"
#include "azure_c_shared_utility/doublylinkedlist.h"
#include "azure_c_shared_utility/gballoc.h"
#include "azure_c_shared_utility/agenttime.h"
#include "azure_c_shared_utility/threadapi.h"
#include "azure_c_shared_utility/constbuffer.h"

#include "azure_umqtt_c/mqtt_client.h"

#include "internal/iothub_client_private.h"
#include "iothub_client_options.h"
#include "internal/iothub_client_retry_control.h"

#include "azure_c_shared_utility/xio.h"
#include "azure_c_shared_utility/tlsio.h"

#include "azure_c_shared_utility/tickcounter.h"
#include "azure_c_shared_utility/lock.h"
#include "azure_c_shared_utility/string_tokenizer.h"
#include "azure_c_shared_utility/urlencode.h"

#include "internal/iothub_transport_ll_private.h"

MOCKABLE_FUNCTION(, bool, Transport_MessageCallbackFromInput, MESSAGE_CALLBACK_INFO*, messageData, void*, ctx);
MOCKABLE_FUNCTION(, bool, Transport_MessageCallback, MESSAGE_CALLBACK_INFO*, messageData, void*, ctx);
MOCKABLE_FUNCTION(, void, Transport_ConnectionStatusCallBack, IOTHUB_CLIENT_CONNECTION_STATUS, status, IOTHUB_CLIENT_CONNECTION_STATUS_REASON, reason, void*, ctx);
MOCKABLE_FUNCTION(, void, Transport_SendComplete_Callback, PDLIST_ENTRY, completed, IOTHUB_CLIENT_CONFIRMATION_RESULT, result, void*, ctx);
MOCKABLE_FUNCTION(, const char*, Transport_GetOption_Product_Info_Callback, void*, ctx);
MOCKABLE_FUNCTION(, void, Transport_Twin_ReportedStateComplete_Callback, uint32_t, item_id, int, status_code, void*, ctx);
MOCKABLE_FUNCTION(, void, Transport_Twin_RetrievePropertyComplete_Callback, DEVICE_TWIN_UPDATE_STATE, update_state, const unsigned char*, payLoad, size_t, size, void*, ctx);
MOCKABLE_FUNCTION(, int, Transport_DeviceMethod_Complete_Callback, const char*, method_name, const unsigned char*, payLoad, size_t, size, METHOD_HANDLE, response_id, void*, ctx);
MOCKABLE_FUNCTION(, const char*, Transport_GetOption_Model_Id_Callback, void*, ctx);

#undef ENABLE_MOCKS

#include "internal/iothubtransport_mqtt_common.h"
#include "azure_c_shared_utility/strings.h"

#ifdef __cplusplus
extern "C"
{
#endif

    int STRING_sprintf(STRING_HANDLE handle, const char* format, ...);
    STRING_HANDLE STRING_construct_sprintf(const char* format, ...);

#ifdef __cplusplus
}
#endif

static STRING_HANDLE my_STRING_new(void)
{
    return (STRING_HANDLE)my_gballoc_malloc(1);
}

static STRING_HANDLE my_STRING_construct(const char* psz)
{
    (void)psz;
    return (STRING_HANDLE)my_gballoc_malloc(1);
}

static int my_STRING_concat_with_STRING(STRING_HANDLE handle, STRING_HANDLE data)
{
    (void)handle;
    (void)data;
    return 0;
}

static void my_STRING_delete(STRING_HANDLE handle)
{
    my_gballoc_free(handle);
}

static int my_mallocAndStrcpy_s(char** destination, const char* source)
{
    (void)source;
    size_t l = strlen(source);
    *destination = (char*)my_gballoc_malloc(l + 1);
    strcpy(*destination, source);
    return 0;
}

static STRING_HANDLE my_URL_Encode(STRING_HANDLE string)
{
    (void)string;
    return (STRING_HANDLE)my_gballoc_malloc(1);
}

static STRING_HANDLE my_URL_EncodeString(const char* textEncode)
{
    (void)textEncode;
    return (STRING_HANDLE)my_gballoc_malloc(1);
}

static STRING_HANDLE my_URL_DecodeString(const char* textDecode)
{
    (void)textDecode;
    return (STRING_HANDLE)my_gballoc_malloc(1);
}

static const char* my_Transport_GetOption_Product_Info_Callback(void* ctx)
{
    (void)ctx;
    return "product_info";
}

static const char* my_Transport_GetOption_Model_Id_Callback(void* ctx)
{
    (void)ctx;
    return "dtmi:testDeviceCapabilityModel;1";
}

static const char* TEST_STRING_VALUE = "Test string value";
static const char* TEST_DEVICE_ID = "thisIsDeviceID";
static const char* TEST_MODULE_ID = "thisIsModuleID";
static const char* TEST_DEVICE_KEY = "thisIsDeviceKey";
static const char* TEST_DEVICE_SAS = "thisIsDeviceSasToken";
static const char* TEST_IOTHUB_NAME = "thisIsIotHubName";
static const char* TEST_IOTHUB_SUFFIX = "thisIsIotHubSuffix";
static const char* TEST_PROTOCOL_GATEWAY_HOSTNAME = NULL;
static const char* TEST_PROTOCOL_GATEWAY_HOSTNAME_NON_NULL = "ssl://thisIsAGatewayHostName.net";
static const char* TEST_VERY_LONG_DEVICE_ID = "1234567890ABCDEFGHIJKLMNOPQRSTUVWXYZabcdefghijklmnopqrstuvwxyz1234567890ABCDEFGHIJKLMNOPQRSTUVWXYZabcdefghijklmnopqrstuvwxyz1234567890";
static const char* TEST_MQTT_MESSAGE_TOPIC = "devices/jebrandoDevice/messages/devicebound/#";
static const char* TEST_MQTT_MSG_TOPIC = "devices/jebrandoDevice/messages/devicebound/iothub-ack=Full&%24.to=%2Fdevices%2FjebrandoDevice%2Fmessages%2FdeviceBound&%24.cid=123&%24.uid=456";
static const char* TEST_MQTT_MSG_TOPIC_W_1_PROP = "devices/jebrandoDevice/messages/devicebound/iothub-ack=Full&propName=PropValue&DeviceInfo=smokeTest&%24.to=%2Fdevices%2FjebrandoDevice%2Fmessages%2FdeviceBound&%24.cid&%24.uid";
static const char* TEST_MQTT_MSG_TOPIC_GET_TWIN = "$iothub/twin/res/200/?$rid=2";
static const char* TEST_MQTT_INPUT_QUEUE_SUBSCRIBE_NAME_1 = "devices/thisIsDeviceID/modules/thisIsModuleID/#";
static const char* TEST_MQTT_INPUT_1 = "devices/thisIsDeviceID/modules/thisIsModuleID/inputs/input1/%24.cdid=connected_device&%24.cmid=connected_module/";
static const char* TEST_MQTT_INPUT_NO_PROPERTIES = "devices/thisIsDeviceID/modules/thisIsModuleID/inputs/input1/";
static const char* TEST_MQTT_INPUT_MISSING_INPUT_QUEUE_NAME = "devices/thisIsDeviceID/modules/thisIsModuleID/inputs";
static const char* TEST_INPUT_QUEUE_1 = "input1";
static const char* TEST_MQTT_DEV_TWIN_MSG_TOPIC = "$iothub/twin/$res/200/?$rid=2";
static const char* TEST_MQTT_DEV_METHOD_MSG = "$iothub/methods/POST/method_name/?$rid=b";

static const char* TEST_MQTT_EVENT_TOPIC = "devices/thisIsDeviceID/messages/events/";
static const char* TEST_MQTT_SAS_TOKEN = "thisIsIotHubName.thisIsIotHubSuffix/devices/thisIsDeviceID";
static const char* TEST_HOST_NAME = "thisIsIotHubName.thisIsIotHubSuffix";
static const char* TEST_EMPTY_STRING = "";
static const char* TEST_SAS_TOKEN = "Test_SAS_Token_value";
static const char* X509_CERT_CERTIFICATE = "-----BEGIN CERTIFICATE-----MIID-----END CERTIFICATE-----";
static const char* X509_PRIVATE_KEY_OPTION = "x509privatekey";
static const char* X509_PRIVATE_KEY = "-----BEGIN RSA PRIVATE KEY-----MIIE-----END RSA PRIVATE KEY-----";

static const char* TEST_CONTENT_TYPE = "application/json";
static const char* TEST_CONTENT_ENCODING = "utf8";
static const char* TEST_DIAG_ID = "1234abcd";
static const char* TEST_DIAG_CREATION_TIME_UTC = "1506054516.100";
static const char* TEST_MESSAGE_CREATION_TIME_UTC = "2010-01-01T01:00:00.000Z";
static const char* TEST_OUTPUT_NAME = "TestOutputName";

static const char* PROPERTY_SEPARATOR = "&";
static const char* DIAGNOSTIC_CONTEXT_CREATION_TIME_UTC_PROPERTY = "creationtimeutc";

static IOTHUB_MESSAGE_DIAGNOSTIC_PROPERTY_DATA TEST_DIAG_DATA;

static MQTT_TRANSPORT_PROXY_OPTIONS* expected_MQTT_TRANSPORT_PROXY_OPTIONS;

static const TRANSPORT_LL_HANDLE TEST_TRANSPORT_HANDLE = (TRANSPORT_LL_HANDLE)0x4444;
static const MQTT_CLIENT_HANDLE TEST_MQTT_CLIENT_HANDLE = (MQTT_CLIENT_HANDLE)0x1122;
static const PDLIST_ENTRY TEST_PDLIST_ENTRY = (PDLIST_ENTRY)0x1123;
static const MQTT_MESSAGE_HANDLE TEST_MQTT_MESSAGE_HANDLE = (MQTT_MESSAGE_HANDLE)0x1124;

static const IOTHUB_CLIENT_TRANSPORT_PROVIDER TEST_PROTOCOL = (IOTHUB_CLIENT_TRANSPORT_PROVIDER)0x1127;

static XIO_HANDLE TEST_XIO_HANDLE = (XIO_HANDLE)0x1126;

static const STRING_TOKENIZER_HANDLE TEST_STRING_TOKENIZER_HANDLE = (STRING_TOKENIZER_HANDLE)0x1127;

static const IOTHUB_AUTHORIZATION_HANDLE TEST_IOTHUB_AUTHORIZATION_HANDLE = (IOTHUB_AUTHORIZATION_HANDLE)0x1128;

/*this is the default message and has type BYTEARRAY*/
static const IOTHUB_MESSAGE_HANDLE TEST_IOTHUB_MSG_BYTEARRAY = (const IOTHUB_MESSAGE_HANDLE)0x01d1;

/*this is a STRING type message*/
static IOTHUB_MESSAGE_HANDLE TEST_IOTHUB_MSG_STRING = (IOTHUB_MESSAGE_HANDLE)0x01d2;
static const MAP_HANDLE TEST_MESSAGE_PROP_MAP = (MAP_HANDLE)0x1212;

static char appMessageString[] = "App Message String";
static uint8_t appMessage[] = { 0x54, 0x68, 0x69, 0x73, 0x20, 0x69, 0x73, 0x20, 0x61, 0x20, 0x54, 0x65, 0x73, 0x74, 0x20, 0x4d, 0x73, 0x67 };
static const size_t appMsgSize = sizeof(appMessage) / sizeof(appMessage[0]);
static CONSTBUFFER g_cbuff;

static IOTHUB_CLIENT_CONFIG g_iothubClientConfig = { 0 };
static DLIST_ENTRY g_waitingToSend;

static tickcounter_ms_t g_current_ms;
static size_t g_tokenizerIndex; // BUGBUG - remove as much of this as possible once dust settles

static CONSTBUFFER_HANDLE TEST_CONST_BUFFER_HANDLE = (CONSTBUFFER_HANDLE)0x2331;

// Use #define and not const because switch statement that consumes these assumes they're not const and won't compile.
#define PARSE_SLASHES_FOR_INPUT_QUEUE_INDEX_0 (200)
#define PARSE_SLASHES_FOR_INPUT_QUEUE_INDEX_1 (201)
#define PARSE_SLASHES_FOR_INPUT_QUEUE_INDEX_2 (202)
#define PARSE_SLASHES_FOR_INPUT_QUEUE_INDEX_3 (203)
#define PARSE_SLASHES_FOR_INPUT_QUEUE_INDEX_4 (204)
#define PARSE_SLASHES_FOR_INPUT_QUEUE_INDEX_5 (205)

#define PARSE_SEPARATOR_TWO_PROPERTIES_0 (300)
#define PARSE_SEPARATOR_TWO_PROPERTIES_1 (301)

#define PARSE_SLASHES_FOR_INPUT_QUEUE_NO_SYSTEM_PROPS_INDEX_0 (400)
#define PARSE_SLASHES_FOR_INPUT_QUEUE_NO_SYSTEM_PROPS_INDEX_1 (401)
#define PARSE_SLASHES_FOR_INPUT_QUEUE_NO_SYSTEM_PROPS_INDEX_2 (402)
#define PARSE_SLASHES_FOR_INPUT_QUEUE_NO_SYSTEM_PROPS_INDEX_3 (403)
#define PARSE_SLASHES_FOR_INPUT_QUEUE_NO_SYSTEM_PROPS_INDEX_4 (404)
#define PARSE_SLASHES_FOR_INPUT_QUEUE_NO_SYSTEM_PROPS_INDEX_5 (405)

#define PARSE_SLASHES_FOR_INPUT_QUEUE_NO_TOKENS               (500)
#define NUM_DOWORK_VALUE                1

static const unsigned char* TEST_DEVICE_METHOD_RESPONSE = (const unsigned char*)0x62;
static size_t TEST_DEVICE_RESP_LENGTH = 1;
static size_t TEST_METHOD_ID_VALUE = 12;
static METHOD_HANDLE TEST_METHOD_ID = &TEST_METHOD_ID_VALUE;
static METHOD_HANDLE g_method_handle_value = NULL;

#define TEST_TIME_T ((time_t)-1)
#define TEST_DIFF_TIME TEST_DIFF_TIME_POSITIVE
#define TEST_DIFF_TIME_POSITIVE 12
#define TEST_DIFF_TIME_NEGATIVE -12
#define TEST_DIFF_WITHIN_ERROR  5
#define TEST_DIFF_GREATER_THAN_WAIT  6
#define TEST_DIFF_LESS_THAN_WAIT  1
#define TEST_DIFF_GREATER_THAN_ERROR 10
#define TEST_BIG_TIME_T (TEST_RETRY_TIMEOUT_SECS - TEST_DIFF_WITHIN_ERROR)
#define TEST_SMALL_TIME_T ((time_t)(TEST_DIFF_WITHIN_ERROR - 1))
#define TEST_DEVICE_STATUS_CODE     200
#define TEST_HOSTNAME_STRING_HANDLE    (STRING_HANDLE)0x5555
#define TEST_RETRY_CONTROL_HANDLE      (RETRY_CONTROL_HANDLE)0x6666

#define STATUS_CODE_TIMEOUT_VALUE           408


#define DEFAULT_RETRY_POLICY                IOTHUB_CLIENT_RETRY_EXPONENTIAL_BACKOFF_WITH_JITTER
#define DEFAULT_RETRY_TIMEOUT_IN_SECONDS    0

static APP_PAYLOAD TEST_APP_PAYLOAD;

TEST_DEFINE_ENUM_TYPE(IOTHUB_CLIENT_RESULT, IOTHUB_CLIENT_RESULT_VALUES);
IMPLEMENT_UMOCK_C_ENUM_TYPE(IOTHUB_CLIENT_RESULT, IOTHUB_CLIENT_RESULT_VALUES);

TEST_DEFINE_ENUM_TYPE(IOTHUB_CLIENT_STATUS, IOTHUB_CLIENT_STATUS_VALUES);
IMPLEMENT_UMOCK_C_ENUM_TYPE(IOTHUB_CLIENT_STATUS, IOTHUB_CLIENT_STATUS_VALUES);

TEST_DEFINE_ENUM_TYPE(IOTHUB_CLIENT_RETRY_POLICY, IOTHUB_CLIENT_RETRY_POLICY_VALUES);
IMPLEMENT_UMOCK_C_ENUM_TYPE(IOTHUB_CLIENT_RETRY_POLICY, IOTHUB_CLIENT_RETRY_POLICY_VALUES);

TEST_DEFINE_ENUM_TYPE(IOTHUB_CREDENTIAL_TYPE, IOTHUB_CREDENTIAL_TYPE_VALUES);
IMPLEMENT_UMOCK_C_ENUM_TYPE(IOTHUB_CREDENTIAL_TYPE, IOTHUB_CREDENTIAL_TYPE_VALUES);

TEST_DEFINE_ENUM_TYPE(SAS_TOKEN_STATUS, SAS_TOKEN_STATUS_VALUES);
IMPLEMENT_UMOCK_C_ENUM_TYPE(SAS_TOKEN_STATUS, SAS_TOKEN_STATUS_VALUES);

static TEST_MUTEX_HANDLE test_serialize_mutex;

static IOTHUBMESSAGE_DISPOSITION_RESULT g_msg_disposition;

#define TEST_RETRY_POLICY IOTHUB_CLIENT_RETRY_EXPONENTIAL_BACKOFF_WITH_JITTER
#define TEST_RETRY_TIMEOUT_SECS 60
#define TEST_MAX_DISCONNECT_VALUE 50

//Callbacks for Testing
static ON_MQTT_MESSAGE_RECV_CALLBACK g_fnMqttMsgRecv;
static ON_MQTT_OPERATION_CALLBACK g_fnMqttOperationCallback;
static ON_MQTT_ERROR_CALLBACK g_fnMqttErrorCallback;
static void* g_callbackCtx;
static void* g_errorcallbackCtx;
static bool g_nullMapVariable;
static bool g_skip_disconnect_callback;
static ON_MQTT_DISCONNECTED_CALLBACK g_disconnect_callback;
static void* g_disconnect_callback_ctx;
static TRANSPORT_CALLBACKS_INFO transport_cb_info;
static void* transport_cb_ctx = (void*)0x499922;

#ifdef __cplusplus
extern "C"
{
#endif
    int STRING_sprintf(STRING_HANDLE handle, const char* format, ...)
    {
        (void)handle;
        (void)format;
        return 0;
    }

    STRING_HANDLE STRING_construct_sprintf(const char* format, ...)
    {
        (void)format;
        return (STRING_HANDLE)my_gballoc_malloc(1);
    }

    const char* my_STRING_c_str(STRING_HANDLE handle)
    {
        (void)handle;
        return TEST_STRING_VALUE;
    }

    void real_DList_InitializeListHead(PDLIST_ENTRY listHead);
    int real_DList_IsListEmpty(const PDLIST_ENTRY listHead);
    void real_DList_InsertTailList(PDLIST_ENTRY listHead, PDLIST_ENTRY listEntry);
    void real_DList_InsertHeadList(PDLIST_ENTRY listHead, PDLIST_ENTRY listEntry);
    void real_DList_AppendTailList(PDLIST_ENTRY listHead, PDLIST_ENTRY ListToAppend);
    int real_DList_RemoveEntryList(PDLIST_ENTRY listEntry);
    PDLIST_ENTRY real_DList_RemoveHeadList(PDLIST_ENTRY listHead);

#ifdef __cplusplus
}
#endif

static char* my_IoTHubClient_Auth_Get_SasToken(IOTHUB_AUTHORIZATION_HANDLE handle, const char* scope, size_t expiry_time_relative_seconds, const char* keyname)
{
    (void)handle;
    (void)scope;
    (void)expiry_time_relative_seconds;
    (void)keyname;

    char* result;
    size_t len = strlen(TEST_SAS_TOKEN);
    result = (char*)my_gballoc_malloc(len+1);
    strcpy(result, TEST_SAS_TOKEN);
    return result;
}

static IOTHUBMESSAGE_CONTENT_TYPE my_IoTHubMessage_GetContentType(IOTHUB_MESSAGE_HANDLE iotHubMessageHandle)
{
    IOTHUBMESSAGE_CONTENT_TYPE result2;
    if (iotHubMessageHandle == TEST_IOTHUB_MSG_BYTEARRAY)
    {
        result2 = IOTHUBMESSAGE_BYTEARRAY;
    }
    else if (iotHubMessageHandle == TEST_IOTHUB_MSG_STRING)
    {
        result2 = IOTHUBMESSAGE_STRING;
    }
    else
    {
        result2 = IOTHUBMESSAGE_UNKNOWN;
    }
    return result2;
}

static IOTHUB_MESSAGE_RESULT my_IoTHubMessage_GetByteArray(IOTHUB_MESSAGE_HANDLE iotHubMessageHandle, const unsigned char** buffer, size_t* size)
{
    if (iotHubMessageHandle == TEST_IOTHUB_MSG_BYTEARRAY)
    {
        *buffer = appMessage;
        *size = appMsgSize;
    }
    else
    {
        /*not expected really*/
        *buffer = (const unsigned char*)"333";
        *size = 3;
    }
    return IOTHUB_MESSAGE_OK;
}

static void my_IoTHubMessage_Destroy(IOTHUB_MESSAGE_HANDLE iotHubMessageHandle)
{
    (void)iotHubMessageHandle;
}


static int my_Transport_DeviceMethod_Complete_Callback(const char* method_name, const unsigned char* payLoad, size_t size, METHOD_HANDLE response_id, void* ctx)
{
    (void)ctx;
    (void)method_name;
    (void)payLoad;
    (void)size;
    g_method_handle_value = response_id;
    return 0;
}

static void my_IoTHubClientCore_LL_SendComplete(IOTHUB_CLIENT_CORE_LL_HANDLE handle, PDLIST_ENTRY completed, IOTHUB_CLIENT_CONFIRMATION_RESULT result)
{
    (void)handle;
    (void)completed;
    (void)result;
}

static bool my_Transport_MessageCallback(MESSAGE_CALLBACK_INFO* message_data, void* ctx)
{
    (void)ctx;
    bool result;
    if (IOTHUBMESSAGE_ABANDONED == g_msg_disposition)
    {
        result = false;
    }
    else
    {
        IoTHubMessage_Destroy(message_data->messageHandle);
        free(message_data);
        result = true;
    }

    return result;
}

static MQTT_CLIENT_HANDLE my_mqtt_client_init(ON_MQTT_MESSAGE_RECV_CALLBACK msgRecv, ON_MQTT_OPERATION_CALLBACK opCallback, void* callbackCtx, ON_MQTT_ERROR_CALLBACK errorCallback, void* errorcallbackCtx)
{
    g_fnMqttMsgRecv = msgRecv;
    g_fnMqttOperationCallback = opCallback;
    g_callbackCtx = callbackCtx;
    g_fnMqttErrorCallback = errorCallback;
    g_errorcallbackCtx = errorcallbackCtx;
    return (MQTT_CLIENT_HANDLE)my_gballoc_malloc(12);
}

static int my_mqtt_client_disconnect(MQTT_CLIENT_HANDLE handle, ON_MQTT_DISCONNECTED_CALLBACK callback, void* ctx)
{
    (void)handle;
    g_disconnect_callback = callback;
    g_disconnect_callback_ctx = ctx;
    return 0;
}

static void my_mqtt_client_deinit(MQTT_CLIENT_HANDLE handle)
{
    my_gballoc_free(handle);
}

static void my_mqtt_client_dowork(MQTT_CLIENT_HANDLE handle)
{
    (void)handle;
}

static STRING_TOKENIZER_HANDLE my_STRING_TOKENIZER_create_from_char(const char* input)
{
    (void)input;
    return (STRING_TOKENIZER_HANDLE)my_gballoc_malloc(1);
}

int my_STRING_TOKENIZER_get_next_token(STRING_TOKENIZER_HANDLE t, STRING_HANDLE output, const char* delimiters)
{
    int result;
    (void)delimiters;
    (void)t;
    const char* text = NULL;
    switch (g_tokenizerIndex++)
    {
        case 0:
            break;
        case 1:
            text = "devices/thisIsDeviceID/messages/devicebound/iothub-ack=Full";
            break;
        case 2:
            text = "propname1=value2";
            break;
        case 3:
            text = "propname2=value2";
            break;
        case 4:
            text = "%24.to=%2Fdevices%2FjebrandoDevice%2Fmessages%2FdeviceBound&%24.cid";
            break;
        case 5:
            text = "%24.cid";
            break;
        case 6:
            text = ""; // Done
            break;
        case 8:
        case 9:
        case 10:
        case 11:
            text = "200";
            break;
        case 12:
            text = "2";
            break;
        // When parsing a URL for "/foo/bar... /input/inputQueeName/" on happy path, succeed up to 6 times on parsing.
        case PARSE_SLASHES_FOR_INPUT_QUEUE_INDEX_0:
        case PARSE_SLASHES_FOR_INPUT_QUEUE_INDEX_1:
        case PARSE_SLASHES_FOR_INPUT_QUEUE_INDEX_2:
        case PARSE_SLASHES_FOR_INPUT_QUEUE_INDEX_3:
        case PARSE_SLASHES_FOR_INPUT_QUEUE_INDEX_4:
        case PARSE_SLASHES_FOR_INPUT_QUEUE_NO_SYSTEM_PROPS_INDEX_0:
        case PARSE_SLASHES_FOR_INPUT_QUEUE_NO_SYSTEM_PROPS_INDEX_1:
        case PARSE_SLASHES_FOR_INPUT_QUEUE_NO_SYSTEM_PROPS_INDEX_2:
        case PARSE_SLASHES_FOR_INPUT_QUEUE_NO_SYSTEM_PROPS_INDEX_3:
        case PARSE_SLASHES_FOR_INPUT_QUEUE_NO_SYSTEM_PROPS_INDEX_4:
            text = "";
            break;

        case PARSE_SLASHES_FOR_INPUT_QUEUE_INDEX_5:
            g_tokenizerIndex = PARSE_SEPARATOR_TWO_PROPERTIES_0;
            text = "";
            break;

        case PARSE_SEPARATOR_TWO_PROPERTIES_0:
        case PARSE_SEPARATOR_TWO_PROPERTIES_1:
            text = "";
            break;

        // There are no system properties, so subsequent tokenizer calls (for &) should fail.
        case PARSE_SLASHES_FOR_INPUT_QUEUE_NO_SYSTEM_PROPS_INDEX_5:
            g_tokenizerIndex = PARSE_SLASHES_FOR_INPUT_QUEUE_NO_TOKENS;
            text = "";
            break;

        case 7:
        default:
            break;
    }
    if (text != NULL)
    {
        result = 0;
        output = NULL;
    }
    else
    {
        result = MU_FAILURE;
    }
    return result;
}

static void my_STRING_TOKENIZER_destroy(STRING_TOKENIZER_HANDLE handle)
{
    my_gballoc_free(handle);
}

static STRING_HANDLE my_SASToken_Create(STRING_HANDLE key, STRING_HANDLE scope, STRING_HANDLE keyName, size_t expiry)
{
    (void)key;
    (void)scope;
    (void)keyName;
    (void)expiry;
    return (STRING_HANDLE)my_gballoc_malloc(1);
}

static MAP_RESULT my_Map_GetInternals(MAP_HANDLE handle, const char*const** keys, const char*const** values, size_t* count)
{
    (void)handle;
    *keys = NULL;
    *values = NULL;
    *count = 0;
    return MAP_OK;
}

static XIO_HANDLE my_xio_create(const IO_INTERFACE_DESCRIPTION* io_interface_description, const void* xio_create_parameters)
{
    (void)io_interface_description;
    (void)xio_create_parameters;
    return (XIO_HANDLE)my_gballoc_malloc(1);
}

static void my_xio_destroy(XIO_HANDLE ioHandle)
{
    my_gballoc_free(ioHandle);
}

static TICK_COUNTER_HANDLE my_tickcounter_create(void)
{
    return (TICK_COUNTER_HANDLE)my_gballoc_malloc(1);
}

static int my_tickcounter_get_current_ms(TICK_COUNTER_HANDLE tick_counter, tickcounter_ms_t * current_ms)
{
    (void)tick_counter;
    g_current_ms += 1000;
    *current_ms = g_current_ms;
    return 0;
}

static void my_tickcounter_destroy(TICK_COUNTER_HANDLE tick_counter)
{
    my_gballoc_free(tick_counter);
}

static MAP_HANDLE my_Map_Create(MAP_FILTER_CALLBACK mapFilterFunc)
{
    (void)mapFilterFunc;
    return (MAP_HANDLE)malloc(1);
}

static MAP_HANDLE my_Map_Clone(MAP_HANDLE handle)
{
    (void)handle;
    return (MAP_HANDLE)malloc(1);
}

static void my_Map_Destroy(MAP_HANDLE handle)
{
    free(handle);
}

static BUFFER_HANDLE my_BUFFER_new(void)
{
    return (BUFFER_HANDLE)malloc(1);
}

static void my_BUFFER_delete(BUFFER_HANDLE handle)
{
    free(handle);
}

static double my_get_difftime(time_t stopTime, time_t startTime)
{
    return (double)(stopTime - startTime);
}

static void my_ThreadAPI_Sleep(unsigned int milliseconds)
{
    (void)milliseconds;
    // this is for disconnect callback
    if (g_disconnect_callback != NULL && !g_skip_disconnect_callback)
    {
        g_disconnect_callback(g_disconnect_callback_ctx);
    }
}

static int error_proxy_options;
static XIO_HANDLE get_IO_transport(const char* fully_qualified_name, const MQTT_TRANSPORT_PROXY_OPTIONS* mqtt_transport_proxy_options)
{
    (void)fully_qualified_name;
    (void)mqtt_transport_proxy_options;
    error_proxy_options = 0;
    if (((expected_MQTT_TRANSPORT_PROXY_OPTIONS == NULL) && (mqtt_transport_proxy_options != NULL)) ||
        ((expected_MQTT_TRANSPORT_PROXY_OPTIONS != NULL) && (mqtt_transport_proxy_options == NULL)))
    {
        error_proxy_options = 1;
    }
    else
    {
        if (expected_MQTT_TRANSPORT_PROXY_OPTIONS != NULL)
        {
            if ((strcmp(expected_MQTT_TRANSPORT_PROXY_OPTIONS->host_address, mqtt_transport_proxy_options->host_address) != 0) ||
                ((expected_MQTT_TRANSPORT_PROXY_OPTIONS->username != NULL) && (strcmp(expected_MQTT_TRANSPORT_PROXY_OPTIONS->username, mqtt_transport_proxy_options->username) != 0)) ||
                ((expected_MQTT_TRANSPORT_PROXY_OPTIONS->password != NULL) && (strcmp(expected_MQTT_TRANSPORT_PROXY_OPTIONS->password, mqtt_transport_proxy_options->password) != 0)))
            {
                error_proxy_options = 1;
            }
        }
    }
    return (XIO_HANDLE)my_gballoc_malloc(1);
}

static DEVICE_TWIN_UPDATE_STATE get_twin_update_state;
static const unsigned char* get_twin_payLoad;
static size_t get_twin_size;
static void* get_twin_userContextCallback;
static void on_get_device_twin_completed_callback(DEVICE_TWIN_UPDATE_STATE update_state, const unsigned char* payLoad, size_t size, void* userContextCallback)
{
    get_twin_update_state = update_state;
    get_twin_payLoad = payLoad;
    get_twin_size = size;
    get_twin_userContextCallback = userContextCallback;
}

MU_DEFINE_ENUM_STRINGS(UMOCK_C_ERROR_CODE, UMOCK_C_ERROR_CODE_VALUES)

static void on_umock_c_error(UMOCK_C_ERROR_CODE error_code)
{
    (void)error_code;
    ASSERT_FAIL("umock_c reported error");
}

BEGIN_TEST_SUITE(iothubtransport_mqtt_common_ut)

TEST_SUITE_INITIALIZE(suite_init)
{
    int result;

    TEST_APP_PAYLOAD.message = appMessage;
    TEST_APP_PAYLOAD.length = appMsgSize;

    transport_cb_info.send_complete_cb = Transport_SendComplete_Callback;
    transport_cb_info.twin_retrieve_prop_complete_cb = Transport_Twin_RetrievePropertyComplete_Callback;
    transport_cb_info.twin_rpt_state_complete_cb = Transport_Twin_ReportedStateComplete_Callback;
    transport_cb_info.send_complete_cb = Transport_SendComplete_Callback;
    transport_cb_info.connection_status_cb = Transport_ConnectionStatusCallBack;
    transport_cb_info.prod_info_cb = Transport_GetOption_Product_Info_Callback;
    transport_cb_info.msg_input_cb = Transport_MessageCallbackFromInput;
    transport_cb_info.msg_cb = Transport_MessageCallback;
    transport_cb_info.method_complete_cb = Transport_DeviceMethod_Complete_Callback;
    transport_cb_info.get_model_id_cb = Transport_GetOption_Model_Id_Callback;

    g_cbuff.buffer = appMessage;
    g_cbuff.size = appMsgSize;

    test_serialize_mutex = TEST_MUTEX_CREATE();
    ASSERT_IS_NOT_NULL(test_serialize_mutex);

    umock_c_init(on_umock_c_error);
    result = umocktypes_bool_register_types();
    ASSERT_ARE_EQUAL(int, 0, result);

    result = umocktypes_stdint_register_types();
    ASSERT_ARE_EQUAL(int, 0, result);

    result = umocktypes_charptr_register_types();
    ASSERT_ARE_EQUAL(int, 0, result);

    REGISTER_UMOCK_ALIAS_TYPE(XIO_HANDLE, void*);
    REGISTER_UMOCK_ALIAS_TYPE(PDLIST_ENTRY, void*);
    REGISTER_UMOCK_ALIAS_TYPE(const PDLIST_ENTRY, void*);
    REGISTER_UMOCK_ALIAS_TYPE(MQTT_CLIENT_HANDLE, void*);
    REGISTER_UMOCK_ALIAS_TYPE(STRING_HANDLE, void*);
    REGISTER_UMOCK_ALIAS_TYPE(TICK_COUNTER_HANDLE, void*);
    REGISTER_UMOCK_ALIAS_TYPE(ON_MQTT_OPERATION_CALLBACK, void*);
    REGISTER_UMOCK_ALIAS_TYPE(ON_MQTT_ERROR_CALLBACK, void*);
    REGISTER_UMOCK_ALIAS_TYPE(ON_IO_CLOSE_COMPLETE, void*);
    REGISTER_UMOCK_ALIAS_TYPE(IOTHUB_MESSAGE_HANDLE, void*);
    REGISTER_UMOCK_ALIAS_TYPE(QOS_VALUE, unsigned int);
    REGISTER_UMOCK_ALIAS_TYPE(MQTT_MESSAGE_HANDLE, void*);
    REGISTER_UMOCK_ALIAS_TYPE(ON_MQTT_MESSAGE_RECV_CALLBACK, void*);
    REGISTER_UMOCK_ALIAS_TYPE(MAP_HANDLE, void*);
    REGISTER_UMOCK_ALIAS_TYPE(STRING_TOKENIZER_HANDLE, void*);
    REGISTER_UMOCK_ALIAS_TYPE(IOTHUB_CLIENT_CORE_LL_HANDLE, void*);
    REGISTER_UMOCK_ALIAS_TYPE(IOTHUB_CLIENT_CONFIRMATION_RESULT, int);
    REGISTER_UMOCK_ALIAS_TYPE(IOTHUBMESSAGE_DISPOSITION_RESULT, int);
    REGISTER_UMOCK_ALIAS_TYPE(CONSTBUFFER_HANDLE, void*);
    REGISTER_UMOCK_ALIAS_TYPE(BUFFER_HANDLE, void*);
    REGISTER_UMOCK_ALIAS_TYPE(IOTHUB_CLIENT_CONNECTION_STATUS, unsigned int);
    REGISTER_UMOCK_ALIAS_TYPE(IOTHUB_CLIENT_CONNECTION_STATUS_REASON, unsigned int);
    REGISTER_UMOCK_ALIAS_TYPE(IOTHUB_CLIENT_RETRY_POLICY, int);
    REGISTER_UMOCK_ALIAS_TYPE(time_t, uint64_t);
    REGISTER_UMOCK_ALIAS_TYPE(METHOD_HANDLE, void*);
    REGISTER_UMOCK_ALIAS_TYPE(IOTHUB_AUTHORIZATION_HANDLE, void*);
    REGISTER_UMOCK_ALIAS_TYPE(IOTHUB_CREDENTIAL_TYPE, int);
    REGISTER_UMOCK_ALIAS_TYPE(SAS_TOKEN_STATUS, int);
    REGISTER_UMOCK_ALIAS_TYPE(ON_MQTT_DISCONNECTED_CALLBACK, void*);
    REGISTER_UMOCK_ALIAS_TYPE(IOTHUBMESSAGE_CONTENT_TYPE, int);
    REGISTER_UMOCK_ALIAS_TYPE(DEVICE_TWIN_UPDATE_STATE, int);

    REGISTER_GLOBAL_MOCK_HOOK(gballoc_malloc, my_gballoc_malloc);
    REGISTER_GLOBAL_MOCK_FAIL_RETURN(gballoc_malloc, NULL);
    REGISTER_GLOBAL_MOCK_HOOK(gballoc_free, my_gballoc_free);
    REGISTER_GLOBAL_MOCK_HOOK(gballoc_realloc, my_gballoc_realloc);
    REGISTER_GLOBAL_MOCK_FAIL_RETURN(gballoc_realloc, NULL);

    REGISTER_GLOBAL_MOCK_HOOK(mallocAndStrcpy_s, my_mallocAndStrcpy_s);
    REGISTER_GLOBAL_MOCK_FAIL_RETURN(mallocAndStrcpy_s, MU_FAILURE);

    REGISTER_GLOBAL_MOCK_HOOK(ThreadAPI_Sleep, my_ThreadAPI_Sleep);

    REGISTER_GLOBAL_MOCK_HOOK(STRING_new, my_STRING_new);
    REGISTER_GLOBAL_MOCK_FAIL_RETURN(STRING_new, NULL);
    REGISTER_GLOBAL_MOCK_HOOK(STRING_construct, my_STRING_construct);
    REGISTER_GLOBAL_MOCK_FAIL_RETURN(STRING_construct, NULL);
    REGISTER_GLOBAL_MOCK_HOOK(STRING_concat_with_STRING, my_STRING_concat_with_STRING);
    REGISTER_GLOBAL_MOCK_FAIL_RETURN(STRING_concat_with_STRING, -1);
    REGISTER_GLOBAL_MOCK_HOOK(STRING_delete, my_STRING_delete);
    REGISTER_GLOBAL_MOCK_HOOK(STRING_c_str, my_STRING_c_str);
    REGISTER_GLOBAL_MOCK_RETURN(STRING_concat, 0);
    REGISTER_GLOBAL_MOCK_FAIL_RETURN(STRING_concat, MU_FAILURE);

    REGISTER_GLOBAL_MOCK_HOOK(URL_Encode, my_URL_Encode);
    REGISTER_GLOBAL_MOCK_HOOK(URL_EncodeString, my_URL_EncodeString);
    REGISTER_GLOBAL_MOCK_FAIL_RETURN(URL_EncodeString, NULL);
    REGISTER_GLOBAL_MOCK_HOOK(URL_DecodeString, my_URL_DecodeString);
    REGISTER_GLOBAL_MOCK_FAIL_RETURN(URL_DecodeString, NULL);
    REGISTER_GLOBAL_MOCK_HOOK(Transport_GetOption_Product_Info_Callback, my_Transport_GetOption_Product_Info_Callback);
    REGISTER_GLOBAL_MOCK_FAIL_RETURN(Transport_GetOption_Product_Info_Callback, NULL);
    REGISTER_GLOBAL_MOCK_HOOK(Transport_GetOption_Model_Id_Callback, my_Transport_GetOption_Model_Id_Callback);
    REGISTER_GLOBAL_MOCK_FAIL_RETURN(Transport_GetOption_Model_Id_Callback, NULL);

    REGISTER_GLOBAL_MOCK_RETURN(IoTHub_Transport_ValidateCallbacks, 0);
    REGISTER_GLOBAL_MOCK_FAIL_RETURN(IoTHub_Transport_ValidateCallbacks, __LINE__);

    REGISTER_GLOBAL_MOCK_RETURN(IoTHubClient_Auth_Get_DeviceKey, TEST_DEVICE_KEY);

    REGISTER_GLOBAL_MOCK_HOOK(Transport_MessageCallback, my_Transport_MessageCallback);

    REGISTER_GLOBAL_MOCK_HOOK(Transport_DeviceMethod_Complete_Callback, my_Transport_DeviceMethod_Complete_Callback);
    REGISTER_GLOBAL_MOCK_FAIL_RETURN(Transport_DeviceMethod_Complete_Callback, MU_FAILURE);

    REGISTER_GLOBAL_MOCK_HOOK(IoTHubMessage_GetContentType, my_IoTHubMessage_GetContentType);
    REGISTER_GLOBAL_MOCK_FAIL_RETURN(IoTHubMessage_GetContentType, IOTHUBMESSAGE_UNKNOWN);

    REGISTER_GLOBAL_MOCK_RETURN(IoTHubMessage_GetString, appMessageString);
    REGISTER_GLOBAL_MOCK_FAIL_RETURN(IoTHubMessage_GetString, NULL);

    REGISTER_GLOBAL_MOCK_RETURN(IoTHubMessage_CreateFromByteArray, TEST_IOTHUB_MSG_BYTEARRAY);
    REGISTER_GLOBAL_MOCK_FAIL_RETURN(IoTHubMessage_CreateFromByteArray, NULL);

    REGISTER_GLOBAL_MOCK_HOOK(IoTHubMessage_GetByteArray, my_IoTHubMessage_GetByteArray);
    REGISTER_GLOBAL_MOCK_FAIL_RETURN(IoTHubMessage_GetByteArray, IOTHUB_MESSAGE_ERROR);

    REGISTER_GLOBAL_MOCK_RETURN(IoTHubMessage_GetOutputName, NULL);

    REGISTER_GLOBAL_MOCK_HOOK(IoTHubMessage_Destroy, my_IoTHubMessage_Destroy);

    REGISTER_GLOBAL_MOCK_RETURN(IoTHubMessage_Properties, TEST_MESSAGE_PROP_MAP);
    REGISTER_GLOBAL_MOCK_FAIL_RETURN(IoTHubMessage_Properties, NULL);

    REGISTER_GLOBAL_MOCK_HOOK(Map_GetInternals, my_Map_GetInternals);
    REGISTER_GLOBAL_MOCK_FAIL_RETURN(Map_GetInternals, MAP_ERROR);

    REGISTER_GLOBAL_MOCK_RETURN(Map_AddOrUpdate, MAP_OK);
    REGISTER_GLOBAL_MOCK_FAIL_RETURN(Map_GetInternals, MAP_ERROR);

    REGISTER_GLOBAL_MOCK_HOOK(Map_Create, my_Map_Create);
    REGISTER_GLOBAL_MOCK_FAIL_RETURN(Map_Create, NULL);
    REGISTER_GLOBAL_MOCK_HOOK(Map_Clone, my_Map_Clone);
    REGISTER_GLOBAL_MOCK_FAIL_RETURN(Map_Clone, NULL);
    REGISTER_GLOBAL_MOCK_HOOK(Map_Destroy, my_Map_Destroy);

    REGISTER_GLOBAL_MOCK_HOOK(mqtt_client_init, my_mqtt_client_init);
    REGISTER_GLOBAL_MOCK_FAIL_RETURN(mqtt_client_init, NULL);

    REGISTER_GLOBAL_MOCK_RETURN(mqtt_client_connect, 0);
    REGISTER_GLOBAL_MOCK_FAIL_RETURN(mqtt_client_connect, MU_FAILURE);

    REGISTER_GLOBAL_MOCK_HOOK(mqtt_client_deinit, my_mqtt_client_deinit);

    REGISTER_GLOBAL_MOCK_HOOK(mqtt_client_disconnect, my_mqtt_client_disconnect);
    REGISTER_GLOBAL_MOCK_FAIL_RETURN(mqtt_client_disconnect, MU_FAILURE);

    REGISTER_GLOBAL_MOCK_RETURN(mqtt_client_subscribe, 0);
    REGISTER_GLOBAL_MOCK_FAIL_RETURN(mqtt_client_subscribe, MU_FAILURE);

    REGISTER_GLOBAL_MOCK_RETURN(mqtt_client_unsubscribe, 0);
    REGISTER_GLOBAL_MOCK_FAIL_RETURN(mqtt_client_unsubscribe, MU_FAILURE);

    REGISTER_GLOBAL_MOCK_RETURN(mqtt_client_publish, 0);
    REGISTER_GLOBAL_MOCK_FAIL_RETURN(mqtt_client_publish, MU_FAILURE);

    REGISTER_GLOBAL_MOCK_RETURN(mqttmessage_create, TEST_MQTT_MESSAGE_HANDLE);
    REGISTER_GLOBAL_MOCK_FAIL_RETURN(mqttmessage_create, NULL);

    REGISTER_GLOBAL_MOCK_RETURN(mqttmessage_create_in_place, TEST_MQTT_MESSAGE_HANDLE);
    REGISTER_GLOBAL_MOCK_FAIL_RETURN(mqttmessage_create_in_place, NULL);

    REGISTER_GLOBAL_MOCK_RETURN(mqttmessage_getApplicationMsg, &TEST_APP_PAYLOAD);
    REGISTER_GLOBAL_MOCK_FAIL_RETURN(mqttmessage_getApplicationMsg, NULL);

    REGISTER_GLOBAL_MOCK_RETURN(mqttmessage_getTopicName, TEST_MQTT_MSG_TOPIC);
    REGISTER_GLOBAL_MOCK_FAIL_RETURN(mqttmessage_getTopicName, NULL);

    REGISTER_GLOBAL_MOCK_HOOK(STRING_TOKENIZER_create_from_char, my_STRING_TOKENIZER_create_from_char);
    REGISTER_GLOBAL_MOCK_FAIL_RETURN(STRING_TOKENIZER_create_from_char, NULL);

    REGISTER_GLOBAL_MOCK_HOOK(STRING_TOKENIZER_get_next_token, my_STRING_TOKENIZER_get_next_token);
    REGISTER_GLOBAL_MOCK_FAIL_RETURN(STRING_TOKENIZER_get_next_token, MU_FAILURE);

    REGISTER_GLOBAL_MOCK_HOOK(STRING_TOKENIZER_destroy, my_STRING_TOKENIZER_destroy);

    REGISTER_GLOBAL_MOCK_HOOK(SASToken_Create, my_SASToken_Create);
    REGISTER_GLOBAL_MOCK_FAIL_RETURN(SASToken_Create, NULL);

    REGISTER_GLOBAL_MOCK_RETURN(get_time, TEST_TIME_T);

    REGISTER_GLOBAL_MOCK_HOOK(get_difftime, my_get_difftime);

    REGISTER_GLOBAL_MOCK_HOOK(xio_create, my_xio_create);

    REGISTER_GLOBAL_MOCK_RETURN(xio_close, 0);
    REGISTER_GLOBAL_MOCK_FAIL_RETURN(xio_close, MU_FAILURE);

    REGISTER_GLOBAL_MOCK_RETURN(xio_setoption, 0);
    REGISTER_GLOBAL_MOCK_FAIL_RETURN(xio_setoption, MU_FAILURE);

    REGISTER_GLOBAL_MOCK_HOOK(xio_destroy, my_xio_destroy);

    REGISTER_GLOBAL_MOCK_HOOK(tickcounter_create, my_tickcounter_create);
    REGISTER_GLOBAL_MOCK_FAIL_RETURN(tickcounter_create, NULL);

    REGISTER_GLOBAL_MOCK_HOOK(tickcounter_destroy, my_tickcounter_destroy);

    REGISTER_GLOBAL_MOCK_HOOK(tickcounter_get_current_ms, my_tickcounter_get_current_ms);
    REGISTER_GLOBAL_MOCK_FAIL_RETURN(tickcounter_get_current_ms, MU_FAILURE);

    REGISTER_GLOBAL_MOCK_RETURN(CONSTBUFFER_Create, TEST_CONST_BUFFER_HANDLE);
    REGISTER_GLOBAL_MOCK_FAIL_RETURN(CONSTBUFFER_Create, NULL);
    REGISTER_GLOBAL_MOCK_RETURN(CONSTBUFFER_GetContent, &g_cbuff);

    REGISTER_GLOBAL_MOCK_RETURN(IoTHubClient_Auth_Get_Credential_Type, IOTHUB_CREDENTIAL_TYPE_DEVICE_KEY);
    REGISTER_GLOBAL_MOCK_FAIL_RETURN(IoTHubClient_Auth_Get_Credential_Type, IOTHUB_CREDENTIAL_TYPE_UNKNOWN);
    REGISTER_GLOBAL_MOCK_HOOK(IoTHubClient_Auth_Get_SasToken, my_IoTHubClient_Auth_Get_SasToken);
    REGISTER_GLOBAL_MOCK_FAIL_RETURN(IoTHubClient_Auth_Get_SasToken, NULL);
    REGISTER_GLOBAL_MOCK_RETURN(IoTHubClient_Auth_Is_SasToken_Valid, SAS_TOKEN_STATUS_VALID);
    REGISTER_GLOBAL_MOCK_FAIL_RETURN(IoTHubClient_Auth_Is_SasToken_Valid, SAS_TOKEN_STATUS_FAILED);
    REGISTER_GLOBAL_MOCK_RETURN(IoTHubClient_Auth_Get_SasToken_Expiry, 3600);

    REGISTER_GLOBAL_MOCK_HOOK(DList_InitializeListHead, real_DList_InitializeListHead);
    REGISTER_GLOBAL_MOCK_HOOK(DList_IsListEmpty, real_DList_IsListEmpty);
    REGISTER_GLOBAL_MOCK_HOOK(DList_InsertTailList, real_DList_InsertTailList);
    REGISTER_GLOBAL_MOCK_HOOK(DList_InsertHeadList, real_DList_InsertHeadList);
    REGISTER_GLOBAL_MOCK_HOOK(DList_AppendTailList, real_DList_AppendTailList);
    REGISTER_GLOBAL_MOCK_HOOK(DList_RemoveEntryList, real_DList_RemoveEntryList);
    REGISTER_GLOBAL_MOCK_HOOK(DList_RemoveHeadList, real_DList_RemoveHeadList);

    REGISTER_GLOBAL_MOCK_RETURN(IoTHubMessage_SetInputName, IOTHUB_MESSAGE_OK);
    REGISTER_GLOBAL_MOCK_FAIL_RETURN(IoTHubMessage_SetInputName, IOTHUB_MESSAGE_ERROR);

    REGISTER_GLOBAL_MOCK_RETURN(IoTHubMessage_IsSecurityMessage, false);

    REGISTER_GLOBAL_MOCK_RETURN(IoTHubMessage_SetConnectionDeviceId, IOTHUB_MESSAGE_OK);
    REGISTER_GLOBAL_MOCK_FAIL_RETURN(IoTHubMessage_SetConnectionDeviceId, IOTHUB_MESSAGE_ERROR);

    REGISTER_GLOBAL_MOCK_RETURN(IoTHubMessage_SetConnectionModuleId, IOTHUB_MESSAGE_OK);
    REGISTER_GLOBAL_MOCK_FAIL_RETURN(IoTHubMessage_SetConnectionModuleId, IOTHUB_MESSAGE_ERROR);

    REGISTER_GLOBAL_MOCK_RETURN(retry_control_create, TEST_RETRY_CONTROL_HANDLE);
    REGISTER_GLOBAL_MOCK_FAIL_RETURN(retry_control_create, NULL);

    REGISTER_GLOBAL_MOCK_RETURN(retry_control_should_retry, 0);
    REGISTER_GLOBAL_MOCK_FAIL_RETURN(retry_control_should_retry, 1);

    REGISTER_GLOBAL_MOCK_RETURN(retry_control_set_option, 0);
    REGISTER_GLOBAL_MOCK_FAIL_RETURN(retry_control_set_option, 1);

    REGISTER_UMOCK_ALIAS_TYPE(RETRY_CONTROL_HANDLE, void*);
    REGISTER_UMOCK_ALIAS_TYPE(RETRY_ACTION, int);
}

TEST_SUITE_CLEANUP(suite_cleanup)
{
    umock_c_deinit();
    TEST_MUTEX_DESTROY(test_serialize_mutex);
}

static void reset_test_data()
{
    g_fnMqttMsgRecv = NULL;
    g_fnMqttOperationCallback = NULL;
    g_callbackCtx = NULL;
    g_fnMqttErrorCallback = NULL;
    g_errorcallbackCtx = NULL;
    g_method_handle_value = NULL;

    // We set the counter somewhat far off into the future.  Previously
    // there were bugs that this UT let slip through because timers were initialized
    // to 0 in UT itself AND the product code was wrongly leaving timers as 0.
    // Now if a product timer was uninitialized at 0, it would trigger unexpected timeouts.
    g_current_ms = 1000*60*30;
    g_tokenizerIndex = 0;
    g_nullMapVariable = true;

    g_msg_disposition = IOTHUBMESSAGE_ACCEPTED;
    expected_MQTT_TRANSPORT_PROXY_OPTIONS = NULL;
    g_disconnect_callback = NULL;
    g_disconnect_callback_ctx = NULL;
}

TEST_FUNCTION_INITIALIZE(method_init)
{
    TEST_MUTEX_ACQUIRE(test_serialize_mutex);

    reset_test_data();
    real_DList_InitializeListHead(&g_waitingToSend);

    umock_c_reset_all_calls();

    g_skip_disconnect_callback = false;

    get_twin_update_state = DEVICE_TWIN_UPDATE_COMPLETE;
    get_twin_payLoad = NULL;
    get_twin_size = 0;
    get_twin_userContextCallback = NULL;
}

TEST_FUNCTION_CLEANUP(TestMethodCleanup)
{
    reset_test_data();
    TEST_MUTEX_RELEASE(test_serialize_mutex);
}

static void SetupIothubTransportConfig(IOTHUBTRANSPORT_CONFIG* config, const char* deviceId, const char* deviceKey, const char* iotHubName,
    const char* iotHubSuffix, const char* protocolGatewayHostName, const char* moduleId)
{
    g_iothubClientConfig.protocol = TEST_PROTOCOL;
    g_iothubClientConfig.deviceId = deviceId;
    g_iothubClientConfig.deviceKey = deviceKey;
    g_iothubClientConfig.deviceSasToken = NULL;
    g_iothubClientConfig.iotHubName = iotHubName;
    g_iothubClientConfig.iotHubSuffix = iotHubSuffix;
    g_iothubClientConfig.protocolGatewayHostName = protocolGatewayHostName;
    config->moduleId = moduleId;
    config->waitingToSend = &g_waitingToSend;
    config->upperConfig = &g_iothubClientConfig;
    config->auth_module_handle = TEST_IOTHUB_AUTHORIZATION_HANDLE;
}

static void SetupIothubTransportConfigWithKeyAndSasToken(IOTHUBTRANSPORT_CONFIG* config, const char* deviceId, const char* deviceKey, const char* deviceSasToken,
    const char* iotHubName, const char* iotHubSuffix, const char* protocolGatewayHostName, const char* moduleId)
{
    g_iothubClientConfig.protocol = TEST_PROTOCOL;
    g_iothubClientConfig.deviceId = deviceId;
    g_iothubClientConfig.deviceKey = deviceKey;
    g_iothubClientConfig.deviceSasToken = deviceSasToken;
    g_iothubClientConfig.iotHubName = iotHubName;
    g_iothubClientConfig.iotHubSuffix = iotHubSuffix;
    g_iothubClientConfig.protocolGatewayHostName = protocolGatewayHostName;
    config->moduleId = moduleId;
    config->waitingToSend = &g_waitingToSend;
    config->upperConfig = &g_iothubClientConfig;
    config->auth_module_handle = TEST_IOTHUB_AUTHORIZATION_HANDLE;
}

static void setup_IoTHubTransport_MQTT_Common_Create_mocks(bool use_gateway, const char* moduleId)
{
    STRICT_EXPECTED_CALL(IoTHub_Transport_ValidateCallbacks(IGNORED_PTR_ARG));
    EXPECTED_CALL(gballoc_malloc(IGNORED_NUM_ARG));
    STRICT_EXPECTED_CALL(tickcounter_create());
    STRICT_EXPECTED_CALL(retry_control_create(DEFAULT_RETRY_POLICY, DEFAULT_RETRY_TIMEOUT_IN_SECONDS));
    STRICT_EXPECTED_CALL(STRING_construct(IGNORED_PTR_ARG));

    if (moduleId != NULL)
    {
        STRICT_EXPECTED_CALL(STRING_construct(IGNORED_PTR_ARG));
    }

    EXPECTED_CALL(mqtt_client_init(IGNORED_PTR_ARG, IGNORED_PTR_ARG, IGNORED_PTR_ARG, IGNORED_PTR_ARG, IGNORED_PTR_ARG));

    if (use_gateway)
    {
        STRICT_EXPECTED_CALL(STRING_construct(IGNORED_PTR_ARG));
    }

    EXPECTED_CALL(DList_InitializeListHead(IGNORED_PTR_ARG));
    EXPECTED_CALL(DList_InitializeListHead(IGNORED_PTR_ARG));
    EXPECTED_CALL(DList_InitializeListHead(IGNORED_PTR_ARG)); // pending_get_twin_queue
    STRICT_EXPECTED_CALL(get_time(IGNORED_PTR_ARG))
        .IgnoreArgument(1).SetReturn(TEST_SMALL_TIME_T).CallCannotFail();
}

// Initial calls when receiving a message
<<<<<<< HEAD
static void setup_message_receive_initial_calls(const char* topicName, bool isSubscribedToInputQueue)
{
    STRICT_EXPECTED_CALL(mqttmessage_getTopicName(TEST_MQTT_MESSAGE_HANDLE)).SetReturn(topicName);
    if (isSubscribedToInputQueue)
    {
        STRICT_EXPECTED_CALL(STRING_c_str(IGNORED_PTR_ARG)).CallCannotFail().SetReturn(NULL);
        STRICT_EXPECTED_CALL(STRING_c_str(IGNORED_PTR_ARG)).CallCannotFail().SetReturn(TEST_MQTT_INPUT_QUEUE_SUBSCRIBE_NAME_1);
    }
    else
    {
        STRICT_EXPECTED_CALL(STRING_c_str(IGNORED_PTR_ARG)).CallCannotFail().SetReturn(TEST_MQTT_MESSAGE_TOPIC);
    }
=======
static void setup_message_receive_initial_calls(const char* topicName)
{
    STRICT_EXPECTED_CALL(mqttmessage_getTopicName(TEST_MQTT_MESSAGE_HANDLE)).SetReturn(topicName);
    STRICT_EXPECTED_CALL(STRING_c_str(IGNORED_PTR_ARG)).SetReturn(NULL).CallCannotFail();
>>>>>>> d10d0fdd
    STRICT_EXPECTED_CALL(mqttmessage_getApplicationMsg(TEST_MQTT_MESSAGE_HANDLE)).CallCannotFail();
    STRICT_EXPECTED_CALL(IoTHubMessage_CreateFromByteArray(appMessage, appMsgSize));
}

<<<<<<< HEAD
// Functions called for C2D and IoT Edge input queues when delivering the next layer above us.
static void setup_message_deliver_to_next_layer()
{
    STRICT_EXPECTED_CALL(gballoc_malloc(IGNORED_NUM_ARG));
    STRICT_EXPECTED_CALL(Transport_MessageCallback(IGNORED_PTR_ARG, IGNORED_PTR_ARG));
    STRICT_EXPECTED_CALL(IoTHubMessage_Destroy(IGNORED_PTR_ARG));
    STRICT_EXPECTED_CALL(gballoc_free(IGNORED_PTR_ARG));
}

// Calls invoked when adding an application custom property to a C2D or IoT Hub module to module message
static void set_expected_calls_for_custom_message_property(bool auto_decode)
{
    STRICT_EXPECTED_CALL(gballoc_malloc(IGNORED_NUM_ARG));
    if (auto_decode)
    {
        STRICT_EXPECTED_CALL(URL_DecodeString(IGNORED_PTR_ARG));
        STRICT_EXPECTED_CALL(URL_DecodeString(IGNORED_PTR_ARG));
        STRICT_EXPECTED_CALL(STRING_c_str(IGNORED_PTR_ARG)).CallCannotFail();
        STRICT_EXPECTED_CALL(STRING_c_str(IGNORED_PTR_ARG)).CallCannotFail();
    }

    STRICT_EXPECTED_CALL(Map_AddOrUpdate(IGNORED_PTR_ARG, IGNORED_PTR_ARG, IGNORED_PTR_ARG));
    if (auto_decode)
    {
        STRICT_EXPECTED_CALL(STRING_delete(IGNORED_PTR_ARG));
        STRICT_EXPECTED_CALL(STRING_delete(IGNORED_PTR_ARG));
    }

    STRICT_EXPECTED_CALL(gballoc_free(IGNORED_PTR_ARG));
}


static void setup_message_recv_with_properties_mocks(bool has_content_type, bool has_content_encoding, bool auto_decode)
{
    setup_message_receive_initial_calls(TEST_MQTT_MSG_TOPIC_W_1_PROP, false);
    STRICT_EXPECTED_CALL(STRING_c_str(IGNORED_PTR_ARG)).CallCannotFail().SetReturn(TEST_MQTT_MESSAGE_TOPIC);
=======
static void setup_message_recv_with_properties_mocks(bool has_content_type, bool has_content_encoding, bool auto_decode)
{
    setup_message_receive_initial_calls(TEST_MQTT_MSG_TOPIC_W_1_PROP);
>>>>>>> d10d0fdd
    EXPECTED_CALL(STRING_TOKENIZER_create_from_char(TEST_MQTT_MSG_TOPIC_W_1_PROP));
    STRICT_EXPECTED_CALL(STRING_new());
    STRICT_EXPECTED_CALL(IoTHubMessage_Properties(TEST_IOTHUB_MSG_BYTEARRAY));


    if (has_content_type)
    {
        STRICT_EXPECTED_CALL(STRING_TOKENIZER_get_next_token(IGNORED_PTR_ARG, IGNORED_PTR_ARG, "&"));
        STRICT_EXPECTED_CALL(STRING_c_str(IGNORED_PTR_ARG))
            .SetReturn("%24.ct=application/json")
            .CallCannotFail();
<<<<<<< HEAD

=======
        STRICT_EXPECTED_CALL(gballoc_malloc(IGNORED_NUM_ARG));
        STRICT_EXPECTED_CALL(gballoc_malloc(IGNORED_NUM_ARG));
>>>>>>> d10d0fdd
        if (auto_decode)
        {
            STRICT_EXPECTED_CALL(URL_DecodeString(IGNORED_PTR_ARG));
            STRICT_EXPECTED_CALL(STRING_c_str(IGNORED_PTR_ARG)).CallCannotFail();
        }
        STRICT_EXPECTED_CALL(IoTHubMessage_SetContentTypeSystemProperty(IGNORED_PTR_ARG, IGNORED_PTR_ARG));
        if (auto_decode)
        {
            STRICT_EXPECTED_CALL(STRING_delete(IGNORED_PTR_ARG));
        }
    }

    if (has_content_encoding)
    {
        STRICT_EXPECTED_CALL(STRING_TOKENIZER_get_next_token(IGNORED_PTR_ARG, IGNORED_PTR_ARG, "&"));
        STRICT_EXPECTED_CALL(STRING_c_str(IGNORED_PTR_ARG))
            .SetReturn("%24.ce=utf8")
            .CallCannotFail();
<<<<<<< HEAD
=======
        STRICT_EXPECTED_CALL(gballoc_malloc(IGNORED_NUM_ARG));
        STRICT_EXPECTED_CALL(gballoc_malloc(IGNORED_NUM_ARG));
>>>>>>> d10d0fdd
        if (auto_decode)
        {
            STRICT_EXPECTED_CALL(URL_DecodeString(IGNORED_PTR_ARG));
            STRICT_EXPECTED_CALL(STRING_c_str(IGNORED_PTR_ARG)).CallCannotFail();
        }
        STRICT_EXPECTED_CALL(IoTHubMessage_SetContentEncodingSystemProperty(IGNORED_PTR_ARG, IGNORED_PTR_ARG));
        if (auto_decode)
        {
            STRICT_EXPECTED_CALL(STRING_delete(IGNORED_PTR_ARG));
        }
    }

    STRICT_EXPECTED_CALL(STRING_TOKENIZER_get_next_token(IGNORED_PTR_ARG, IGNORED_PTR_ARG, "&"));
    STRICT_EXPECTED_CALL(STRING_c_str(IGNORED_PTR_ARG))
        .SetReturn("propName=propValue")
        .CallCannotFail();

<<<<<<< HEAD
    set_expected_calls_for_custom_message_property(auto_decode);
=======
    STRICT_EXPECTED_CALL(gballoc_malloc(IGNORED_NUM_ARG));
    STRICT_EXPECTED_CALL(gballoc_malloc(IGNORED_NUM_ARG));
    if (auto_decode)
    {
        STRICT_EXPECTED_CALL(URL_DecodeString(IGNORED_PTR_ARG));
        STRICT_EXPECTED_CALL(URL_DecodeString(IGNORED_PTR_ARG));
        STRICT_EXPECTED_CALL(STRING_c_str(IGNORED_PTR_ARG)).CallCannotFail();
        STRICT_EXPECTED_CALL(STRING_c_str(IGNORED_PTR_ARG)).CallCannotFail();
    }
>>>>>>> d10d0fdd

    STRICT_EXPECTED_CALL(STRING_TOKENIZER_get_next_token(IGNORED_PTR_ARG, IGNORED_PTR_ARG, "&")).SetReturn(1);
    EXPECTED_CALL(STRING_delete(IGNORED_PTR_ARG));
    EXPECTED_CALL(STRING_TOKENIZER_destroy(IGNORED_PTR_ARG));
    
    setup_message_deliver_to_next_layer();
}

static void setup_connection_success_mocks()
{
    STRICT_EXPECTED_CALL(retry_control_reset(TEST_RETRY_CONTROL_HANDLE));
    STRICT_EXPECTED_CALL(Transport_ConnectionStatusCallBack(IOTHUB_CLIENT_CONNECTION_AUTHENTICATED, IOTHUB_CLIENT_CONNECTION_OK, IGNORED_PTR_ARG));
}

static void setup_initialize_reconnection_mocks()
{
    RETRY_ACTION retry_action = RETRY_ACTION_RETRY_NOW;
    STRICT_EXPECTED_CALL(retry_control_should_retry(TEST_RETRY_CONTROL_HANDLE, IGNORED_PTR_ARG))
        .CopyOutArgumentBuffer_retry_action(&retry_action, sizeof(retry_action));
    STRICT_EXPECTED_CALL(tickcounter_get_current_ms(IGNORED_PTR_ARG, IGNORED_PTR_ARG));
    STRICT_EXPECTED_CALL(xio_retrieveoptions(IGNORED_PTR_ARG));
    STRICT_EXPECTED_CALL(mqtt_client_clear_xio(IGNORED_PTR_ARG));
    STRICT_EXPECTED_CALL(xio_destroy(IGNORED_PTR_ARG));
    STRICT_EXPECTED_CALL(IoTHubClient_Auth_Get_Credential_Type(IGNORED_PTR_ARG));
    EXPECTED_CALL(STRING_c_str(IGNORED_PTR_ARG)).SetReturn(TEST_STRING_VALUE).CallCannotFail();
    STRICT_EXPECTED_CALL(IoTHubClient_Auth_Get_SasToken(IGNORED_PTR_ARG, IGNORED_PTR_ARG, IGNORED_NUM_ARG, IGNORED_PTR_ARG));
    EXPECTED_CALL(STRING_c_str(IGNORED_PTR_ARG)).SetReturn(TEST_DEVICE_ID).CallCannotFail();
    EXPECTED_CALL(STRING_c_str(IGNORED_PTR_ARG)).SetReturn(NULL).CallCannotFail();
    EXPECTED_CALL(STRING_c_str(IGNORED_PTR_ARG)).SetReturn(TEST_STRING_VALUE).CallCannotFail();
    EXPECTED_CALL(STRING_c_str(IGNORED_PTR_ARG)).SetReturn(TEST_STRING_VALUE).CallCannotFail();
    EXPECTED_CALL(STRING_c_str(IGNORED_PTR_ARG)).SetReturn(TEST_STRING_VALUE).CallCannotFail();
    STRICT_EXPECTED_CALL(IoTHubClient_Auth_Get_Credential_Type(IGNORED_PTR_ARG));
    EXPECTED_CALL(mqtt_client_connect(IGNORED_PTR_ARG, IGNORED_PTR_ARG, IGNORED_PTR_ARG));
    STRICT_EXPECTED_CALL(tickcounter_get_current_ms(IGNORED_PTR_ARG, IGNORED_PTR_ARG));
    STRICT_EXPECTED_CALL(gballoc_free(IGNORED_PTR_ARG));
    STRICT_EXPECTED_CALL(STRING_delete(IGNORED_PTR_ARG)).IgnoreArgument_handle();
}

static void setup_devicemethod_response_mocks()
{
    EXPECTED_CALL(STRING_c_str(IGNORED_PTR_ARG)).CallCannotFail();
    EXPECTED_CALL(STRING_c_str(IGNORED_PTR_ARG)).CallCannotFail();
    EXPECTED_CALL(mqttmessage_create_in_place(IGNORED_NUM_ARG, IGNORED_PTR_ARG, DELIVER_AT_MOST_ONCE, appMessage, appMsgSize))
        .IgnoreArgument(1)
        .IgnoreArgument(2);
    STRICT_EXPECTED_CALL(mqtt_client_publish(IGNORED_PTR_ARG, IGNORED_PTR_ARG))
        .IgnoreArgument(1)
        .IgnoreArgument(2);
    STRICT_EXPECTED_CALL(mqttmessage_destroy(TEST_MQTT_MESSAGE_HANDLE))
        .IgnoreArgument(1);
    STRICT_EXPECTED_CALL(STRING_delete(IGNORED_PTR_ARG))
        .IgnoreArgument_handle();
    STRICT_EXPECTED_CALL(STRING_delete(IGNORED_PTR_ARG))
        .IgnoreArgument_handle();
    EXPECTED_CALL(gballoc_free(IGNORED_PTR_ARG));
}


static void setup_initialize_connection_mocks(bool useModelId)
{
    STRICT_EXPECTED_CALL(tickcounter_get_current_ms(IGNORED_PTR_ARG, IGNORED_PTR_ARG));
    STRICT_EXPECTED_CALL(IoTHubClient_Auth_Get_Credential_Type(IGNORED_PTR_ARG));
    EXPECTED_CALL(STRING_c_str(IGNORED_PTR_ARG)).SetReturn(TEST_STRING_VALUE).CallCannotFail();
    STRICT_EXPECTED_CALL(IoTHubClient_Auth_Get_SasToken(IGNORED_PTR_ARG, IGNORED_PTR_ARG, IGNORED_NUM_ARG, IGNORED_PTR_ARG));
    STRICT_EXPECTED_CALL(Transport_GetOption_Model_Id_Callback(IGNORED_PTR_ARG)).SetReturn(useModelId ? TEST_STRING_VALUE : NULL);
    STRICT_EXPECTED_CALL(Transport_GetOption_Product_Info_Callback(IGNORED_PTR_ARG));
    STRICT_EXPECTED_CALL(URL_EncodeString(IGNORED_PTR_ARG));
    STRICT_EXPECTED_CALL(STRING_c_str(IGNORED_PTR_ARG)).CallCannotFail();
    STRICT_EXPECTED_CALL(STRING_c_str(IGNORED_PTR_ARG)).CallCannotFail();

    if (useModelId)
    {
        STRICT_EXPECTED_CALL(URL_EncodeString(IGNORED_PTR_ARG));
        EXPECTED_CALL(STRING_c_str(IGNORED_PTR_ARG)).SetReturn(TEST_STRING_VALUE).CallCannotFail();
        STRICT_EXPECTED_CALL(STRING_concat_with_STRING(IGNORED_PTR_ARG, IGNORED_PTR_ARG));
    }

    STRICT_EXPECTED_CALL(STRING_delete(IGNORED_PTR_ARG)).IgnoreArgument_handle();
    STRICT_EXPECTED_CALL(STRING_delete(IGNORED_PTR_ARG)).IgnoreArgument_handle();
    STRICT_EXPECTED_CALL(STRING_delete(IGNORED_PTR_ARG)).IgnoreArgument_handle();
    STRICT_EXPECTED_CALL(STRING_delete(IGNORED_PTR_ARG)).IgnoreArgument_handle();
    STRICT_EXPECTED_CALL(STRING_delete(IGNORED_PTR_ARG)).IgnoreArgument_handle();

    EXPECTED_CALL(STRING_c_str(IGNORED_PTR_ARG)).SetReturn(TEST_DEVICE_ID).CallCannotFail();
    EXPECTED_CALL(STRING_c_str(IGNORED_PTR_ARG)).SetReturn(TEST_STRING_VALUE).CallCannotFail();
    EXPECTED_CALL(STRING_c_str(IGNORED_PTR_ARG)).SetReturn(TEST_STRING_VALUE).CallCannotFail();
    EXPECTED_CALL(STRING_c_str(IGNORED_PTR_ARG)).SetReturn(TEST_STRING_VALUE).CallCannotFail();

    // from GetTransportProviderIfNecessary()
    EXPECTED_CALL(STRING_c_str(IGNORED_PTR_ARG)).SetReturn(TEST_HOST_NAME).CallCannotFail();
    STRICT_EXPECTED_CALL(IoTHubClient_Auth_Get_Credential_Type(IGNORED_PTR_ARG));
    EXPECTED_CALL(mqtt_client_connect(IGNORED_PTR_ARG, IGNORED_PTR_ARG, IGNORED_PTR_ARG));
    STRICT_EXPECTED_CALL(tickcounter_get_current_ms(IGNORED_PTR_ARG, IGNORED_PTR_ARG));
    EXPECTED_CALL(gballoc_free(IGNORED_PTR_ARG));
    STRICT_EXPECTED_CALL(STRING_delete(IGNORED_PTR_ARG)).IgnoreArgument_handle();
}

static void setup_subscribe_devicetwin_dowork_mocks()
{
    STRICT_EXPECTED_CALL(tickcounter_get_current_ms(IGNORED_PTR_ARG, IGNORED_PTR_ARG));
    STRICT_EXPECTED_CALL(IoTHubClient_Auth_Get_Credential_Type(IGNORED_PTR_ARG));
    STRICT_EXPECTED_CALL(IoTHubClient_Auth_Get_SasToken_Expiry(IGNORED_PTR_ARG));
    STRICT_EXPECTED_CALL(STRING_c_str(IGNORED_PTR_ARG)).CallCannotFail();
    STRICT_EXPECTED_CALL(mqtt_client_subscribe(IGNORED_PTR_ARG, IGNORED_NUM_ARG, IGNORED_PTR_ARG, IGNORED_NUM_ARG));
    EXPECTED_CALL(mqtt_client_dowork(IGNORED_PTR_ARG));
    // process_queued_ack_messages
    STRICT_EXPECTED_CALL(tickcounter_get_current_ms(IGNORED_PTR_ARG, IGNORED_PTR_ARG));
    // removeExpiredTwinRequests
    STRICT_EXPECTED_CALL(tickcounter_get_current_ms(IGNORED_PTR_ARG, IGNORED_PTR_ARG));
}

static void setup_IoTHubTransport_MQTT_Common_DoWork_mocks()
{
    STRICT_EXPECTED_CALL(tickcounter_get_current_ms(IGNORED_PTR_ARG, IGNORED_PTR_ARG));
    STRICT_EXPECTED_CALL(IoTHubClient_Auth_Get_Credential_Type(IGNORED_PTR_ARG));
    STRICT_EXPECTED_CALL(IoTHubClient_Auth_Get_SasToken_Expiry(IGNORED_PTR_ARG));
    EXPECTED_CALL(STRING_c_str(IGNORED_PTR_ARG)).SetReturn(TEST_MQTT_MSG_TOPIC).CallCannotFail();
    EXPECTED_CALL(mqtt_client_subscribe(IGNORED_PTR_ARG, IGNORED_NUM_ARG, IGNORED_PTR_ARG, IGNORED_NUM_ARG));
    STRICT_EXPECTED_CALL(mqtt_client_dowork(IGNORED_PTR_ARG));
    STRICT_EXPECTED_CALL(tickcounter_get_current_ms(IGNORED_PTR_ARG, IGNORED_PTR_ARG));
    // removeExpiredTwinRequests
    STRICT_EXPECTED_CALL(tickcounter_get_current_ms(IGNORED_PTR_ARG, IGNORED_PTR_ARG));
}

static void setup_IoTHubTransport_MQTT_Common_DoWork_emtpy_msg_mocks(void)
{
    STRICT_EXPECTED_CALL(tickcounter_get_current_ms(IGNORED_PTR_ARG, IGNORED_PTR_ARG));
    STRICT_EXPECTED_CALL(IoTHubClient_Auth_Get_Credential_Type(IGNORED_PTR_ARG));
    STRICT_EXPECTED_CALL(IoTHubClient_Auth_Get_SasToken_Expiry(IGNORED_PTR_ARG));
    STRICT_EXPECTED_CALL(IoTHubMessage_GetContentType(IGNORED_PTR_ARG));
    STRICT_EXPECTED_CALL(IoTHubMessage_GetString(IGNORED_PTR_ARG)).SetReturn("");
    EXPECTED_CALL(gballoc_malloc(IGNORED_NUM_ARG));
    EXPECTED_CALL(STRING_c_str(IGNORED_PTR_ARG)).CallCannotFail();
    STRICT_EXPECTED_CALL(STRING_construct(IGNORED_PTR_ARG));

    //Add Properties
    STRICT_EXPECTED_CALL(IoTHubMessage_Properties(IGNORED_PTR_ARG));
        EXPECTED_CALL(Map_GetInternals(TEST_MESSAGE_PROP_MAP, IGNORED_PTR_ARG, IGNORED_PTR_ARG, IGNORED_PTR_ARG));
    STRICT_EXPECTED_CALL(IoTHubMessage_IsSecurityMessage(IGNORED_PTR_ARG));
    STRICT_EXPECTED_CALL(IoTHubMessage_GetCorrelationId(IGNORED_PTR_ARG));
    STRICT_EXPECTED_CALL(IoTHubMessage_GetMessageId(IGNORED_PTR_ARG));
    STRICT_EXPECTED_CALL(IoTHubMessage_GetContentTypeSystemProperty(IGNORED_PTR_ARG));
    STRICT_EXPECTED_CALL(IoTHubMessage_GetContentEncodingSystemProperty(IGNORED_PTR_ARG));
    STRICT_EXPECTED_CALL(IoTHubMessage_GetMessageCreationTimeUtcSystemProperty(IGNORED_PTR_ARG));
    STRICT_EXPECTED_CALL(IoTHubMessage_GetDiagnosticPropertyData(IGNORED_PTR_ARG));

    STRICT_EXPECTED_CALL(IoTHubMessage_GetOutputName(IGNORED_PTR_ARG));
    EXPECTED_CALL(STRING_c_str(IGNORED_PTR_ARG)).CallCannotFail();
    EXPECTED_CALL(mqttmessage_create_in_place(IGNORED_NUM_ARG, IGNORED_PTR_ARG, DELIVER_AT_LEAST_ONCE, IGNORED_PTR_ARG, IGNORED_NUM_ARG));
    STRICT_EXPECTED_CALL(tickcounter_get_current_ms(IGNORED_PTR_ARG, IGNORED_PTR_ARG));
    STRICT_EXPECTED_CALL(mqtt_client_publish(IGNORED_PTR_ARG, IGNORED_PTR_ARG));
    STRICT_EXPECTED_CALL(mqttmessage_destroy(TEST_MQTT_MESSAGE_HANDLE));
    EXPECTED_CALL(STRING_delete(IGNORED_PTR_ARG));

    EXPECTED_CALL(DList_RemoveEntryList(IGNORED_PTR_ARG));
    STRICT_EXPECTED_CALL(DList_InsertTailList(IGNORED_PTR_ARG, IGNORED_PTR_ARG));
    EXPECTED_CALL(mqtt_client_dowork(IGNORED_PTR_ARG));
    STRICT_EXPECTED_CALL(tickcounter_get_current_ms(IGNORED_PTR_ARG, IGNORED_PTR_ARG));
    // removeExpiredTwinRequests
    STRICT_EXPECTED_CALL(tickcounter_get_current_ms(IGNORED_PTR_ARG, IGNORED_PTR_ARG));
}

static void setup_invoke_message_callback_mocks(IOTHUB_CLIENT_CONFIRMATION_RESULT expected, bool removeEntryList, bool removeHeadList)
{
    if (removeEntryList)
    {
        EXPECTED_CALL(DList_RemoveEntryList(IGNORED_PTR_ARG));
    }

    if (removeHeadList)
    {
        EXPECTED_CALL(DList_RemoveHeadList(IGNORED_PTR_ARG));
    }

    EXPECTED_CALL(DList_InitializeListHead(IGNORED_PTR_ARG));
    EXPECTED_CALL(DList_InsertTailList(IGNORED_PTR_ARG, IGNORED_PTR_ARG));
    EXPECTED_CALL(Transport_SendComplete_Callback(IGNORED_PTR_ARG, expected, transport_cb_ctx));
    EXPECTED_CALL(free(IGNORED_PTR_ARG));
}

static void setup_IoTHubTransport_MQTT_Common_DoWork_resend_events_mocks(
    const char* const** ppKeys,
    const char* const** ppValues,
    size_t propCount,
    IOTHUB_MESSAGE_HANDLE msg_handle,
    bool resend,
    const char* msg_id,
    const char* core_id,
    const char* content_type,
    const char* content_encoding,
    const char* diag_id,
    const char* diag_creation_time_utc,
    const char* message_creation_time_utc,
    bool auto_urlencode,
    const char* output_name,
    bool security_msg)
{
    TEST_DIAG_DATA.diagnosticId = (char*)diag_id;
    TEST_DIAG_DATA.diagnosticCreationTimeUtc = (char*)diag_creation_time_utc;
    STRICT_EXPECTED_CALL(tickcounter_get_current_ms(IGNORED_PTR_ARG, IGNORED_PTR_ARG));
    STRICT_EXPECTED_CALL(IoTHubClient_Auth_Get_Credential_Type(IGNORED_PTR_ARG));
    STRICT_EXPECTED_CALL(IoTHubClient_Auth_Get_SasToken_Expiry(IGNORED_PTR_ARG));
    STRICT_EXPECTED_CALL(IoTHubMessage_GetContentType(msg_handle));
    if (msg_handle == TEST_IOTHUB_MSG_STRING)
    {
        STRICT_EXPECTED_CALL(IoTHubMessage_GetString(TEST_IOTHUB_MSG_STRING));
    }
    else
    {
        STRICT_EXPECTED_CALL(IoTHubMessage_GetByteArray(TEST_IOTHUB_MSG_BYTEARRAY, IGNORED_PTR_ARG, IGNORED_PTR_ARG));
    }
    if (!resend)
    {
        EXPECTED_CALL(gballoc_malloc(IGNORED_NUM_ARG));
    }
    EXPECTED_CALL(STRING_c_str(IGNORED_PTR_ARG)).CallCannotFail();
    STRICT_EXPECTED_CALL(STRING_construct(IGNORED_PTR_ARG));
    //Add Properties
    STRICT_EXPECTED_CALL(IoTHubMessage_Properties(msg_handle));
    if (propCount == 0)
    {
        EXPECTED_CALL(Map_GetInternals(TEST_MESSAGE_PROP_MAP, IGNORED_PTR_ARG, IGNORED_PTR_ARG, IGNORED_PTR_ARG));
    }
    else
    {
        STRICT_EXPECTED_CALL(Map_GetInternals(TEST_MESSAGE_PROP_MAP, IGNORED_PTR_ARG, IGNORED_PTR_ARG, IGNORED_PTR_ARG))
            .CopyOutArgumentBuffer(2, &ppKeys, sizeof(ppKeys))
            .CopyOutArgumentBuffer(3, &ppValues, sizeof(ppValues))
            .CopyOutArgumentBuffer(4, &propCount, sizeof(propCount));

        for (size_t i = 0; i < propCount; i++)
        {
            if (auto_urlencode)
            {
                STRICT_EXPECTED_CALL(URL_EncodeString((const char*)ppKeys[i]));
                STRICT_EXPECTED_CALL(URL_EncodeString((const char*)ppValues[i]));
                STRICT_EXPECTED_CALL(STRING_c_str(IGNORED_PTR_ARG)).CallCannotFail();
                STRICT_EXPECTED_CALL(STRING_c_str(IGNORED_PTR_ARG)).CallCannotFail();
                STRICT_EXPECTED_CALL(STRING_delete(IGNORED_PTR_ARG));
                STRICT_EXPECTED_CALL(STRING_delete(IGNORED_PTR_ARG));
            }
        }
    }
    STRICT_EXPECTED_CALL(IoTHubMessage_IsSecurityMessage(IGNORED_PTR_ARG)).SetReturn(security_msg);
    if (security_msg)
    {
        STRICT_EXPECTED_CALL(URL_EncodeString(IGNORED_PTR_ARG));
        STRICT_EXPECTED_CALL(STRING_c_str(IGNORED_PTR_ARG)).CallCannotFail();
        STRICT_EXPECTED_CALL(STRING_delete(IGNORED_PTR_ARG));
    }
    STRICT_EXPECTED_CALL(IoTHubMessage_GetCorrelationId(IGNORED_PTR_ARG)).SetReturn(core_id);
    if (auto_urlencode && (core_id != NULL))
    {
        STRICT_EXPECTED_CALL(URL_EncodeString(IGNORED_PTR_ARG));
        STRICT_EXPECTED_CALL(STRING_c_str(IGNORED_PTR_ARG)).CallCannotFail();
        STRICT_EXPECTED_CALL(STRING_delete(IGNORED_PTR_ARG));
    }
    STRICT_EXPECTED_CALL(IoTHubMessage_GetMessageId(IGNORED_PTR_ARG)).SetReturn(msg_id);
    if (auto_urlencode && (msg_id != NULL))
    {
        STRICT_EXPECTED_CALL(URL_EncodeString(IGNORED_PTR_ARG));
        STRICT_EXPECTED_CALL(STRING_c_str(IGNORED_PTR_ARG)).CallCannotFail();
        STRICT_EXPECTED_CALL(STRING_delete(IGNORED_PTR_ARG));
    }
    STRICT_EXPECTED_CALL(IoTHubMessage_GetContentTypeSystemProperty(IGNORED_PTR_ARG)).SetReturn(content_type);
    if (auto_urlencode && (content_type != NULL))
    {
        STRICT_EXPECTED_CALL(URL_EncodeString(IGNORED_PTR_ARG));
        STRICT_EXPECTED_CALL(STRING_c_str(IGNORED_PTR_ARG)).CallCannotFail();
        STRICT_EXPECTED_CALL(STRING_delete(IGNORED_PTR_ARG));
    }
    STRICT_EXPECTED_CALL(IoTHubMessage_GetContentEncodingSystemProperty(IGNORED_PTR_ARG)).SetReturn(content_encoding);
    if (auto_urlencode && (content_encoding != NULL))
    {
        STRICT_EXPECTED_CALL(URL_EncodeString(IGNORED_PTR_ARG));
        STRICT_EXPECTED_CALL(STRING_c_str(IGNORED_PTR_ARG)).CallCannotFail();
        STRICT_EXPECTED_CALL(STRING_delete(IGNORED_PTR_ARG));
    }
    STRICT_EXPECTED_CALL(IoTHubMessage_GetMessageCreationTimeUtcSystemProperty(IGNORED_PTR_ARG)).SetReturn(message_creation_time_utc);
    if (auto_urlencode && (message_creation_time_utc != NULL))
    {
        STRICT_EXPECTED_CALL(URL_EncodeString(IGNORED_PTR_ARG));
        STRICT_EXPECTED_CALL(STRING_c_str(IGNORED_PTR_ARG)).CallCannotFail();
        STRICT_EXPECTED_CALL(STRING_delete(IGNORED_PTR_ARG));
    }
    STRICT_EXPECTED_CALL(IoTHubMessage_GetDiagnosticPropertyData(IGNORED_PTR_ARG)).SetReturn(&TEST_DIAG_DATA);

    bool validMessage = true;
    if (diag_id != NULL && diag_creation_time_utc != NULL)
    {
        STRICT_EXPECTED_CALL(URL_Encode(IGNORED_PTR_ARG));
        STRICT_EXPECTED_CALL(STRING_c_str(IGNORED_PTR_ARG)).CallCannotFail();
        STRICT_EXPECTED_CALL(STRING_delete(IGNORED_PTR_ARG));
        STRICT_EXPECTED_CALL(STRING_delete(IGNORED_PTR_ARG));
    }
    else if (diag_id != NULL || diag_creation_time_utc != NULL)
    {
        STRICT_EXPECTED_CALL(STRING_delete(IGNORED_PTR_ARG));
        validMessage = false;
    }

    //Publish
    if (validMessage)
    {
        STRICT_EXPECTED_CALL(IoTHubMessage_GetOutputName(IGNORED_PTR_ARG)).SetReturn(output_name);
        EXPECTED_CALL(STRING_c_str(IGNORED_PTR_ARG)).CallCannotFail();
        EXPECTED_CALL(mqttmessage_create_in_place(IGNORED_NUM_ARG, IGNORED_PTR_ARG, DELIVER_AT_LEAST_ONCE, IGNORED_PTR_ARG, appMsgSize));
        STRICT_EXPECTED_CALL(tickcounter_get_current_ms(IGNORED_PTR_ARG, IGNORED_PTR_ARG));
        STRICT_EXPECTED_CALL(mqtt_client_publish(IGNORED_PTR_ARG, IGNORED_PTR_ARG));
        STRICT_EXPECTED_CALL(mqttmessage_destroy(TEST_MQTT_MESSAGE_HANDLE));
        EXPECTED_CALL(STRING_delete(IGNORED_PTR_ARG));
        if (!resend)
        {
            EXPECTED_CALL(DList_RemoveEntryList(IGNORED_PTR_ARG));
            STRICT_EXPECTED_CALL(DList_InsertTailList(IGNORED_PTR_ARG, IGNORED_PTR_ARG));
        }
    }
    else
    {
        setup_invoke_message_callback_mocks(IOTHUB_CLIENT_CONFIRMATION_ERROR, true, false);
    }
    STRICT_EXPECTED_CALL(mqtt_client_dowork(IGNORED_PTR_ARG));
    STRICT_EXPECTED_CALL(tickcounter_get_current_ms(IGNORED_PTR_ARG, IGNORED_PTR_ARG));
    // removeExpiredTwinRequests
    STRICT_EXPECTED_CALL(tickcounter_get_current_ms(IGNORED_PTR_ARG, IGNORED_PTR_ARG));
 }

static void setup_IoTHubTransport_MQTT_Common_DoWork_events_mocks(
    const char* const** ppKeys,
    const char* const** ppValues,
    size_t propCount,
    IOTHUB_MESSAGE_HANDLE msg_handle,
    bool resend,
    const char* msg_id,
    const char* core_id,
    const char* content_type,
    const char* content_encoding,
    const char* diag_id,
    const char* diag_creation_time_utc,
    const char* message_creation_time_utc,
    bool auto_urlencode,
    const char* output_name,
    bool security_msg)
{
    TEST_DIAG_DATA.diagnosticId = (char*)diag_id;
    TEST_DIAG_DATA.diagnosticCreationTimeUtc = (char*)diag_creation_time_utc;
    STRICT_EXPECTED_CALL(tickcounter_get_current_ms(IGNORED_PTR_ARG, IGNORED_PTR_ARG));
    STRICT_EXPECTED_CALL(IoTHubClient_Auth_Get_Credential_Type(IGNORED_PTR_ARG));
    STRICT_EXPECTED_CALL(IoTHubClient_Auth_Get_SasToken_Expiry(IGNORED_PTR_ARG));
    STRICT_EXPECTED_CALL(IoTHubMessage_GetContentType(msg_handle));
    if (msg_handle == TEST_IOTHUB_MSG_STRING)
    {
        STRICT_EXPECTED_CALL(IoTHubMessage_GetString(TEST_IOTHUB_MSG_STRING));
    }
    else
    {
        STRICT_EXPECTED_CALL(IoTHubMessage_GetByteArray(TEST_IOTHUB_MSG_BYTEARRAY, IGNORED_PTR_ARG, IGNORED_PTR_ARG));
    }
    if (!resend)
    {
        EXPECTED_CALL(gballoc_malloc(IGNORED_NUM_ARG));
    }
    EXPECTED_CALL(STRING_c_str(IGNORED_PTR_ARG)).CallCannotFail();
    STRICT_EXPECTED_CALL(STRING_construct(IGNORED_PTR_ARG));
    //Add Properties
    STRICT_EXPECTED_CALL(IoTHubMessage_Properties(msg_handle));
    if (propCount == 0)
    {
        EXPECTED_CALL(Map_GetInternals(TEST_MESSAGE_PROP_MAP, IGNORED_PTR_ARG, IGNORED_PTR_ARG, IGNORED_PTR_ARG));
    }
    else
    {
        STRICT_EXPECTED_CALL(Map_GetInternals(TEST_MESSAGE_PROP_MAP, IGNORED_PTR_ARG, IGNORED_PTR_ARG, IGNORED_PTR_ARG))
            .CopyOutArgumentBuffer(2, &ppKeys, sizeof(ppKeys))
            .CopyOutArgumentBuffer(3, &ppValues, sizeof(ppValues))
            .CopyOutArgumentBuffer(4, &propCount, sizeof(propCount));

        for (size_t i=0; i < propCount; i++)
        {
            if (auto_urlencode)
            {
                STRICT_EXPECTED_CALL(URL_EncodeString((const char*)ppKeys[i]));
                STRICT_EXPECTED_CALL(URL_EncodeString((const char*)ppValues[i]));
                STRICT_EXPECTED_CALL(STRING_c_str(IGNORED_PTR_ARG)).CallCannotFail();
                STRICT_EXPECTED_CALL(STRING_c_str(IGNORED_PTR_ARG)).CallCannotFail();
                STRICT_EXPECTED_CALL(STRING_delete(IGNORED_PTR_ARG));
                STRICT_EXPECTED_CALL(STRING_delete(IGNORED_PTR_ARG));
            }
        }
    }
    STRICT_EXPECTED_CALL(IoTHubMessage_IsSecurityMessage(IGNORED_PTR_ARG)).SetReturn(security_msg);
    STRICT_EXPECTED_CALL(IoTHubMessage_GetCorrelationId(IGNORED_PTR_ARG)).SetReturn(core_id);
    if (auto_urlencode && (core_id != NULL))
    {
        STRICT_EXPECTED_CALL(URL_EncodeString(IGNORED_PTR_ARG));
        STRICT_EXPECTED_CALL(STRING_c_str(IGNORED_PTR_ARG)).CallCannotFail();
        STRICT_EXPECTED_CALL(STRING_delete(IGNORED_PTR_ARG));
    }
    STRICT_EXPECTED_CALL(IoTHubMessage_GetMessageId(IGNORED_PTR_ARG)).SetReturn(msg_id);
    if (auto_urlencode && (msg_id != NULL))
    {
        STRICT_EXPECTED_CALL(URL_EncodeString(IGNORED_PTR_ARG));
        STRICT_EXPECTED_CALL(STRING_c_str(IGNORED_PTR_ARG)).CallCannotFail();
        STRICT_EXPECTED_CALL(STRING_delete(IGNORED_PTR_ARG));
    }
    STRICT_EXPECTED_CALL(IoTHubMessage_GetContentTypeSystemProperty(IGNORED_PTR_ARG)).SetReturn(content_type);
    if (auto_urlencode && (content_type != NULL))
    {
        STRICT_EXPECTED_CALL(URL_EncodeString(IGNORED_PTR_ARG));
        STRICT_EXPECTED_CALL(STRING_c_str(IGNORED_PTR_ARG)).CallCannotFail();
        STRICT_EXPECTED_CALL(STRING_delete(IGNORED_PTR_ARG));
    }
    STRICT_EXPECTED_CALL(IoTHubMessage_GetContentEncodingSystemProperty(IGNORED_PTR_ARG)).SetReturn(content_encoding);
    if (security_msg || (auto_urlencode && (content_encoding != NULL)))
    {
        STRICT_EXPECTED_CALL(URL_EncodeString(IGNORED_PTR_ARG));
        STRICT_EXPECTED_CALL(STRING_c_str(IGNORED_PTR_ARG)).CallCannotFail();
        STRICT_EXPECTED_CALL(STRING_delete(IGNORED_PTR_ARG));
    }
    STRICT_EXPECTED_CALL(IoTHubMessage_GetMessageCreationTimeUtcSystemProperty(IGNORED_PTR_ARG)).SetReturn(message_creation_time_utc);
    if (auto_urlencode && (message_creation_time_utc != NULL))
    {
        STRICT_EXPECTED_CALL(URL_EncodeString(IGNORED_PTR_ARG));
        STRICT_EXPECTED_CALL(STRING_c_str(IGNORED_PTR_ARG)).CallCannotFail();
        STRICT_EXPECTED_CALL(STRING_delete(IGNORED_PTR_ARG));
    }
    if (security_msg)
    {
        STRICT_EXPECTED_CALL(URL_EncodeString(IGNORED_PTR_ARG));
        STRICT_EXPECTED_CALL(STRING_c_str(IGNORED_PTR_ARG)).CallCannotFail();
        STRICT_EXPECTED_CALL(STRING_delete(IGNORED_PTR_ARG));
    }
    STRICT_EXPECTED_CALL(IoTHubMessage_GetDiagnosticPropertyData(IGNORED_PTR_ARG)).SetReturn(&TEST_DIAG_DATA);

    bool validMessage = true;
    if (diag_id != NULL && diag_creation_time_utc != NULL)
    {
        STRICT_EXPECTED_CALL(URL_Encode(IGNORED_PTR_ARG));
        STRICT_EXPECTED_CALL(STRING_c_str(IGNORED_PTR_ARG)).CallCannotFail();
        STRICT_EXPECTED_CALL(STRING_delete(IGNORED_PTR_ARG));
        STRICT_EXPECTED_CALL(STRING_delete(IGNORED_PTR_ARG));
    }
    else if (diag_id != NULL || diag_creation_time_utc != NULL)
    {
        STRICT_EXPECTED_CALL(STRING_delete(IGNORED_PTR_ARG));
        validMessage = false;
    }

    //Publish
    if (validMessage)
    {
        STRICT_EXPECTED_CALL(IoTHubMessage_GetOutputName(IGNORED_PTR_ARG)).SetReturn(output_name);
        EXPECTED_CALL(STRING_c_str(IGNORED_PTR_ARG)).CallCannotFail();
        EXPECTED_CALL(mqttmessage_create_in_place(IGNORED_NUM_ARG, IGNORED_PTR_ARG, DELIVER_AT_LEAST_ONCE, IGNORED_PTR_ARG, appMsgSize));
        STRICT_EXPECTED_CALL(tickcounter_get_current_ms(IGNORED_PTR_ARG, IGNORED_PTR_ARG));
        STRICT_EXPECTED_CALL(mqtt_client_publish(IGNORED_PTR_ARG, IGNORED_PTR_ARG));
        STRICT_EXPECTED_CALL(mqttmessage_destroy(TEST_MQTT_MESSAGE_HANDLE));
        EXPECTED_CALL(STRING_delete(IGNORED_PTR_ARG));
        if (!resend)
        {
            EXPECTED_CALL(DList_RemoveEntryList(IGNORED_PTR_ARG));
            STRICT_EXPECTED_CALL(DList_InsertTailList(IGNORED_PTR_ARG, IGNORED_PTR_ARG));
        }
    }
    else
    {
        setup_invoke_message_callback_mocks(IOTHUB_CLIENT_CONFIRMATION_ERROR, true, false);
    }
    STRICT_EXPECTED_CALL(mqtt_client_dowork(IGNORED_PTR_ARG));
    STRICT_EXPECTED_CALL(tickcounter_get_current_ms(IGNORED_PTR_ARG, IGNORED_PTR_ARG));
    // removeExpiredTwinRequests
    STRICT_EXPECTED_CALL(tickcounter_get_current_ms(IGNORED_PTR_ARG, IGNORED_PTR_ARG));
}

<<<<<<< HEAD
=======
static void setup_calls_for_next_token_with_slash(int expectedTokens)
{
    for (int i = 0; i < expectedTokens; i++)
    {
        STRICT_EXPECTED_CALL(STRING_TOKENIZER_get_next_token(IGNORED_PTR_ARG, IGNORED_PTR_ARG, "/"));
    }
}
>>>>>>> d10d0fdd

static void setup_message_recv_device_method_mocks()
{
    STRICT_EXPECTED_CALL(mqttmessage_getTopicName(TEST_MQTT_MESSAGE_HANDLE)).SetReturn(TEST_MQTT_DEV_METHOD_MSG);
<<<<<<< HEAD
=======
    STRICT_EXPECTED_CALL(STRING_c_str(IGNORED_PTR_ARG))
        .SetReturn(NULL)
        .CallCannotFail();
>>>>>>> d10d0fdd
    STRICT_EXPECTED_CALL(STRING_new());
    STRICT_EXPECTED_CALL(gballoc_malloc(IGNORED_NUM_ARG)).IgnoreArgument_size();
    STRICT_EXPECTED_CALL(STRING_new());
    STRICT_EXPECTED_CALL(STRING_TOKENIZER_create_from_char(IGNORED_PTR_ARG));
    STRICT_EXPECTED_CALL(STRING_new());
<<<<<<< HEAD
=======
    setup_calls_for_next_token_with_slash(4);
>>>>>>> d10d0fdd
    STRICT_EXPECTED_CALL(STRING_concat_with_STRING(IGNORED_PTR_ARG, IGNORED_PTR_ARG));
    STRICT_EXPECTED_CALL(STRING_TOKENIZER_get_next_token(IGNORED_PTR_ARG, IGNORED_PTR_ARG, "/"));
    STRICT_EXPECTED_CALL(STRING_length(IGNORED_PTR_ARG))
        .SetReturn(7);
    STRICT_EXPECTED_CALL(STRING_c_str(IGNORED_PTR_ARG))
        .SetReturn("?$rid=b")
        .CallCannotFail();
    STRICT_EXPECTED_CALL(STRING_concat(IGNORED_PTR_ARG, IGNORED_PTR_ARG));
    STRICT_EXPECTED_CALL(STRING_delete(IGNORED_PTR_ARG));
    STRICT_EXPECTED_CALL(STRING_TOKENIZER_destroy(IGNORED_PTR_ARG));
    STRICT_EXPECTED_CALL(mqttmessage_getApplicationMsg(TEST_MQTT_MESSAGE_HANDLE)).CallCannotFail();
    STRICT_EXPECTED_CALL(STRING_c_str(IGNORED_PTR_ARG)).CallCannotFail();
    STRICT_EXPECTED_CALL(Transport_DeviceMethod_Complete_Callback(IGNORED_PTR_ARG, IGNORED_PTR_ARG, IGNORED_NUM_ARG, IGNORED_PTR_ARG, IGNORED_PTR_ARG));
    STRICT_EXPECTED_CALL(STRING_delete(IGNORED_PTR_ARG));
}

static void setup_processItem_mocks(bool fail_test)
{
    STRICT_EXPECTED_CALL(tickcounter_get_current_ms(IGNORED_PTR_ARG, IGNORED_PTR_ARG));
    STRICT_EXPECTED_CALL(gballoc_malloc(IGNORED_NUM_ARG));
    STRICT_EXPECTED_CALL(DList_InsertTailList(IGNORED_PTR_ARG, IGNORED_PTR_ARG));
    STRICT_EXPECTED_CALL(CONSTBUFFER_GetContent(IGNORED_PTR_ARG)).SetReturn(&g_cbuff);

    STRICT_EXPECTED_CALL(STRING_c_str(IGNORED_PTR_ARG)).CallCannotFail();
    STRICT_EXPECTED_CALL(mqttmessage_create_in_place(IGNORED_NUM_ARG, IGNORED_PTR_ARG, DELIVER_AT_MOST_ONCE, IGNORED_PTR_ARG, IGNORED_NUM_ARG));
    if (!fail_test)
    {
        STRICT_EXPECTED_CALL(tickcounter_get_current_ms(IGNORED_PTR_ARG, IGNORED_PTR_ARG));
    }
    STRICT_EXPECTED_CALL(mqtt_client_publish(IGNORED_PTR_ARG, IGNORED_PTR_ARG));
    STRICT_EXPECTED_CALL(mqttmessage_destroy(TEST_MQTT_MESSAGE_HANDLE));
    EXPECTED_CALL(STRING_delete(IGNORED_PTR_ARG));
}

static void setup_message_recv_callback_device_twin_mocks(const char* token_type)
{
    STRICT_EXPECTED_CALL(mqttmessage_getTopicName(TEST_MQTT_MESSAGE_HANDLE)).SetReturn(TEST_MQTT_DEV_TWIN_MSG_TOPIC);
<<<<<<< HEAD
=======
    STRICT_EXPECTED_CALL(STRING_c_str(IGNORED_PTR_ARG))
        .SetReturn(NULL)
        .CallCannotFail();
>>>>>>> d10d0fdd
    STRICT_EXPECTED_CALL(STRING_TOKENIZER_create_from_char(IGNORED_PTR_ARG)).IgnoreArgument_input();
    STRICT_EXPECTED_CALL(STRING_new());
    STRICT_EXPECTED_CALL(STRING_TOKENIZER_get_next_token(IGNORED_PTR_ARG, IGNORED_PTR_ARG, IGNORED_PTR_ARG))
        .IgnoreArgument_output()
        .IgnoreArgument_delimiters()
        .IgnoreArgument_t();
    STRICT_EXPECTED_CALL(STRING_TOKENIZER_get_next_token(IGNORED_PTR_ARG, IGNORED_PTR_ARG, IGNORED_PTR_ARG))
        .IgnoreArgument_output()
        .IgnoreArgument_delimiters()
        .IgnoreArgument_t();
    STRICT_EXPECTED_CALL(STRING_TOKENIZER_get_next_token(IGNORED_PTR_ARG, IGNORED_PTR_ARG, IGNORED_PTR_ARG))
        .IgnoreArgument_output()
        .IgnoreArgument_delimiters()
        .IgnoreArgument_t();

    STRICT_EXPECTED_CALL(STRING_c_str(IGNORED_PTR_ARG))
        .IgnoreArgument_handle()
        .SetReturn(token_type)
        .CallCannotFail();

    STRICT_EXPECTED_CALL(STRING_TOKENIZER_get_next_token(IGNORED_PTR_ARG, IGNORED_PTR_ARG, IGNORED_PTR_ARG));

    STRICT_EXPECTED_CALL(STRING_c_str(IGNORED_PTR_ARG))
        .SetReturn("200")
        .CallCannotFail();
    STRICT_EXPECTED_CALL(STRING_TOKENIZER_get_next_token(IGNORED_PTR_ARG, IGNORED_PTR_ARG, IGNORED_PTR_ARG));
    STRICT_EXPECTED_CALL(STRING_c_str(IGNORED_PTR_ARG))
        .SetReturn("4")
        .IgnoreArgument_handle()
        .CallCannotFail();

    STRICT_EXPECTED_CALL(STRING_delete(IGNORED_PTR_ARG))
        .IgnoreArgument_handle();
    STRICT_EXPECTED_CALL(STRING_TOKENIZER_destroy(IGNORED_PTR_ARG))
        .IgnoreArgument_t();
    STRICT_EXPECTED_CALL(mqttmessage_getApplicationMsg(IGNORED_PTR_ARG))
        .IgnoreArgument_handle()
        .CallCannotFail();

    EXPECTED_CALL(DList_RemoveEntryList(IGNORED_PTR_ARG));
    STRICT_EXPECTED_CALL(Transport_Twin_ReportedStateComplete_Callback(1, 200, IGNORED_PTR_ARG));
    EXPECTED_CALL(STRING_construct(IGNORED_PTR_ARG)).IgnoreArgument_psz();
    EXPECTED_CALL(gballoc_free(NULL));
}

static void setup_message_recv_msg_callback_mocks()
{
<<<<<<< HEAD
    setup_message_receive_initial_calls(TEST_MQTT_MSG_TOPIC, false);
=======
    setup_message_receive_initial_calls(TEST_MQTT_MSG_TOPIC);
>>>>>>> d10d0fdd

    STRICT_EXPECTED_CALL(STRING_c_str(IGNORED_PTR_ARG)).CallCannotFail().SetReturn(TEST_MQTT_MESSAGE_TOPIC);
    EXPECTED_CALL(STRING_TOKENIZER_create_from_char(TEST_MQTT_MSG_TOPIC));
    STRICT_EXPECTED_CALL(STRING_new());
    STRICT_EXPECTED_CALL(IoTHubMessage_Properties(TEST_IOTHUB_MSG_BYTEARRAY));

    STRICT_EXPECTED_CALL(STRING_TOKENIZER_get_next_token(IGNORED_PTR_ARG, IGNORED_PTR_ARG, "&")).SetReturn(1);
    EXPECTED_CALL(STRING_delete(IGNORED_PTR_ARG));
    EXPECTED_CALL(STRING_TOKENIZER_destroy(IGNORED_PTR_ARG));

    setup_message_deliver_to_next_layer();
}

static TRANSPORT_LL_HANDLE setup_iothub_mqtt_connection(IOTHUBTRANSPORT_CONFIG* config)
{
    TRANSPORT_LL_HANDLE handle = IoTHubTransport_MQTT_Common_Create(config, get_IO_transport, &transport_cb_info, transport_cb_ctx);
    setup_initialize_connection_mocks(false);
    IoTHubTransport_MQTT_Common_DoWork(handle);
    CONNECT_ACK connack;
    connack.isSessionPresent = true;
    connack.returnCode = CONNECTION_ACCEPTED;
    g_fnMqttOperationCallback(TEST_MQTT_CLIENT_HANDLE, MQTT_CLIENT_ON_CONNACK, &connack, g_callbackCtx);
    IoTHubTransport_MQTT_Common_DoWork(handle);

    return handle;
}

static XIO_HANDLE get_IO_transport_fail(const char* fully_qualified_name, const MQTT_TRANSPORT_PROXY_OPTIONS* mqtt_transport_proxy_options)
{
    (void)fully_qualified_name;
    (void)mqtt_transport_proxy_options;
    return NULL;
}

static void setup_subscribe_inputqueue_dowork_mocks()
{
    STRICT_EXPECTED_CALL(tickcounter_get_current_ms(IGNORED_PTR_ARG, IGNORED_PTR_ARG));
    STRICT_EXPECTED_CALL(IoTHubClient_Auth_Get_Credential_Type(IGNORED_PTR_ARG));
    STRICT_EXPECTED_CALL(IoTHubClient_Auth_Get_SasToken_Expiry(IGNORED_PTR_ARG));
    STRICT_EXPECTED_CALL(STRING_c_str(IGNORED_PTR_ARG)).CallCannotFail();
    STRICT_EXPECTED_CALL(mqtt_client_subscribe(IGNORED_PTR_ARG, IGNORED_NUM_ARG, IGNORED_PTR_ARG, IGNORED_NUM_ARG));
    EXPECTED_CALL(mqtt_client_dowork(IGNORED_PTR_ARG));
    // process_queued_ack_messages
    STRICT_EXPECTED_CALL(tickcounter_get_current_ms(IGNORED_PTR_ARG, IGNORED_PTR_ARG));
    // removeExpiredTwinRequests
    STRICT_EXPECTED_CALL(tickcounter_get_current_ms(IGNORED_PTR_ARG, IGNORED_PTR_ARG));
}

static void set_expected_calls_around_unsubscribe()
{
    EXPECTED_CALL(STRING_c_str(IGNORED_PTR_ARG)).SetReturn(TEST_STRING_VALUE);
    EXPECTED_CALL(mqtt_client_unsubscribe(IGNORED_PTR_ARG, IGNORED_NUM_ARG, IGNORED_PTR_ARG, 1));
    EXPECTED_CALL(STRING_delete(IGNORED_PTR_ARG));
}

static void set_expected_calls_for_proxy_default_copy()
{
    STRICT_EXPECTED_CALL(mallocAndStrcpy_s(IGNORED_PTR_ARG, "test_proxy"));
    STRICT_EXPECTED_CALL(mallocAndStrcpy_s(IGNORED_PTR_ARG, "haha"));
    STRICT_EXPECTED_CALL(mallocAndStrcpy_s(IGNORED_PTR_ARG, "bleah"));
}

/* Tests_SRS_IOTHUB_MQTT_TRANSPORT_07_001: [If parameter config is NULL then IoTHubTransport_MQTT_Common_Create shall return NULL.] */
TEST_FUNCTION(IoTHubTransport_MQTT_Common_Create_with_NULL_parameter_Succeed)
{
    //arrange

    //act
    TRANSPORT_LL_HANDLE result = IoTHubTransport_MQTT_Common_Create(NULL, get_IO_transport, &transport_cb_info, transport_cb_ctx);

    //assert
    ASSERT_IS_NULL(result);

    //cleanup
}

/* Tests_SRS_IOTHUB_MQTT_TRANSPORT_07_002: [If the parameter config's variables upperConfig or waitingToSend are NULL then IoTHubTransport_MQTT_Common_Create shall return NULL.] */
TEST_FUNCTION(IoTHubTransport_MQTT_Common_Create_with_NULL_config_parameter_fails)
{
    //arrange
    IOTHUBTRANSPORT_CONFIG config = { 0 };
    config.waitingToSend = &g_waitingToSend;

    //act
    TRANSPORT_LL_HANDLE result = IoTHubTransport_MQTT_Common_Create(&config, get_IO_transport, &transport_cb_info, transport_cb_ctx);

    //assert
    ASSERT_IS_NULL(result);

    //cleanup
}

/* Tests_SRS_IOTHUB_MQTT_TRANSPORT_07_002: [If the parameter config's variables upperConfig or waitingToSend are NULL then IoTHubTransport_MQTT_Common_Create shall return NULL.] */
TEST_FUNCTION(IoTHubTransport_MQTT_Common_Create_with_NULL_waitingToSend_fails)
{
    // arrange
    IOTHUBTRANSPORT_CONFIG config = { 0 };
    SetupIothubTransportConfig(&config, TEST_DEVICE_ID, TEST_DEVICE_KEY, TEST_IOTHUB_NAME, TEST_IOTHUB_SUFFIX, TEST_PROTOCOL_GATEWAY_HOSTNAME, NULL);
    config.waitingToSend = NULL;

    // act
    TRANSPORT_LL_HANDLE result = IoTHubTransport_MQTT_Common_Create(&config, get_IO_transport, &transport_cb_info, transport_cb_ctx);

    // assert
    ASSERT_IS_NULL(result);
}

/* Tests_SRS_IOTHUB_MQTT_TRANSPORT_07_009: [If any error is encountered then IoTHubTransport_MQTT_Common_Create shall return NULL.] */
TEST_FUNCTION(IoTHubTransport_MQTT_Common_Create_with_NULL_protocol_fails)
{
    // arrange
    IOTHUBTRANSPORT_CONFIG config = { 0 };
    SetupIothubTransportConfig(&config, TEST_DEVICE_ID, TEST_DEVICE_KEY, TEST_IOTHUB_NAME, TEST_IOTHUB_SUFFIX, TEST_PROTOCOL_GATEWAY_HOSTNAME, NULL);
    g_iothubClientConfig.protocol = NULL;

    // act
    TRANSPORT_LL_HANDLE result = IoTHubTransport_MQTT_Common_Create(&config, get_IO_transport, &transport_cb_info, transport_cb_ctx);

    // assert
    ASSERT_IS_NULL(result);
}

/* Tests_SRS_IOTHUB_MQTT_TRANSPORT_07_003: [If the upperConfig's variables deviceId, deviceKey, iotHubName, protocol, or iotHubSuffix are NULL then IoTHubTransport_MQTT_Common_Create shall return NULL.] */
TEST_FUNCTION(IoTHubTransport_MQTT_Common_Create_with_NULL_device_id_fails)
{
    // arrange
    IOTHUBTRANSPORT_CONFIG config = { 0 };
    SetupIothubTransportConfig(&config, NULL, TEST_DEVICE_KEY, TEST_IOTHUB_NAME, TEST_IOTHUB_SUFFIX, TEST_PROTOCOL_GATEWAY_HOSTNAME, NULL);

    // act
    TRANSPORT_LL_HANDLE result = IoTHubTransport_MQTT_Common_Create(&config, get_IO_transport, &transport_cb_info, transport_cb_ctx);

    // assert
    ASSERT_IS_NULL(result);
}

/* Tests_SRS_IOTHUB_MQTT_TRANSPORT_07_005: [If the upperConfig's variables deviceKey, iotHubName, or iotHubSuffix are empty strings then IoTHubTransport_MQTT_Common_Create shall return NULL.] */
TEST_FUNCTION(IoTHubTransport_MQTT_Common_Create_with_deviceSasToken_blank_fails)
{
    // arrange
    IOTHUBTRANSPORT_CONFIG config = { 0 };
    SetupIothubTransportConfigWithKeyAndSasToken(&config, TEST_DEVICE_ID, NULL, TEST_EMPTY_STRING, TEST_IOTHUB_NAME, TEST_IOTHUB_SUFFIX, TEST_PROTOCOL_GATEWAY_HOSTNAME, NULL);

    // act
    TRANSPORT_LL_HANDLE result = IoTHubTransport_MQTT_Common_Create(&config, get_IO_transport, &transport_cb_info, transport_cb_ctx);

    // assert
    ASSERT_IS_NULL(result);
}

TEST_FUNCTION(IoTHubTransport_MQTT_Common_Create_with_deviceKey_blank_fails)
{
    // arrange
    IOTHUBTRANSPORT_CONFIG config = { 0 };
    SetupIothubTransportConfig(&config, TEST_DEVICE_ID, "", TEST_IOTHUB_NAME, TEST_IOTHUB_SUFFIX, TEST_PROTOCOL_GATEWAY_HOSTNAME, NULL);

    // act
    TRANSPORT_LL_HANDLE result = IoTHubTransport_MQTT_Common_Create(&config, get_IO_transport, &transport_cb_info, transport_cb_ctx);

    // assert
    ASSERT_IS_NULL(result);
}

/* Tests_SRS_IOTHUB_MQTT_TRANSPORT_07_003: [If the upperConfig's variables deviceId, deviceKey, iotHubName, protocol, or iotHubSuffix are NULL then IoTHubTransport_MQTT_Common_Create shall return NULL.] */
TEST_FUNCTION(IoTHubTransport_MQTT_Common_Create_with_NULL_iothub_name_fails)
{
    // arrange
    IOTHUBTRANSPORT_CONFIG config = { 0 };
    SetupIothubTransportConfig(&config, TEST_DEVICE_ID, TEST_DEVICE_KEY, NULL, TEST_IOTHUB_SUFFIX, TEST_PROTOCOL_GATEWAY_HOSTNAME, NULL);

    // act
    TRANSPORT_LL_HANDLE result = IoTHubTransport_MQTT_Common_Create(&config, get_IO_transport, &transport_cb_info, transport_cb_ctx);

    // assert
    ASSERT_IS_NULL(result);
}

/* Tests_SRS_IOTHUB_MQTT_TRANSPORT_07_006: [If the upperConfig's variables deviceId is an empty strings or length is greater then 128 then IoTHubTransport_MQTT_Common_Create shall return NULL.] */
TEST_FUNCTION(IoTHubTransport_MQTT_Common_Create_with_very_long_device_id_fails)
{
    // arrange
    IOTHUBTRANSPORT_CONFIG config = { 0 };
    SetupIothubTransportConfig(&config, TEST_VERY_LONG_DEVICE_ID, TEST_DEVICE_KEY, TEST_IOTHUB_NAME, TEST_IOTHUB_SUFFIX, TEST_PROTOCOL_GATEWAY_HOSTNAME, NULL);

    // act
    TRANSPORT_LL_HANDLE result = IoTHubTransport_MQTT_Common_Create(&config, get_IO_transport, &transport_cb_info, transport_cb_ctx);

    // assert
    ASSERT_IS_NULL(result);
}

/* Tests_SRS_IOTHUB_MQTT_TRANSPORT_07_003: [If the upperConfig's variables deviceId, deviceKey, iotHubName, protocol, or iotHubSuffix are NULL then IoTHubTransport_MQTT_Common_Create shall return NULL.] */
TEST_FUNCTION(IoTHubTransport_MQTT_Common_Create_with_empty_device_id_fails)
{
    // arrange
    IOTHUBTRANSPORT_CONFIG config = { 0 };
    SetupIothubTransportConfig(&config, TEST_EMPTY_STRING, TEST_DEVICE_KEY, TEST_IOTHUB_NAME, TEST_IOTHUB_SUFFIX, TEST_PROTOCOL_GATEWAY_HOSTNAME, NULL);

    // act
    TRANSPORT_LL_HANDLE result = IoTHubTransport_MQTT_Common_Create(&config, get_IO_transport, &transport_cb_info, transport_cb_ctx);

    // assert
    ASSERT_IS_NULL(result);
}

/* Tests_SRS_IOTHUB_MQTT_TRANSPORT_07_003: [If the upperConfig's variables deviceId, deviceKey, iotHubName, protocol, or iotHubSuffix are NULL then IoTHubTransport_MQTT_Common_Create shall return NULL.] */
TEST_FUNCTION(IoTHubTransport_MQTT_Common_Create_with_empty_device_key_fails)
{
    // arrange
    IOTHUBTRANSPORT_CONFIG config = { 0 };
    SetupIothubTransportConfig(&config, TEST_DEVICE_ID, TEST_EMPTY_STRING, TEST_IOTHUB_NAME, TEST_IOTHUB_SUFFIX, TEST_PROTOCOL_GATEWAY_HOSTNAME, NULL);

    // act
    TRANSPORT_LL_HANDLE result = IoTHubTransport_MQTT_Common_Create(&config, get_IO_transport, &transport_cb_info, transport_cb_ctx);

    // assert
    ASSERT_IS_NULL(result);
}

/* Tests_SRS_IOTHUB_MQTT_TRANSPORT_03_003: [If both deviceKey & deviceSasToken fields are NOT NULL then IoTHubTransport_MQTT_Common_Create shall return NULL.]*/
TEST_FUNCTION(IoTHubTransport_MQTT_Common_Create_with_both_deviceKey_and_deviceSasToken_defined_fails)
{
    // arrange
    IOTHUBTRANSPORT_CONFIG config = { 0 };

    SetupIothubTransportConfigWithKeyAndSasToken(&config, TEST_DEVICE_ID, TEST_DEVICE_KEY, TEST_DEVICE_SAS, TEST_IOTHUB_NAME, TEST_IOTHUB_SUFFIX, TEST_PROTOCOL_GATEWAY_HOSTNAME, NULL);

    // act
    TRANSPORT_LL_HANDLE result = IoTHubTransport_MQTT_Common_Create(&config, get_IO_transport, &transport_cb_info, transport_cb_ctx);

    // assert
    ASSERT_IS_NULL(result);
}

/* Tests_SRS_IOTHUB_MQTT_TRANSPORT_07_003: [If the upperConfig's variables deviceId, deviceKey, iotHubName, protocol, or iotHubSuffix are NULL then IoTHubTransport_MQTT_Common_Create shall return NULL.] */
TEST_FUNCTION(IoTHubTransport_MQTT_Common_Create_with_empty_iothub_name_fails)
{
    // arrange
    IOTHUBTRANSPORT_CONFIG config = { 0 };
    SetupIothubTransportConfig(&config, TEST_DEVICE_ID, TEST_DEVICE_KEY, TEST_EMPTY_STRING, TEST_IOTHUB_SUFFIX, TEST_PROTOCOL_GATEWAY_HOSTNAME, NULL);

    // act
    TRANSPORT_LL_HANDLE result = IoTHubTransport_MQTT_Common_Create(&config, get_IO_transport, &transport_cb_info, transport_cb_ctx);

    // assert
    ASSERT_IS_NULL(result);
}

/* Tests_SRS_IOTHUB_MQTT_TRANSPORT_07_010: [IoTHubTransport_MQTT_Common_Create shall allocate memory to save its internal state where all topics, hostname, device_id, device_key, sasTokenSr and client handle shall be saved.] */
/* Tests_SRS_IOTHUB_MQTT_TRANSPORT_07_011: [On Success IoTHubTransport_MQTT_Common_Create shall return a non-NULL value.] */
// Tests_SRS_IOTHUB_TRANSPORT_MQTT_COMMON_09_005: [ MQTT transport shall use EXPONENTIAL_WITH_BACK_OFF as default retry policy ]
TEST_FUNCTION(IoTHubTransport_MQTT_Common_Create_validConfig_Succeed)
{
    // arrange
    IOTHUBTRANSPORT_CONFIG config ={ 0 };
    SetupIothubTransportConfig(&config, TEST_DEVICE_ID, TEST_DEVICE_KEY, TEST_IOTHUB_NAME, TEST_IOTHUB_SUFFIX, NULL, NULL);

    setup_IoTHubTransport_MQTT_Common_Create_mocks(false, NULL);

    // act
    TRANSPORT_LL_HANDLE result = IoTHubTransport_MQTT_Common_Create(&config, get_IO_transport, &transport_cb_info, transport_cb_ctx);

    // assert
    ASSERT_IS_NOT_NULL(result);
    ASSERT_ARE_EQUAL(char_ptr, umock_c_get_expected_calls(), umock_c_get_actual_calls());

    // clean up
    IoTHubTransport_MQTT_Common_Destroy(result);
}

TEST_FUNCTION(IoTHubTransport_MQTT_Common_Create_callbacks_NULL_fail)
{
    // arrange
    IOTHUBTRANSPORT_CONFIG config = { 0 };
    SetupIothubTransportConfig(&config, TEST_DEVICE_ID, TEST_DEVICE_KEY, TEST_IOTHUB_NAME, TEST_IOTHUB_SUFFIX, NULL, NULL);

    // act
    TRANSPORT_LL_HANDLE result = IoTHubTransport_MQTT_Common_Create(&config, get_IO_transport, NULL, transport_cb_ctx);

    // assert
    ASSERT_IS_NULL(result);
    ASSERT_ARE_EQUAL(char_ptr, umock_c_get_expected_calls(), umock_c_get_actual_calls());

    // clean up
    IoTHubTransport_MQTT_Common_Destroy(result);
}

/* Tests_SRS_IOTHUB_MQTT_TRANSPORT_07_007: [If the upperConfig's variables protocolGatewayHostName is non-Null and the length is an empty string then IoTHubTransport_MQTT_Common_Create shall return NULL.] */
TEST_FUNCTION(IoTHubTransport_MQTT_Common_Create_with_NULL_protocol_gateway_hostname_Succeeds)
{
    // arrange
    IOTHUBTRANSPORT_CONFIG config = { 0 };
    SetupIothubTransportConfig(&config, TEST_DEVICE_ID, TEST_DEVICE_KEY, TEST_IOTHUB_NAME, TEST_IOTHUB_SUFFIX, NULL, NULL);

    setup_IoTHubTransport_MQTT_Common_Create_mocks(false, NULL);

    // act
    TRANSPORT_LL_HANDLE result = IoTHubTransport_MQTT_Common_Create(&config, get_IO_transport, &transport_cb_info, transport_cb_ctx);

    // assert
    ASSERT_IS_NOT_NULL(result);
    ASSERT_ARE_EQUAL(char_ptr, umock_c_get_expected_calls(), umock_c_get_actual_calls());

    // clean up
    IoTHubTransport_MQTT_Common_Destroy(result);
}

TEST_FUNCTION(IoTHubTransport_MQTT_Common_Create_with_protocol_gateway_hostname_Succeeds)
{
    // arrange
    IOTHUBTRANSPORT_CONFIG config = { 0 };
    SetupIothubTransportConfig(&config, TEST_DEVICE_ID, TEST_DEVICE_KEY, TEST_IOTHUB_NAME, TEST_IOTHUB_SUFFIX, TEST_PROTOCOL_GATEWAY_HOSTNAME_NON_NULL, NULL);

    setup_IoTHubTransport_MQTT_Common_Create_mocks(true, NULL);

    // act
    TRANSPORT_LL_HANDLE result = IoTHubTransport_MQTT_Common_Create(&config, get_IO_transport, &transport_cb_info, transport_cb_ctx);

    // assert
    ASSERT_IS_NOT_NULL(result);
    ASSERT_ARE_EQUAL(char_ptr, umock_c_get_expected_calls(), umock_c_get_actual_calls());

    // clean up
    IoTHubTransport_MQTT_Common_Destroy(result);
}

TEST_FUNCTION(IoTHubTransport_MQTT_Common_Create_with_Module_Succeeds)
{
    // arrange
    IOTHUBTRANSPORT_CONFIG config = { 0 };
    SetupIothubTransportConfig(&config, TEST_DEVICE_ID, TEST_DEVICE_KEY, TEST_IOTHUB_NAME, TEST_IOTHUB_SUFFIX, TEST_PROTOCOL_GATEWAY_HOSTNAME_NON_NULL, TEST_MODULE_ID);

    setup_IoTHubTransport_MQTT_Common_Create_mocks(true, TEST_MODULE_ID);

    // act
    TRANSPORT_LL_HANDLE result = IoTHubTransport_MQTT_Common_Create(&config, get_IO_transport, &transport_cb_info, transport_cb_ctx);

    // assert
    ASSERT_IS_NOT_NULL(result);
    ASSERT_ARE_EQUAL(char_ptr, umock_c_get_expected_calls(), umock_c_get_actual_calls());

    // clean up
    IoTHubTransport_MQTT_Common_Destroy(result);
}

/* Tests_SRS_IOTHUB_MQTT_TRANSPORT_07_003: [If the upperConfig's variables deviceId, deviceKey, iotHubName, protocol, or iotHubSuffix are NULL then IoTHubTransport_MQTT_Common_Create shall return NULL.] */
/* Tests_SRS_IOTHUB_MQTT_TRANSPORT_07_009: [If any error is encountered then IoTHubTransport_MQTT_Common_Create shall return NULL.] */
/* Tests_SRS_IOTHUB_MQTT_TRANSPORT_07_011: [On Success IoTHubTransport_MQTT_Common_Create shall return a non-NULL value.] */
TEST_FUNCTION(IoTHubTransport_MQTT_Common_Create_validConfig_fail)
{
    // arrange
    int negativeTestsInitResult = umock_c_negative_tests_init();
    ASSERT_ARE_EQUAL(int, 0, negativeTestsInitResult);

    IOTHUBTRANSPORT_CONFIG config = { 0 };
    SetupIothubTransportConfig(&config, TEST_DEVICE_ID, TEST_DEVICE_KEY, TEST_IOTHUB_NAME, TEST_IOTHUB_SUFFIX, NULL, TEST_MODULE_ID);
    umock_c_reset_all_calls();

    setup_IoTHubTransport_MQTT_Common_Create_mocks(false, TEST_MODULE_ID);

    umock_c_negative_tests_snapshot();

    // act
    size_t count = umock_c_negative_tests_call_count();
    for (size_t index = 0; index < count; index++)
    {
        if (umock_c_negative_tests_can_call_fail(index))
        {
            umock_c_negative_tests_reset();
            umock_c_negative_tests_fail_call(index);

            char tmp_msg[64];
            sprintf(tmp_msg, "IoTHubTransport_MQTT_Common_Create failure in test %lu/%lu", (unsigned long)index, (unsigned long)count);
            TRANSPORT_LL_HANDLE result = IoTHubTransport_MQTT_Common_Create(&config, get_IO_transport, &transport_cb_info, transport_cb_ctx);

            // assert
            ASSERT_IS_NULL(result, tmp_msg);
        }     
    }

    // clean up
    umock_c_negative_tests_deinit();
}

/* Tests_SRS_IOTHUB_MQTT_TRANSPORT_07_012: [IoTHubTransport_MQTT_Common_Destroy shall do nothing if parameter handle is NULL.] */
TEST_FUNCTION(IoTHubTransport_MQTT_Common_Destroy_parameter_NULL_succeed)
{
    // arrange

    // act
    IoTHubTransport_MQTT_Common_Destroy(NULL);

    // assert
}

static void IoTHubTransport_MQTT_Common_Destroy_Unsubscribe_impl(bool useModelId)
{
    // arrange
    IOTHUBTRANSPORT_CONFIG config ={ 0 };
    SetupIothubTransportConfig(&config, TEST_DEVICE_ID, TEST_DEVICE_KEY, TEST_IOTHUB_NAME, TEST_IOTHUB_SUFFIX, TEST_PROTOCOL_GATEWAY_HOSTNAME, NULL);

    TRANSPORT_LL_HANDLE handle = IoTHubTransport_MQTT_Common_Create(&config, get_IO_transport, &transport_cb_info, transport_cb_ctx);
    (void)IoTHubTransport_MQTT_Common_Subscribe(handle);
    CONNECT_ACK connack ={ true, CONNECTION_ACCEPTED };

    setup_initialize_connection_mocks(useModelId);
    IoTHubTransport_MQTT_Common_DoWork(handle);
    g_fnMqttOperationCallback(TEST_MQTT_CLIENT_HANDLE, MQTT_CLIENT_ON_CONNACK, &connack, g_callbackCtx);

    umock_c_reset_all_calls();

    EXPECTED_CALL(STRING_c_str(NULL)).SetReturn(TEST_STRING_VALUE);

    EXPECTED_CALL(DList_IsListEmpty(IGNORED_PTR_ARG));

    EXPECTED_CALL(STRING_delete(NULL));
    EXPECTED_CALL(STRING_delete(NULL));
    EXPECTED_CALL(STRING_delete(NULL));
    EXPECTED_CALL(STRING_delete(NULL));
    EXPECTED_CALL(STRING_delete(NULL));
    EXPECTED_CALL(STRING_delete(NULL));
    EXPECTED_CALL(STRING_delete(NULL));

    STRICT_EXPECTED_CALL(mqtt_client_disconnect(TEST_MQTT_CLIENT_HANDLE, NULL, NULL));
    STRICT_EXPECTED_CALL(mqtt_client_deinit(TEST_MQTT_CLIENT_HANDLE));
    STRICT_EXPECTED_CALL(mqtt_client_unsubscribe(TEST_MQTT_CLIENT_HANDLE, IGNORED_NUM_ARG, IGNORED_PTR_ARG, 1))
        .IgnoreArgument(2)
        .IgnoreArgument(3);
    EXPECTED_CALL(gballoc_free(NULL));
    STRICT_EXPECTED_CALL(xio_destroy(TEST_XIO_HANDLE));
    STRICT_EXPECTED_CALL(tickcounter_destroy(IGNORED_PTR_ARG));

    // act
    IoTHubTransport_MQTT_Common_Destroy(handle);

    // assert

}

/* Tests_SRS_IOTHUB_MQTT_TRANSPORT_07_013: [If the parameter subscribe is true then IoTHubTransport_MQTT_Common_Destroy shall call IoTHubTransport_MQTT_Common_Unsubscribe.] */
TEST_FUNCTION(IoTHubTransport_MQTT_Common_Destroy_Unsubscribe_succeeds)
{
    IoTHubTransport_MQTT_Common_Destroy_Unsubscribe_impl(false);
}

TEST_FUNCTION(IoTHubTransport_MQTT_Common_Destroy_Unsubscribe_with_modelID_succeeds)
{
    IoTHubTransport_MQTT_Common_Destroy_Unsubscribe_impl(true);
}


static void set_expected_calls_for_free_transport_handle_data()
{
    STRICT_EXPECTED_CALL(mqtt_client_deinit(TEST_MQTT_CLIENT_HANDLE)).IgnoreArgument(1);
    STRICT_EXPECTED_CALL(retry_control_destroy(TEST_RETRY_CONTROL_HANDLE));
    STRICT_EXPECTED_CALL(tickcounter_destroy(IGNORED_PTR_ARG));

    EXPECTED_CALL(STRING_delete(NULL));
    EXPECTED_CALL(STRING_delete(NULL));
    EXPECTED_CALL(STRING_delete(NULL));
    EXPECTED_CALL(STRING_delete(NULL));
    EXPECTED_CALL(STRING_delete(NULL));
    EXPECTED_CALL(STRING_delete(NULL));
    EXPECTED_CALL(STRING_delete(NULL));
    EXPECTED_CALL(STRING_delete(NULL));
    EXPECTED_CALL(STRING_delete(NULL));
    EXPECTED_CALL(STRING_delete(NULL));
    EXPECTED_CALL(STRING_delete(NULL));

    STRICT_EXPECTED_CALL(mqtt_client_clear_xio(IGNORED_PTR_ARG));
    STRICT_EXPECTED_CALL(xio_destroy(IGNORED_PTR_ARG));

    EXPECTED_CALL(gballoc_free(NULL));
}

/* Tests_SRS_IOTHUB_MQTT_TRANSPORT_07_014: [IoTHubTransport_MQTT_Common_Destroy shall free all the resources currently in use.] */
TEST_FUNCTION(IoTHubTransport_MQTT_Common_Destroy_One_Message_Ack_succeeds)
{
    // arrange
    IOTHUBTRANSPORT_CONFIG config ={ 0 };
    SetupIothubTransportConfig(&config, TEST_DEVICE_ID, TEST_DEVICE_KEY, TEST_IOTHUB_NAME, TEST_IOTHUB_SUFFIX, TEST_PROTOCOL_GATEWAY_HOSTNAME, NULL);

    IOTHUB_MESSAGE_LIST message1;
    memset(&message1, 0, sizeof(IOTHUB_MESSAGE_LIST) );
    message1.messageHandle = TEST_IOTHUB_MSG_BYTEARRAY;

    DList_InsertTailList(config.waitingToSend, &(message1.entry));

    TRANSPORT_LL_HANDLE handle = setup_iothub_mqtt_connection(&config);

    IoTHubTransport_MQTT_Common_DoWork(handle);
    umock_c_reset_all_calls();

    STRICT_EXPECTED_CALL(mqtt_client_disconnect(IGNORED_PTR_ARG, IGNORED_PTR_ARG, IGNORED_PTR_ARG));
    STRICT_EXPECTED_CALL(mqtt_client_dowork(IGNORED_PTR_ARG));
    STRICT_EXPECTED_CALL(ThreadAPI_Sleep(IGNORED_NUM_ARG));
    STRICT_EXPECTED_CALL(mqtt_client_clear_xio(IGNORED_PTR_ARG));
    STRICT_EXPECTED_CALL(xio_destroy(IGNORED_PTR_ARG));
    EXPECTED_CALL(DList_IsListEmpty(IGNORED_PTR_ARG));
    setup_invoke_message_callback_mocks(IOTHUB_CLIENT_CONFIRMATION_BECAUSE_DESTROY, false, true);

    EXPECTED_CALL(DList_IsListEmpty(IGNORED_PTR_ARG));
    EXPECTED_CALL(DList_IsListEmpty(IGNORED_PTR_ARG));
    EXPECTED_CALL(DList_IsListEmpty(IGNORED_PTR_ARG)); // pending_get_twin_queue
    set_expected_calls_for_free_transport_handle_data();

    // act
    IoTHubTransport_MQTT_Common_Destroy(handle);

    // assert
    ASSERT_ARE_EQUAL(char_ptr, umock_c_get_expected_calls(), umock_c_get_actual_calls());
}

/* Tests_SRS_IOTHUB_MQTT_TRANSPORT_07_014: [IoTHubTransport_MQTT_Common_Destroy shall free all the resources currently in use even during
       disconnect timeout.] */
TEST_FUNCTION(IoTHubTransport_MQTT_Common_Destroy_disconnect_timeout_succeeds)
{
    // arrange
    IOTHUBTRANSPORT_CONFIG config ={ 0 };
    SetupIothubTransportConfig(&config, TEST_DEVICE_ID, TEST_DEVICE_KEY, TEST_IOTHUB_NAME, TEST_IOTHUB_SUFFIX, TEST_PROTOCOL_GATEWAY_HOSTNAME, NULL);

    IOTHUB_MESSAGE_LIST message1;
    memset(&message1, 0, sizeof(IOTHUB_MESSAGE_LIST) );
    message1.messageHandle = TEST_IOTHUB_MSG_BYTEARRAY;

    g_skip_disconnect_callback = true;

    DList_InsertTailList(config.waitingToSend, &(message1.entry));

    TRANSPORT_LL_HANDLE handle = setup_iothub_mqtt_connection(&config);

    IoTHubTransport_MQTT_Common_DoWork(handle);
    umock_c_reset_all_calls();

    STRICT_EXPECTED_CALL(mqtt_client_disconnect(IGNORED_PTR_ARG, IGNORED_PTR_ARG, IGNORED_PTR_ARG));
    for(int i = 0; i < TEST_MAX_DISCONNECT_VALUE; ++i)
    {
        STRICT_EXPECTED_CALL(mqtt_client_dowork(IGNORED_PTR_ARG));
        STRICT_EXPECTED_CALL(ThreadAPI_Sleep(IGNORED_NUM_ARG));
    }
    STRICT_EXPECTED_CALL(mqtt_client_clear_xio(IGNORED_PTR_ARG));
    STRICT_EXPECTED_CALL(xio_destroy(IGNORED_PTR_ARG));
    EXPECTED_CALL(DList_IsListEmpty(IGNORED_PTR_ARG));
    setup_invoke_message_callback_mocks(IOTHUB_CLIENT_CONFIRMATION_BECAUSE_DESTROY, false, true);
    EXPECTED_CALL(DList_IsListEmpty(IGNORED_PTR_ARG));
    EXPECTED_CALL(DList_IsListEmpty(IGNORED_PTR_ARG));
    EXPECTED_CALL(DList_IsListEmpty(IGNORED_PTR_ARG)); // pending_get_twin_queue
    set_expected_calls_for_free_transport_handle_data();

    // act
    IoTHubTransport_MQTT_Common_Destroy(handle);

    // assert
    ASSERT_ARE_EQUAL(char_ptr, umock_c_get_expected_calls(), umock_c_get_actual_calls());
}

/* Tests_SRS_IOTHUB_MQTT_TRANSPORT_07_014: [IoTHubTransport_MQTT_Common_Destroy shall free all the resources currently in use.] */
TEST_FUNCTION(IoTHubTransport_MQTT_Common_Destroy_succeeds)
{
    // arrange
    IOTHUBTRANSPORT_CONFIG config ={ 0 };
    SetupIothubTransportConfig(&config, TEST_DEVICE_ID, TEST_DEVICE_KEY, TEST_IOTHUB_NAME, TEST_IOTHUB_SUFFIX, TEST_PROTOCOL_GATEWAY_HOSTNAME, NULL);

    TRANSPORT_LL_HANDLE handle = IoTHubTransport_MQTT_Common_Create(&config, get_IO_transport, &transport_cb_info, transport_cb_ctx);
    umock_c_reset_all_calls();

    EXPECTED_CALL(DList_IsListEmpty(IGNORED_PTR_ARG));

    EXPECTED_CALL(STRING_delete(NULL));
    EXPECTED_CALL(STRING_delete(NULL));
    EXPECTED_CALL(STRING_delete(NULL));
    EXPECTED_CALL(STRING_delete(NULL));
    EXPECTED_CALL(STRING_delete(NULL));
    EXPECTED_CALL(STRING_delete(NULL));
    EXPECTED_CALL(STRING_delete(NULL));

    STRICT_EXPECTED_CALL(mqtt_client_deinit(TEST_MQTT_CLIENT_HANDLE));
    STRICT_EXPECTED_CALL(xio_retrieveoptions(IGNORED_PTR_ARG));
    STRICT_EXPECTED_CALL(mqtt_client_disconnect(TEST_MQTT_CLIENT_HANDLE, NULL, NULL));
    EXPECTED_CALL(xio_destroy(NULL));
    EXPECTED_CALL(gballoc_free(IGNORED_PTR_ARG));
    STRICT_EXPECTED_CALL(tickcounter_destroy(IGNORED_PTR_ARG)).IgnoreArgument(1);

    // act
    IoTHubTransport_MQTT_Common_Destroy(handle);

    // assert
}


static void set_expected_calls_for_IoTHubTransport_MQTT_Common_Destroy()
{
    STRICT_EXPECTED_CALL(DList_IsListEmpty(IGNORED_PTR_ARG));
    STRICT_EXPECTED_CALL(DList_IsListEmpty(IGNORED_PTR_ARG));
    STRICT_EXPECTED_CALL(DList_IsListEmpty(IGNORED_PTR_ARG));
    set_expected_calls_for_free_transport_handle_data();
}

// Tests that if MQTT has entered a disconnected state and stays there over time, Destroy performs a proper cleanup
// https://github.com/Azure/azure-iot-sdk-c/issues/924 was hit in field where SDK previously wasn't performing this correctly.
TEST_FUNCTION(IoTHubTransport_MQTT_Common_Destroy_from_disconnected_state)
{
    // arrange
    IOTHUBTRANSPORT_CONFIG config ={ 0 };
    SetupIothubTransportConfig(&config, TEST_DEVICE_ID, TEST_DEVICE_KEY, TEST_IOTHUB_NAME, TEST_IOTHUB_SUFFIX, TEST_PROTOCOL_GATEWAY_HOSTNAME, NULL);

    TRANSPORT_LL_HANDLE handle = IoTHubTransport_MQTT_Common_Create(&config, get_IO_transport, &transport_cb_info, transport_cb_ctx);
    (void)IoTHubTransport_MQTT_Common_Subscribe(handle);
    CONNECT_ACK connack ={ true, CONNECTION_ACCEPTED };

    setup_initialize_connection_mocks(false);
    IoTHubTransport_MQTT_Common_DoWork(handle);
    g_fnMqttOperationCallback(TEST_MQTT_CLIENT_HANDLE, MQTT_CLIENT_ON_CONNACK, &connack, g_callbackCtx);


    // Signal an error to put us into the pending disconnect state.
    g_fnMqttErrorCallback(TEST_MQTT_CLIENT_HANDLE, MQTT_CLIENT_NO_PING_RESPONSE, g_callbackCtx);
    // The initial call to DoWork() is required to process the disconnection and move us into the disconnected state.
    IoTHubTransport_MQTT_Common_DoWork(handle);

    // A future Dowork call is required to re-allocate the xio.  As part of this, make the mqtt_client_connect fail.  
    // This has the effect of allocationg the xio but leaving us in a disconnected state.

    // Using the REGISTER_GLOBAL_MOCK_RETURN to force an error in a LONG list of calls there's not otherwise need
    // to STRICT_EXPECTED_CALL mocks on.
    REGISTER_GLOBAL_MOCK_RETURN(mqtt_client_connect, MU_FAILURE);
    IoTHubTransport_MQTT_Common_DoWork(handle);
    REGISTER_GLOBAL_MOCK_RETURN(mqtt_client_connect, 0);

    umock_c_reset_all_calls();

    set_expected_calls_for_IoTHubTransport_MQTT_Common_Destroy();
   
    // act
    IoTHubTransport_MQTT_Common_Destroy(handle);

    // assert
    ASSERT_ARE_EQUAL(char_ptr, umock_c_get_expected_calls(), umock_c_get_actual_calls());
}


/* Tests_SRS_IOTHUB_MQTT_TRANSPORT_07_015: [If parameter handle is NULL than IoTHubTransport_MQTT_Common_Subscribe shall return a non-zero value.] */
TEST_FUNCTION(IoTHubTransport_MQTT_Common_Subscribe_parameter_NULL_fail)
{
    // arrange

    // act
    int res = IoTHubTransport_MQTT_Common_Subscribe(NULL);

    // assert
    ASSERT_ARE_NOT_EQUAL(int, 0, res);
}

/* Tests_SRS_IOTHUB_MQTT_TRANSPORT_07_016: [IoTHubTransport_MQTT_Common_Subscribe shall set a flag to enable mqtt_client_subscribe to be called to subscribe to the Message Topic.] */
/* Tests_SRS_IOTHUB_MQTT_TRANSPORT_07_018: [On success IoTHubTransport_MQTT_Common_Subscribe shall return 0.] */
TEST_FUNCTION(IoTHubTransport_MQTT_Common_Subscribe_Succeed)
{
    // arrange
    CONNECT_ACK connack = { true, CONNECTION_ACCEPTED };
    IOTHUBTRANSPORT_CONFIG config = { 0 };
    SetupIothubTransportConfig(&config, TEST_DEVICE_ID, TEST_DEVICE_KEY, TEST_IOTHUB_NAME, TEST_IOTHUB_SUFFIX, TEST_PROTOCOL_GATEWAY_HOSTNAME, NULL);

    TRANSPORT_LL_HANDLE handle = IoTHubTransport_MQTT_Common_Create(&config, get_IO_transport, &transport_cb_info, transport_cb_ctx);

    setup_initialize_connection_mocks(false);
    IoTHubTransport_MQTT_Common_DoWork(handle);
    g_fnMqttOperationCallback(TEST_MQTT_CLIENT_HANDLE, MQTT_CLIENT_ON_CONNACK, &connack, g_callbackCtx);

    umock_c_reset_all_calls();

    EXPECTED_CALL(STRING_c_str(IGNORED_PTR_ARG)).SetReturn(TEST_DEVICE_ID);
    setup_IoTHubTransport_MQTT_Common_DoWork_mocks();

    // act
    int result = IoTHubTransport_MQTT_Common_Subscribe(handle);
    IoTHubTransport_MQTT_Common_DoWork(handle);

    // assert
    ASSERT_ARE_EQUAL(int, result, 0);
    ASSERT_ARE_EQUAL(char_ptr, umock_c_get_expected_calls(), umock_c_get_actual_calls());

    //cleanup
    IoTHubTransport_MQTT_Common_Destroy(handle);
}

// This code path (subscribing with a module via IoTHubTransport_MQTT_Common_Subscribe) should never
// be invoked by the product in practice, as the IoTHub client layer when using modules doesn't call into it.
TEST_FUNCTION(IoTHubTransport_MQTT_Common_Subscribe_With_Module_fail)
{
    // arrange
    IOTHUBTRANSPORT_CONFIG config = { 0 };
    SetupIothubTransportConfig(&config, TEST_DEVICE_ID, TEST_DEVICE_KEY, TEST_IOTHUB_NAME, TEST_IOTHUB_SUFFIX, TEST_PROTOCOL_GATEWAY_HOSTNAME, TEST_MODULE_ID);

    TRANSPORT_LL_HANDLE handle = IoTHubTransport_MQTT_Common_Create(&config, get_IO_transport, &transport_cb_info, transport_cb_ctx);

    umock_c_reset_all_calls();

    // act
    int result = IoTHubTransport_MQTT_Common_Subscribe(handle);

    // assert
    ASSERT_ARE_NOT_EQUAL(int, result, 0);
    ASSERT_ARE_EQUAL(char_ptr, umock_c_get_expected_calls(), umock_c_get_actual_calls());

    //cleanup
    IoTHubTransport_MQTT_Common_Destroy(handle);

}

/* Tests_SRS_IOTHUB_MQTT_TRANSPORT_07_017: [Upon failure IoTHubTransport_MQTT_Common_Subscribe shall return a non-zero value.] */
TEST_FUNCTION(IoTHubTransport_MQTT_Common_Subscribe_fail)
{
    // arrange
    int negativeTestsInitResult = umock_c_negative_tests_init();
    ASSERT_ARE_EQUAL(int, 0, negativeTestsInitResult);

    CONNECT_ACK connack = { true, CONNECTION_ACCEPTED };
    IOTHUBTRANSPORT_CONFIG config ={ 0 };
    SetupIothubTransportConfig(&config, TEST_DEVICE_ID, TEST_DEVICE_KEY, TEST_IOTHUB_NAME, TEST_IOTHUB_SUFFIX, TEST_PROTOCOL_GATEWAY_HOSTNAME, NULL);

    TRANSPORT_LL_HANDLE handle = IoTHubTransport_MQTT_Common_Create(&config, get_IO_transport, &transport_cb_info, transport_cb_ctx);

    setup_initialize_connection_mocks(false);
    IoTHubTransport_MQTT_Common_DoWork(handle);
    g_fnMqttOperationCallback(TEST_MQTT_CLIENT_HANDLE, MQTT_CLIENT_ON_CONNACK, &connack, g_callbackCtx);

    umock_c_reset_all_calls();
    (void)IoTHubTransport_MQTT_Common_Subscribe(handle);

    setup_IoTHubTransport_MQTT_Common_DoWork_mocks();

    umock_c_negative_tests_snapshot();

    // act
    size_t count = umock_c_negative_tests_call_count();
    for (size_t index = 0; index < count; index++)
    {
        if (umock_c_negative_tests_can_call_fail(index))
        {
            umock_c_negative_tests_reset();
            umock_c_negative_tests_fail_call(index);
<<<<<<< HEAD

            char tmp_msg[64];
            sprintf(tmp_msg, "IoTHubTransport_MQTT_Common_DoWork failure in test %lu/%lu", (unsigned long)index, (unsigned long)count);

=======

            char tmp_msg[64];
            sprintf(tmp_msg, "IoTHubTransport_MQTT_Common_DoWork failure in test %lu/%lu", (unsigned long)index, (unsigned long)count);

>>>>>>> d10d0fdd
            IoTHubTransport_MQTT_Common_DoWork(handle);
        }
    }

    //cleanup
    IoTHubTransport_MQTT_Common_Destroy(handle);
    umock_c_negative_tests_deinit();
}

/* Tests_SRS_IOTHUB_MQTT_TRANSPORT_07_017: [Upon failure IoTHubTransport_MQTT_Common_Subscribe shall return a non-zero value.] */
TEST_FUNCTION(IoTHubTransport_MQTT_Common_Subscribe_set_subscribe_type_Succeed)
{
    // arrange
    CONNECT_ACK connack = { true, CONNECTION_ACCEPTED };
    IOTHUBTRANSPORT_CONFIG config = { 0 };
    SetupIothubTransportConfig(&config, TEST_DEVICE_ID, TEST_DEVICE_KEY, TEST_IOTHUB_NAME, TEST_IOTHUB_SUFFIX, TEST_PROTOCOL_GATEWAY_HOSTNAME, NULL);

    TRANSPORT_LL_HANDLE handle = IoTHubTransport_MQTT_Common_Create(&config, get_IO_transport, &transport_cb_info, transport_cb_ctx);

    setup_initialize_connection_mocks(false);
    IoTHubTransport_MQTT_Common_DoWork(handle);
    g_fnMqttOperationCallback(TEST_MQTT_CLIENT_HANDLE, MQTT_CLIENT_ON_CONNACK, &connack, g_callbackCtx);
    umock_c_reset_all_calls();

    EXPECTED_CALL(STRING_c_str(IGNORED_PTR_ARG)).SetReturn(TEST_DEVICE_ID);
    EXPECTED_CALL(STRING_c_str(IGNORED_PTR_ARG)).SetReturn(NULL);
    setup_IoTHubTransport_MQTT_Common_DoWork_mocks();

    // act
    int result = IoTHubTransport_MQTT_Common_Subscribe(handle);
    IoTHubTransport_MQTT_Common_DoWork(handle);

    // assert
    ASSERT_ARE_EQUAL(int, result, 0);
    ASSERT_ARE_EQUAL(char_ptr, umock_c_get_expected_calls(), umock_c_get_actual_calls());

    //cleanup
    IoTHubTransport_MQTT_Common_Destroy(handle);
}

/* Tests_SRS_IOTHUB_TRANSPORT_MQTT_COMMON_25_041: [**If any handle is NULL then IoTHubTransport_MQTT_Common_SetRetryPolicy shall return resultant line.] */
TEST_FUNCTION(IoTHubTransport_MQTT_Common_SetRetryPolicy_parameter_NULL_fail)
{
    // arrange

    // act
    int res = IoTHubTransport_MQTT_Common_SetRetryPolicy(NULL, TEST_RETRY_POLICY, TEST_RETRY_TIMEOUT_SECS);

    // assert
    ASSERT_ARE_NOT_EQUAL(int, 0, res);
}

// Tests_SRS_IOTHUB_TRANSPORT_MQTT_COMMON_09_009: [ If retry_control_create() fails then IoTHubTransport_MQTT_Common_SetRetryPolicy shall revert to previous retry policy and return non-zero value ]
TEST_FUNCTION(IoTHubTransport_MQTT_Common_SetRetryPolicy_failure)
{
    // arrange
    IOTHUBTRANSPORT_CONFIG config = { 0 };
    SetupIothubTransportConfig(&config, TEST_DEVICE_ID, TEST_DEVICE_KEY, TEST_IOTHUB_NAME, TEST_IOTHUB_SUFFIX, TEST_PROTOCOL_GATEWAY_HOSTNAME, NULL);

    TRANSPORT_LL_HANDLE handle = IoTHubTransport_MQTT_Common_Create(&config, get_IO_transport, &transport_cb_info, transport_cb_ctx);

    umock_c_reset_all_calls();
    STRICT_EXPECTED_CALL(retry_control_create(TEST_RETRY_POLICY, TEST_RETRY_TIMEOUT_SECS))
        .SetReturn(NULL);

    // act
    int res = IoTHubTransport_MQTT_Common_SetRetryPolicy(handle, TEST_RETRY_POLICY, TEST_RETRY_TIMEOUT_SECS);

    // assert
    ASSERT_ARE_EQUAL(char_ptr, umock_c_get_expected_calls(), umock_c_get_actual_calls());
    ASSERT_ARE_NOT_EQUAL(int, 0, res);

    //cleanup
    IoTHubTransport_MQTT_Common_Destroy(handle);
}

// Tests_SRS_IOTHUB_TRANSPORT_MQTT_COMMON_09_006: [ IoTHubTransport_MQTT_Common_SetRetryPolicy shall set the retry logic by calling retry_control_create() with `retryPolicy` and `retryTimeoutLimitinSeconds` as parameters]
/*Tests_SRS_IOTHUB_TRANSPORT_MQTT_COMMON_25_042: [**If the retry logic is not already created then IoTHubTransport_MQTT_Common_SetRetryPolicy shall create retry logic by calling CreateRetryLogic with retry policy and retryTimeout as parameters]*/
/*Tests_SRS_IOTHUB_TRANSPORT_MQTT_COMMON_25_045: [**If retry logic for specified parameters of retry policy and retryTimeoutLimitInSeconds is created successfully then IoTHubTransport_MQTT_Common_SetRetryPolicy shall return 0]*/
TEST_FUNCTION(IoTHubTransport_MQTT_Common_SetRetryPolicy_success)
{
    // arrange
    IOTHUBTRANSPORT_CONFIG config = { 0 };
    SetupIothubTransportConfig(&config, TEST_DEVICE_ID, TEST_DEVICE_KEY, TEST_IOTHUB_NAME, TEST_IOTHUB_SUFFIX, TEST_PROTOCOL_GATEWAY_HOSTNAME, NULL);

    TRANSPORT_LL_HANDLE handle = IoTHubTransport_MQTT_Common_Create(&config, get_IO_transport, &transport_cb_info, transport_cb_ctx);

    umock_c_reset_all_calls();
    STRICT_EXPECTED_CALL(retry_control_create(TEST_RETRY_POLICY, TEST_RETRY_TIMEOUT_SECS));
    STRICT_EXPECTED_CALL(retry_control_destroy(TEST_RETRY_CONTROL_HANDLE));

    // act
    int res = IoTHubTransport_MQTT_Common_SetRetryPolicy(handle, TEST_RETRY_POLICY, TEST_RETRY_TIMEOUT_SECS);

    // assert
    ASSERT_ARE_EQUAL(char_ptr, umock_c_get_expected_calls(), umock_c_get_actual_calls());
    ASSERT_ARE_EQUAL(int, 0, res);

    //cleanup
    IoTHubTransport_MQTT_Common_Destroy(handle);
}

/*Tests_SRS_IOTHUB_TRANSPORT_MQTT_COMMON_25_043: [**If the retry logic is already created then IoTHubTransport_MQTT_Common_SetRetryPolicy shall destroy existing retry logic and create retry logic by calling CreateRetryLogic with retry policy and retryTimeout as parameters]*/
TEST_FUNCTION(IoTHubTransport_MQTT_Common_SetRetryPolicy_change_policy_success)
{
    // arrange
    IOTHUBTRANSPORT_CONFIG config = { 0 };
    SetupIothubTransportConfig(&config, TEST_DEVICE_ID, TEST_DEVICE_KEY, TEST_IOTHUB_NAME, TEST_IOTHUB_SUFFIX, TEST_PROTOCOL_GATEWAY_HOSTNAME, NULL);

    TRANSPORT_LL_HANDLE handle = IoTHubTransport_MQTT_Common_Create(&config, get_IO_transport, &transport_cb_info, transport_cb_ctx);

    umock_c_reset_all_calls();
    STRICT_EXPECTED_CALL(retry_control_create(TEST_RETRY_POLICY, TEST_RETRY_TIMEOUT_SECS));
    STRICT_EXPECTED_CALL(retry_control_destroy(TEST_RETRY_CONTROL_HANDLE));
    STRICT_EXPECTED_CALL(retry_control_create(TEST_RETRY_POLICY, TEST_RETRY_TIMEOUT_SECS));
    STRICT_EXPECTED_CALL(retry_control_destroy(TEST_RETRY_CONTROL_HANDLE));

    // act
    int res = IoTHubTransport_MQTT_Common_SetRetryPolicy(handle, TEST_RETRY_POLICY, TEST_RETRY_TIMEOUT_SECS);
    res = IoTHubTransport_MQTT_Common_SetRetryPolicy(handle, TEST_RETRY_POLICY, TEST_RETRY_TIMEOUT_SECS);

    // assert
    ASSERT_ARE_EQUAL(char_ptr, umock_c_get_expected_calls(), umock_c_get_actual_calls());
    ASSERT_ARE_EQUAL(int, 0, res);

    //cleanup
    IoTHubTransport_MQTT_Common_Destroy(handle);
}

/* Tests_SRS_IOTHUB_MQTT_TRANSPORT_07_020: [ IoTHubTransport_MQTT_Common_Unsubscribe shall call mqtt_client_unsubscribe to unsubscribe the mqtt message topic.] */
TEST_FUNCTION(IoTHubTransport_MQTT_Common_Unsubscribe_Succeed)
{
    // arrange
    CONNECT_ACK connack = { true, CONNECTION_ACCEPTED };
    IOTHUBTRANSPORT_CONFIG config = { 0 };
    SetupIothubTransportConfig(&config, TEST_DEVICE_ID, TEST_DEVICE_KEY, TEST_IOTHUB_NAME, TEST_IOTHUB_SUFFIX, TEST_PROTOCOL_GATEWAY_HOSTNAME, NULL);

    TRANSPORT_LL_HANDLE handle = IoTHubTransport_MQTT_Common_Create(&config, get_IO_transport, &transport_cb_info, transport_cb_ctx);

    g_fnMqttOperationCallback(TEST_MQTT_CLIENT_HANDLE, MQTT_CLIENT_ON_CONNACK, &connack, g_callbackCtx);
    umock_c_reset_all_calls();

    set_expected_calls_around_unsubscribe();

    // act
    IoTHubTransport_MQTT_Common_Unsubscribe(handle);

    // assert
    ASSERT_ARE_EQUAL(char_ptr, umock_c_get_expected_calls(), umock_c_get_actual_calls());

    //cleanup
    IoTHubTransport_MQTT_Common_Destroy(handle);
}

/* Tests_SRS_IOTHUB_MQTT_TRANSPORT_07_019: [ If parameter handle is NULL then IoTHubTransport_MQTT_Common_Unsubscribe shall do nothing.] */
TEST_FUNCTION(IoTHubTransport_MQTT_Common_Unsubscribe_handle_NULL_fail)
{
    // arrange

    // act
    IoTHubTransport_MQTT_Common_Unsubscribe(NULL);

    // assert
    ASSERT_ARE_EQUAL(char_ptr, umock_c_get_expected_calls(), umock_c_get_actual_calls());

    //cleanup
}

/* Tests_SRS_IOTHUB_MQTT_TRANSPORT_07_049: [ If subscribe_state is set to IOTHUB_DEVICE_TWIN_DESIRED_STATE then IoTHubTransport_MQTT_Common_Unsubscribe_DeviceTwin shall send the get state topic to the mqtt client. ] */
TEST_FUNCTION(IoTHubTransport_MQTT_Common_Unsubscribe_DeviceTwin_Succeed)
{
    // arrange
    IOTHUBTRANSPORT_CONFIG config ={ 0 };
    SetupIothubTransportConfig(&config, TEST_DEVICE_ID, TEST_DEVICE_KEY, TEST_IOTHUB_NAME, TEST_IOTHUB_SUFFIX, TEST_PROTOCOL_GATEWAY_HOSTNAME, NULL);

    TRANSPORT_LL_HANDLE handle = IoTHubTransport_MQTT_Common_Create(&config, get_IO_transport, &transport_cb_info, transport_cb_ctx);
    IoTHubTransport_MQTT_Common_Subscribe_DeviceTwin(handle);
    umock_c_reset_all_calls();

    STRICT_EXPECTED_CALL(STRING_delete(IGNORED_PTR_ARG)).IgnoreArgument_handle();

    // act
    IoTHubTransport_MQTT_Common_Unsubscribe_DeviceTwin(handle);

    // assert
    ASSERT_ARE_EQUAL(char_ptr, umock_c_get_expected_calls(), umock_c_get_actual_calls());

    //cleanup
    IoTHubTransport_MQTT_Common_Destroy(handle);
}

/* Tests_SRS_IOTHUB_MQTT_TRANSPORT_07_049: [ If subscribe_state is set to IOTHUB_DEVICE_TWIN_DESIRED_STATE then IoTHubTransport_MQTT_Common_Unsubscribe_DeviceTwin shall send the get state topic to the mqtt client. ] */
TEST_FUNCTION(IoTHubTransport_MQTT_Common_Unsubscribe_DeviceTwin_No_subscribe_Succeed)
{
    // arrange
    IOTHUBTRANSPORT_CONFIG config = { 0 };
    SetupIothubTransportConfig(&config, TEST_DEVICE_ID, TEST_DEVICE_KEY, TEST_IOTHUB_NAME, TEST_IOTHUB_SUFFIX, TEST_PROTOCOL_GATEWAY_HOSTNAME, NULL);

    TRANSPORT_LL_HANDLE handle = IoTHubTransport_MQTT_Common_Create(&config, get_IO_transport, &transport_cb_info, transport_cb_ctx);
    umock_c_reset_all_calls();

    // act
    IoTHubTransport_MQTT_Common_Unsubscribe_DeviceTwin(handle);

    // assert
    ASSERT_ARE_EQUAL(char_ptr, umock_c_get_expected_calls(), umock_c_get_actual_calls());

    //cleanup
    IoTHubTransport_MQTT_Common_Destroy(handle);
}

/* Tests_SRS_IOTHUB_MQTT_TRANSPORT_07_048: [If the parameter handle is NULL than IoTHubTransport_MQTT_Common_Unsubscribe_DeviceTwin shall do nothing.] */
TEST_FUNCTION(IoTHubTransport_MQTT_Common_Unsubscribe_DeviceTwin_handle_NULL_fail)
{
    // arrange

    // act
    IoTHubTransport_MQTT_Common_Unsubscribe_DeviceTwin(NULL);

    // assert
    ASSERT_ARE_EQUAL(char_ptr, umock_c_get_expected_calls(), umock_c_get_actual_calls());

    //cleanup
}

// Tests_SRS_IOTHUB_MQTT_TRANSPORT_09_002: [ The request shall be queued to be sent when the transport is connected, through DoWork ]
// Tests_SRS_IOTHUB_MQTT_TRANSPORT_09_004: [ If no failure occurs, IoTHubTransport_MQTT_Common_GetTwinAsync shall return IOTHUB_CLIENT_OK ]
TEST_FUNCTION(IoTHubTransport_MQTT_Common_GetTwinAsync_Succeed)
{
    // arrange
    IOTHUBTRANSPORT_CONFIG config = { 0 };
    SetupIothubTransportConfig(&config, TEST_DEVICE_ID, TEST_DEVICE_KEY, TEST_IOTHUB_NAME, TEST_IOTHUB_SUFFIX, TEST_PROTOCOL_GATEWAY_HOSTNAME, NULL);

    TRANSPORT_LL_HANDLE handle = IoTHubTransport_MQTT_Common_Create(&config, get_IO_transport, &transport_cb_info, transport_cb_ctx);

    umock_c_reset_all_calls();
    STRICT_EXPECTED_CALL(tickcounter_get_current_ms(IGNORED_PTR_ARG, IGNORED_PTR_ARG));
    STRICT_EXPECTED_CALL(malloc(IGNORED_NUM_ARG));
    STRICT_EXPECTED_CALL(tickcounter_get_current_ms(IGNORED_PTR_ARG, IGNORED_PTR_ARG));
    STRICT_EXPECTED_CALL(DList_InsertTailList(IGNORED_PTR_ARG, IGNORED_PTR_ARG));

    // act
    IOTHUB_CLIENT_RESULT result = IoTHubTransport_MQTT_Common_GetTwinAsync(handle, on_get_device_twin_completed_callback, (void*)0x4445);

    // assert
    ASSERT_ARE_EQUAL(char_ptr, umock_c_get_expected_calls(), umock_c_get_actual_calls());
    ASSERT_ARE_EQUAL(int, IOTHUB_CLIENT_OK, result);

    //cleanup
    IoTHubTransport_MQTT_Common_Destroy(handle);
}

// Tests_SRS_IOTHUB_MQTT_TRANSPORT_09_001: [ If `handle` or `completionCallback` are `NULL` than `IoTHubTransport_MQTT_Common_GetTwinAsync` shall return IOTHUB_CLIENT_INVALID_ARG. ]
TEST_FUNCTION(IoTHubTransport_MQTT_Common_GetTwinAsync_NULL_handle_failure)
{
    // arrange
    umock_c_reset_all_calls();

    // act
    IOTHUB_CLIENT_RESULT result = IoTHubTransport_MQTT_Common_GetTwinAsync(NULL, on_get_device_twin_completed_callback, (void*)0x4445);

    // assert
    ASSERT_ARE_EQUAL(char_ptr, umock_c_get_expected_calls(), umock_c_get_actual_calls());
    ASSERT_ARE_EQUAL(int, IOTHUB_CLIENT_INVALID_ARG, result);

    //cleanup
}

// Tests_SRS_IOTHUB_MQTT_TRANSPORT_09_001: [ If `handle` or `completionCallback` are `NULL` than `IoTHubTransport_MQTT_Common_GetTwinAsync` shall return IOTHUB_CLIENT_INVALID_ARG. ]
TEST_FUNCTION(IoTHubTransport_MQTT_Common_GetTwinAsync_NULL_completionCallback_failure)
{
    // arrange
    IOTHUBTRANSPORT_CONFIG config = { 0 };
    SetupIothubTransportConfig(&config, TEST_DEVICE_ID, TEST_DEVICE_KEY, TEST_IOTHUB_NAME, TEST_IOTHUB_SUFFIX, TEST_PROTOCOL_GATEWAY_HOSTNAME, NULL);

    TRANSPORT_LL_HANDLE handle = IoTHubTransport_MQTT_Common_Create(&config, get_IO_transport, &transport_cb_info, transport_cb_ctx);

    umock_c_reset_all_calls();

    // act
    IOTHUB_CLIENT_RESULT result = IoTHubTransport_MQTT_Common_GetTwinAsync(handle, NULL, (void*)0x4445);

    // assert
    ASSERT_ARE_EQUAL(char_ptr, umock_c_get_expected_calls(), umock_c_get_actual_calls());
    ASSERT_ARE_EQUAL(int, IOTHUB_CLIENT_INVALID_ARG, result);

    //cleanup
    IoTHubTransport_MQTT_Common_Destroy(handle);
}

// Tests_SRS_IOTHUB_MQTT_TRANSPORT_09_003: [ If any failure occurs, IoTHubTransport_MQTT_Common_GetTwinAsync shall return IOTHUB_CLIENT_ERROR ]
TEST_FUNCTION(IoTHubTransport_MQTT_Common_GetTwinAsync_fails)
{
    // arrange
    ASSERT_ARE_EQUAL(int, 0, umock_c_negative_tests_init());

    IOTHUBTRANSPORT_CONFIG config = { 0 };
    SetupIothubTransportConfig(&config, TEST_DEVICE_ID, TEST_DEVICE_KEY, TEST_IOTHUB_NAME, TEST_IOTHUB_SUFFIX, TEST_PROTOCOL_GATEWAY_HOSTNAME, NULL);

    TRANSPORT_LL_HANDLE handle = IoTHubTransport_MQTT_Common_Create(&config, get_IO_transport, &transport_cb_info, transport_cb_ctx);

    umock_c_reset_all_calls();
    STRICT_EXPECTED_CALL(tickcounter_get_current_ms(IGNORED_PTR_ARG, IGNORED_PTR_ARG));
    STRICT_EXPECTED_CALL(malloc(IGNORED_NUM_ARG));
    STRICT_EXPECTED_CALL(tickcounter_get_current_ms(IGNORED_PTR_ARG, IGNORED_PTR_ARG));
    STRICT_EXPECTED_CALL(DList_InsertTailList(IGNORED_PTR_ARG, IGNORED_PTR_ARG));
    umock_c_negative_tests_snapshot();

    // act
    size_t count = umock_c_negative_tests_call_count();

    for (size_t index = 0; index < count; index++)
    {
        if (!umock_c_negative_tests_can_call_fail(index))
        {
            continue;
        }

        umock_c_negative_tests_reset();
        umock_c_negative_tests_fail_call(index);

        char tmp_msg[64];
        sprintf(tmp_msg, "Failure in test %lu/%lu", (unsigned long)index, (unsigned long)count);
        IOTHUB_CLIENT_RESULT result = IoTHubTransport_MQTT_Common_GetTwinAsync(handle, on_get_device_twin_completed_callback, (void*)0x4445);

        // assert
        ASSERT_ARE_NOT_EQUAL(IOTHUB_CLIENT_RESULT, IOTHUB_CLIENT_OK, result, tmp_msg);
    }

    //cleanup
    IoTHubTransport_MQTT_Common_Destroy(handle);
    umock_c_negative_tests_deinit();
}

TEST_FUNCTION(IoTHubTransport_MQTT_Common_Destroy_return_pending_get_twin_requests_Succeed)
{
    // arrange
    IOTHUBTRANSPORT_CONFIG config = { 0 };
    SetupIothubTransportConfig(&config, TEST_DEVICE_ID, TEST_DEVICE_KEY, TEST_IOTHUB_NAME, TEST_IOTHUB_SUFFIX, TEST_PROTOCOL_GATEWAY_HOSTNAME, NULL);

    TRANSPORT_LL_HANDLE handle = IoTHubTransport_MQTT_Common_Create(&config, get_IO_transport, &transport_cb_info, transport_cb_ctx);

    umock_c_reset_all_calls();
    STRICT_EXPECTED_CALL(malloc(IGNORED_NUM_ARG));
    STRICT_EXPECTED_CALL(tickcounter_get_current_ms(IGNORED_PTR_ARG, IGNORED_PTR_ARG));
    STRICT_EXPECTED_CALL(DList_InsertTailList(IGNORED_PTR_ARG, IGNORED_PTR_ARG));
    (void)IoTHubTransport_MQTT_Common_GetTwinAsync(handle, on_get_device_twin_completed_callback, (void*)0x4445);

    get_twin_size = 1234;
    get_twin_payLoad = (const unsigned char*)0x4567;

    umock_c_reset_all_calls();

    EXPECTED_CALL(mqtt_client_clear_xio(IGNORED_PTR_ARG));
    EXPECTED_CALL(xio_destroy(NULL));
    EXPECTED_CALL(DList_IsListEmpty(IGNORED_PTR_ARG));
    EXPECTED_CALL(DList_IsListEmpty(IGNORED_PTR_ARG));
    EXPECTED_CALL(DList_IsListEmpty(IGNORED_PTR_ARG));
    EXPECTED_CALL(DList_RemoveHeadList(IGNORED_PTR_ARG));
    EXPECTED_CALL(free(IGNORED_PTR_ARG));
    EXPECTED_CALL(DList_IsListEmpty(IGNORED_PTR_ARG));

    set_expected_calls_for_free_transport_handle_data();

    // act
    IoTHubTransport_MQTT_Common_Destroy(handle);

    // assert
    ASSERT_ARE_EQUAL(char_ptr, umock_c_get_expected_calls(), umock_c_get_actual_calls());
    ASSERT_ARE_EQUAL(void_ptr, (void*)0x4445, get_twin_userContextCallback);
    ASSERT_IS_NULL(get_twin_payLoad);
    ASSERT_ARE_EQUAL(int, 0, get_twin_size);

    //cleanup
}

/* Tests_SRS_IOTHUB_MQTT_TRANSPORT_07_032: [IoTHubTransport_MQTT_Common_SetOption shall pass down the option to xio_setoption if the option parameter is not a known option string for the MQTT transport.] */
TEST_FUNCTION(IoTHubTransport_MQTT_Common_SetOption_invokes_xio_setoption_when_option_not_consumed_by_mqtt_transport)
{
    // arrange
    const char* SOME_OPTION = "AnOption";
    const void* SOME_VALUE = (void*)42;

    IOTHUBTRANSPORT_CONFIG config ={ 0 };
    SetupIothubTransportConfig(&config, TEST_DEVICE_ID, TEST_DEVICE_KEY, TEST_IOTHUB_NAME, TEST_IOTHUB_SUFFIX, TEST_PROTOCOL_GATEWAY_HOSTNAME, NULL);

    TRANSPORT_LL_HANDLE handle = IoTHubTransport_MQTT_Common_Create(&config, get_IO_transport, &transport_cb_info, transport_cb_ctx);
    umock_c_reset_all_calls();

    STRICT_EXPECTED_CALL(IoTHubClient_Auth_Get_Credential_Type(IGNORED_PTR_ARG));
    EXPECTED_CALL(STRING_c_str(NULL)).SetReturn(TEST_STRING_VALUE);
    STRICT_EXPECTED_CALL(IoTHubClient_Auth_Get_Credential_Type(IGNORED_PTR_ARG));
    STRICT_EXPECTED_CALL(xio_setoption(NULL, SOME_OPTION, SOME_VALUE))
        .IgnoreArgument(1);

    // act
    IOTHUB_CLIENT_RESULT result = IoTHubTransport_MQTT_Common_SetOption(handle, SOME_OPTION, SOME_VALUE);

    // assert
    ASSERT_ARE_EQUAL(IOTHUB_CLIENT_RESULT, IOTHUB_CLIENT_OK, result);
    ASSERT_ARE_EQUAL(char_ptr, umock_c_get_expected_calls(), umock_c_get_actual_calls());

    //cleanup
    IoTHubTransport_MQTT_Common_Destroy(handle);
}

/* Tests_SRS_IOTHUB_MQTT_TRANSPORT_07_021: [If any parameter is NULL then IoTHubTransport_MQTT_Common_SetOption shall return IOTHUB_CLIENT_INVALID_ARG.] */
TEST_FUNCTION(IoTHubTransport_MQTT_Common_SetOption_option_NULL_fail)
{
    // arrange
    IOTHUBTRANSPORT_CONFIG config ={ 0 };
    SetupIothubTransportConfig(&config, TEST_DEVICE_ID, TEST_DEVICE_KEY, TEST_IOTHUB_NAME, TEST_IOTHUB_SUFFIX, TEST_PROTOCOL_GATEWAY_HOSTNAME, NULL);

    TRANSPORT_LL_HANDLE handle = IoTHubTransport_MQTT_Common_Create(&config, get_IO_transport, &transport_cb_info, transport_cb_ctx);
    umock_c_reset_all_calls();

    bool traceOn = true;

    // act
    IOTHUB_CLIENT_RESULT result = IoTHubTransport_MQTT_Common_SetOption(handle, NULL, &traceOn);

    // assert
    ASSERT_ARE_EQUAL(IOTHUB_CLIENT_RESULT, IOTHUB_CLIENT_INVALID_ARG, result);
    ASSERT_ARE_EQUAL(char_ptr, umock_c_get_expected_calls(), umock_c_get_actual_calls());

    //cleanup
    IoTHubTransport_MQTT_Common_Destroy(handle);
}

/* Tests_SRS_IOTHUB_MQTT_TRANSPORT_07_021: [If any parameter is NULL then IoTHubTransport_MQTT_Common_SetOption shall return IOTHUB_CLIENT_INVALID_ARG.] */
TEST_FUNCTION(IoTHubTransport_MQTT_Common_SetOption_value_NULL_fail)
{
    // arrange
    IOTHUBTRANSPORT_CONFIG config ={ 0 };
    SetupIothubTransportConfig(&config, TEST_DEVICE_ID, TEST_DEVICE_KEY, TEST_IOTHUB_NAME, TEST_IOTHUB_SUFFIX, TEST_PROTOCOL_GATEWAY_HOSTNAME, NULL);

    TRANSPORT_LL_HANDLE handle = IoTHubTransport_MQTT_Common_Create(&config, get_IO_transport, &transport_cb_info, transport_cb_ctx);
    umock_c_reset_all_calls();

    // act
    IOTHUB_CLIENT_RESULT result = IoTHubTransport_MQTT_Common_SetOption(handle, OPTION_LOG_TRACE, NULL);

    // assert
    ASSERT_ARE_EQUAL(IOTHUB_CLIENT_RESULT, IOTHUB_CLIENT_INVALID_ARG, result);
    ASSERT_ARE_EQUAL(char_ptr, umock_c_get_expected_calls(), umock_c_get_actual_calls());

    //cleanup
    IoTHubTransport_MQTT_Common_Destroy(handle);
}

/* Tests_SRS_IOTHUB_MQTT_TRANSPORT_07_039: [If the option parameter is set to "x509certificate" then the value shall be a const char of the certificate to be used for x509.] */
TEST_FUNCTION(IoTHubTransport_MQTT_Common_SetOption_x509Certificate_no_509_fail)
{
    // arrange
    IOTHUBTRANSPORT_CONFIG config ={ 0 };
    SetupIothubTransportConfig(&config, TEST_DEVICE_ID, TEST_DEVICE_KEY, TEST_IOTHUB_NAME, TEST_IOTHUB_SUFFIX, TEST_PROTOCOL_GATEWAY_HOSTNAME, NULL);

    TRANSPORT_LL_HANDLE handle = IoTHubTransport_MQTT_Common_Create(&config, get_IO_transport, &transport_cb_info, transport_cb_ctx);
    umock_c_reset_all_calls();

    STRICT_EXPECTED_CALL(IoTHubClient_Auth_Get_Credential_Type(IGNORED_PTR_ARG));

    // act
    IOTHUB_CLIENT_RESULT result = IoTHubTransport_MQTT_Common_SetOption(handle, OPTION_X509_CERT, X509_CERT_CERTIFICATE);

    // assert
    ASSERT_ARE_EQUAL(IOTHUB_CLIENT_RESULT, IOTHUB_CLIENT_INVALID_ARG, result);
    ASSERT_ARE_EQUAL(char_ptr, umock_c_get_expected_calls(), umock_c_get_actual_calls());

    //cleanup
    IoTHubTransport_MQTT_Common_Destroy(handle);
}

TEST_FUNCTION(IoTHubTransport_MQTT_Common_SetOption_x509Private_key_no_509_fail)
{
    // arrange
    IOTHUBTRANSPORT_CONFIG config ={ 0 };
    SetupIothubTransportConfig(&config, TEST_DEVICE_ID, TEST_DEVICE_KEY, TEST_IOTHUB_NAME, TEST_IOTHUB_SUFFIX, TEST_PROTOCOL_GATEWAY_HOSTNAME, NULL);

    TRANSPORT_LL_HANDLE handle = IoTHubTransport_MQTT_Common_Create(&config, get_IO_transport, &transport_cb_info, transport_cb_ctx);
    umock_c_reset_all_calls();

    STRICT_EXPECTED_CALL(IoTHubClient_Auth_Get_Credential_Type(IGNORED_PTR_ARG));

    // act
    IOTHUB_CLIENT_RESULT result = IoTHubTransport_MQTT_Common_SetOption(handle, X509_PRIVATE_KEY_OPTION, X509_PRIVATE_KEY);

    // assert
    ASSERT_ARE_EQUAL(IOTHUB_CLIENT_RESULT, IOTHUB_CLIENT_INVALID_ARG, result);
    ASSERT_ARE_EQUAL(char_ptr, umock_c_get_expected_calls(), umock_c_get_actual_calls());

    //cleanup
    IoTHubTransport_MQTT_Common_Destroy(handle);
}

TEST_FUNCTION(IoTHubTransport_MQTT_Common_SetOption_x509Certificate_succeed)
{
    // arrange
    IOTHUBTRANSPORT_CONFIG config ={ 0 };
    SetupIothubTransportConfigWithKeyAndSasToken(&config, TEST_DEVICE_ID, NULL, NULL, TEST_IOTHUB_NAME, TEST_IOTHUB_SUFFIX, TEST_PROTOCOL_GATEWAY_HOSTNAME, NULL);

    TRANSPORT_LL_HANDLE handle = IoTHubTransport_MQTT_Common_Create(&config, get_IO_transport, &transport_cb_info, transport_cb_ctx);
    umock_c_reset_all_calls();

    STRICT_EXPECTED_CALL(IoTHubClient_Auth_Get_Credential_Type(IGNORED_PTR_ARG)).SetReturn(IOTHUB_CREDENTIAL_TYPE_UNKNOWN);
    STRICT_EXPECTED_CALL(IoTHubClient_Auth_Set_x509_Type(IGNORED_PTR_ARG, true));
    EXPECTED_CALL(STRING_c_str(IGNORED_PTR_ARG)).SetReturn(TEST_STRING_VALUE);
    STRICT_EXPECTED_CALL(IoTHubClient_Auth_Get_Credential_Type(IGNORED_PTR_ARG)).SetReturn(IOTHUB_CREDENTIAL_TYPE_X509_ECC);
    STRICT_EXPECTED_CALL(IoTHubClient_Auth_Set_xio_Certificate(IGNORED_PTR_ARG, IGNORED_PTR_ARG));
    STRICT_EXPECTED_CALL(xio_setoption(IGNORED_PTR_ARG, OPTION_X509_CERT, IGNORED_PTR_ARG));

    // act
    IOTHUB_CLIENT_RESULT result = IoTHubTransport_MQTT_Common_SetOption(handle, OPTION_X509_CERT, X509_CERT_CERTIFICATE);

    // assert
    ASSERT_ARE_EQUAL(IOTHUB_CLIENT_RESULT, IOTHUB_CLIENT_OK, result);
    ASSERT_ARE_EQUAL(char_ptr, umock_c_get_expected_calls(), umock_c_get_actual_calls());

    //cleanup
    IoTHubTransport_MQTT_Common_Destroy(handle);
}

TEST_FUNCTION(IoTHubTransport_MQTT_Common_SetOption_x509Private_key_succeed)
{
    // arrange
    IOTHUBTRANSPORT_CONFIG config ={ 0 };
    SetupIothubTransportConfigWithKeyAndSasToken(&config, TEST_DEVICE_ID, NULL, NULL, TEST_IOTHUB_NAME, TEST_IOTHUB_SUFFIX, TEST_PROTOCOL_GATEWAY_HOSTNAME, NULL);

    TRANSPORT_LL_HANDLE handle = IoTHubTransport_MQTT_Common_Create(&config, get_IO_transport, &transport_cb_info, transport_cb_ctx);
    umock_c_reset_all_calls();

    STRICT_EXPECTED_CALL(IoTHubClient_Auth_Get_Credential_Type(IGNORED_PTR_ARG)).SetReturn(IOTHUB_CREDENTIAL_TYPE_UNKNOWN);
    STRICT_EXPECTED_CALL(IoTHubClient_Auth_Set_x509_Type(IGNORED_PTR_ARG, true));
    STRICT_EXPECTED_CALL(STRING_c_str(IGNORED_PTR_ARG)).SetReturn(TEST_STRING_VALUE);
    STRICT_EXPECTED_CALL(IoTHubClient_Auth_Get_Credential_Type(IGNORED_PTR_ARG)).SetReturn(IOTHUB_CREDENTIAL_TYPE_X509_ECC);
    STRICT_EXPECTED_CALL(IoTHubClient_Auth_Set_xio_Certificate(IGNORED_PTR_ARG, IGNORED_PTR_ARG));
    STRICT_EXPECTED_CALL(xio_setoption(IGNORED_PTR_ARG, X509_PRIVATE_KEY_OPTION, X509_PRIVATE_KEY));

    // act
    IOTHUB_CLIENT_RESULT result = IoTHubTransport_MQTT_Common_SetOption(handle, X509_PRIVATE_KEY_OPTION, X509_PRIVATE_KEY);

    // assert
    ASSERT_ARE_EQUAL(IOTHUB_CLIENT_RESULT, IOTHUB_CLIENT_OK, result);
    ASSERT_ARE_EQUAL(char_ptr, umock_c_get_expected_calls(), umock_c_get_actual_calls());

    //cleanup
    IoTHubTransport_MQTT_Common_Destroy(handle);
}

/* Tests_SRS_IOTHUB_MQTT_TRANSPORT_07_031: [If the option parameter is set to "logtrace" then the value shall be a bool_ptr and the value will determine if the mqtt client log is on or off.] */
TEST_FUNCTION(IoTHubTransport_MQTT_Common_SetOption_succeed)
{
    // arrange
    IOTHUBTRANSPORT_CONFIG config ={ 0 };
    SetupIothubTransportConfig(&config, TEST_DEVICE_ID, TEST_DEVICE_KEY, TEST_IOTHUB_NAME, TEST_IOTHUB_SUFFIX, TEST_PROTOCOL_GATEWAY_HOSTNAME, NULL);

    TRANSPORT_LL_HANDLE handle = IoTHubTransport_MQTT_Common_Create(&config, get_IO_transport, &transport_cb_info, transport_cb_ctx);
    umock_c_reset_all_calls();

    STRICT_EXPECTED_CALL(IoTHubClient_Auth_Get_Credential_Type(IGNORED_PTR_ARG));
    STRICT_EXPECTED_CALL(mqtt_client_set_trace(IGNORED_PTR_ARG, IGNORED_NUM_ARG, IGNORED_NUM_ARG))
        .IgnoreArgument(1)
        .IgnoreArgument(2)
        .IgnoreArgument(3);

    bool traceOn = true;

    // act
    IOTHUB_CLIENT_RESULT result = IoTHubTransport_MQTT_Common_SetOption(handle, OPTION_LOG_TRACE, &traceOn);

    // assert
    ASSERT_ARE_EQUAL(IOTHUB_CLIENT_RESULT, IOTHUB_CLIENT_OK, result);
    ASSERT_ARE_EQUAL(char_ptr, umock_c_get_expected_calls(), umock_c_get_actual_calls());

    //cleanup
    IoTHubTransport_MQTT_Common_Destroy(handle);
}

/* Tests_SRS_IOTHUB_MQTT_TRANSPORT_07_036: [If the option parameter is set to "keepalive" then the value shall be a int_ptr and the value will determine the mqtt keepalive time that is set for pings.] */
TEST_FUNCTION(IoTHubTransport_MQTT_Common_SetOption_keepAlive_succeed)
{
    // arrange
    IOTHUBTRANSPORT_CONFIG config ={ 0 };
    SetupIothubTransportConfig(&config, TEST_DEVICE_ID, TEST_DEVICE_KEY, TEST_IOTHUB_NAME, TEST_IOTHUB_SUFFIX, TEST_PROTOCOL_GATEWAY_HOSTNAME, NULL);

    TRANSPORT_LL_HANDLE handle = IoTHubTransport_MQTT_Common_Create(&config, get_IO_transport, &transport_cb_info, transport_cb_ctx);
    umock_c_reset_all_calls();

    int keepAlive = 10;
    STRICT_EXPECTED_CALL(IoTHubClient_Auth_Get_Credential_Type(IGNORED_PTR_ARG));

    // act
    IOTHUB_CLIENT_RESULT result = IoTHubTransport_MQTT_Common_SetOption(handle, OPTION_KEEP_ALIVE, &keepAlive);

    // assert
    ASSERT_ARE_EQUAL(IOTHUB_CLIENT_RESULT, IOTHUB_CLIENT_OK, result);
    ASSERT_ARE_EQUAL(char_ptr, umock_c_get_expected_calls(), umock_c_get_actual_calls());

    //cleanup
    IoTHubTransport_MQTT_Common_Destroy(handle);
}

/* Tests_SRS_IOTHUB_MQTT_TRANSPORT_07_038: [If the client is connected when the keepalive is set then IoTHubTransport_MQTT_Common_SetOption shall disconnect and reconnect with the specified keepalive value.] */
TEST_FUNCTION(IoTHubTransport_MQTT_Common_SetOption_keepAlive_previous_connection_succeed)
{
    // arrange
    IOTHUBTRANSPORT_CONFIG config ={ 0 };
    SetupIothubTransportConfig(&config, TEST_DEVICE_ID, TEST_DEVICE_KEY, TEST_IOTHUB_NAME, TEST_IOTHUB_SUFFIX, TEST_PROTOCOL_GATEWAY_HOSTNAME, NULL);

    TRANSPORT_LL_HANDLE handle = IoTHubTransport_MQTT_Common_Create(&config, get_IO_transport, &transport_cb_info, transport_cb_ctx);

    IoTHubTransport_MQTT_Common_DoWork(handle);

    CONNECT_ACK connack ={ true, CONNECTION_ACCEPTED };
    g_fnMqttOperationCallback(TEST_MQTT_CLIENT_HANDLE, MQTT_CLIENT_ON_CONNACK, &connack, g_callbackCtx);

    umock_c_reset_all_calls();

    STRICT_EXPECTED_CALL(IoTHubClient_Auth_Get_Credential_Type(IGNORED_PTR_ARG));
    STRICT_EXPECTED_CALL(xio_retrieveoptions(IGNORED_PTR_ARG));
    STRICT_EXPECTED_CALL(mqtt_client_disconnect(IGNORED_PTR_ARG, IGNORED_PTR_ARG, IGNORED_PTR_ARG));
    for (size_t index = 0; index < NUM_DOWORK_VALUE; index++)
    {
        STRICT_EXPECTED_CALL(mqtt_client_dowork(IGNORED_PTR_ARG));
        STRICT_EXPECTED_CALL(ThreadAPI_Sleep(IGNORED_NUM_ARG));
    }
    STRICT_EXPECTED_CALL(mqtt_client_clear_xio(IGNORED_PTR_ARG));
    STRICT_EXPECTED_CALL(xio_destroy(IGNORED_PTR_ARG));

    int keepAlive = 10;

    // act
    IOTHUB_CLIENT_RESULT result = IoTHubTransport_MQTT_Common_SetOption(handle, OPTION_KEEP_ALIVE, &keepAlive);

    // assert
    ASSERT_ARE_EQUAL(IOTHUB_CLIENT_RESULT, IOTHUB_CLIENT_OK, result);
    ASSERT_ARE_EQUAL(char_ptr, umock_c_get_expected_calls(), umock_c_get_actual_calls());

    //cleanup
    IoTHubTransport_MQTT_Common_Destroy(handle);
}

/* Tests_SRS_IOTHUB_MQTT_TRANSPORT_07_032: [IoTHubTransport_MQTT_Common_SetOption shall pass down the option to xio_setoption if the option parameter is not a known option string for the MQTT transport.] */
TEST_FUNCTION(IoTHubTransport_MQTT_Common_SetOption_xio_create_fail)
{
    // arrange
    const char* SOME_OPTION = "AnOption";
    const void* SOME_VALUE = (void*)42;

    IOTHUBTRANSPORT_CONFIG config ={ 0 };
    SetupIothubTransportConfig(&config, TEST_DEVICE_ID, TEST_DEVICE_KEY, TEST_IOTHUB_NAME, TEST_IOTHUB_SUFFIX, TEST_PROTOCOL_GATEWAY_HOSTNAME, NULL);

    TRANSPORT_LL_HANDLE handle = IoTHubTransport_MQTT_Common_Create(&config, get_IO_transport_fail, &transport_cb_info, transport_cb_ctx);
    umock_c_reset_all_calls();

    STRICT_EXPECTED_CALL(IoTHubClient_Auth_Get_Credential_Type(IGNORED_PTR_ARG));
    EXPECTED_CALL(STRING_c_str(NULL)).SetReturn(TEST_STRING_VALUE);

    // act
    IOTHUB_CLIENT_RESULT result = IoTHubTransport_MQTT_Common_SetOption(handle, SOME_OPTION, SOME_VALUE);

    // assert
    ASSERT_ARE_EQUAL(IOTHUB_CLIENT_RESULT, IOTHUB_CLIENT_ERROR, result);

    ASSERT_ARE_EQUAL(char_ptr, umock_c_get_expected_calls(), umock_c_get_actual_calls());

    //cleanup
    IoTHubTransport_MQTT_Common_Destroy(handle);
}

/* Tests_SRS_IOTHUB_MQTT_TRANSPORT_07_132: [IoTHubTransport_MQTT_Common_SetOption shall return IOTHUB_CLIENT_INVALID_ARG xio_setoption fails] */
TEST_FUNCTION(IoTHubTransport_MQTT_Common_SetOption_fails_when_xio_setoption_fails)
{
    // arrange
    const char* SOME_OPTION = "AnOption";
    const void* SOME_VALUE = (void*)42;

    IOTHUBTRANSPORT_CONFIG config ={ 0 };
    SetupIothubTransportConfig(&config, TEST_DEVICE_ID, TEST_DEVICE_KEY, TEST_IOTHUB_NAME, TEST_IOTHUB_SUFFIX, TEST_PROTOCOL_GATEWAY_HOSTNAME, NULL);

    TRANSPORT_LL_HANDLE handle = IoTHubTransport_MQTT_Common_Create(&config, get_IO_transport, &transport_cb_info, transport_cb_ctx);
    umock_c_reset_all_calls();

    STRICT_EXPECTED_CALL(IoTHubClient_Auth_Get_Credential_Type(IGNORED_PTR_ARG));
    EXPECTED_CALL(STRING_c_str(IGNORED_PTR_ARG)).SetReturn(TEST_STRING_VALUE);
    STRICT_EXPECTED_CALL(IoTHubClient_Auth_Get_Credential_Type(IGNORED_PTR_ARG));
    STRICT_EXPECTED_CALL(xio_setoption(IGNORED_PTR_ARG, SOME_OPTION, SOME_VALUE))
        .IgnoreArgument(1)
        .SetReturn(MU_FAILURE);

    // act
    IOTHUB_CLIENT_RESULT result = IoTHubTransport_MQTT_Common_SetOption(handle, SOME_OPTION, SOME_VALUE);

    // assert
    ASSERT_ARE_EQUAL(IOTHUB_CLIENT_RESULT, IOTHUB_CLIENT_INVALID_ARG, result);
    ASSERT_ARE_EQUAL(char_ptr, umock_c_get_expected_calls(), umock_c_get_actual_calls());

    //cleanup
    IoTHubTransport_MQTT_Common_Destroy(handle);
}


/* Tests_SRS_IOTHUB_MQTT_TRANSPORT_07_037 : [If the option parameter is set to supplied int_ptr keepalive is the same value as the existing keepalive then IoTHubTransport_MQTT_Common_SetOption shall do nothing.] */
TEST_FUNCTION(IoTHubTransport_MQTT_Common_SetOption_keepAlive_same_value_succeed)
{
    // arrange
    IOTHUBTRANSPORT_CONFIG config ={ 0 };
    SetupIothubTransportConfig(&config, TEST_DEVICE_ID, TEST_DEVICE_KEY, TEST_IOTHUB_NAME, TEST_IOTHUB_SUFFIX, TEST_PROTOCOL_GATEWAY_HOSTNAME, NULL);

    TRANSPORT_LL_HANDLE handle = IoTHubTransport_MQTT_Common_Create(&config, get_IO_transport, &transport_cb_info, transport_cb_ctx);

    int keepAlive = 30;
    IOTHUB_CLIENT_RESULT result = IoTHubTransport_MQTT_Common_SetOption(handle, OPTION_KEEP_ALIVE, &keepAlive);

    CONNECT_ACK connack ={ true, CONNECTION_ACCEPTED };
    g_fnMqttOperationCallback(TEST_MQTT_CLIENT_HANDLE, MQTT_CLIENT_ON_CONNACK, &connack, g_callbackCtx);

    umock_c_reset_all_calls();

    STRICT_EXPECTED_CALL(IoTHubClient_Auth_Get_Credential_Type(IGNORED_PTR_ARG));

    // act
    result = IoTHubTransport_MQTT_Common_SetOption(handle, OPTION_KEEP_ALIVE, &keepAlive);

    // assert
    ASSERT_ARE_EQUAL(IOTHUB_CLIENT_RESULT, IOTHUB_CLIENT_OK, result);
    ASSERT_ARE_EQUAL(char_ptr, umock_c_get_expected_calls(), umock_c_get_actual_calls());

    //cleanup
    IoTHubTransport_MQTT_Common_Destroy(handle);
}

/* Tests_SRS_IOTHUB_TRANSPORT_MQTT_COMMON_01_001: [ If `option` is `proxy_data`, `value` shall be used as an `HTTP_PROXY_OPTIONS*`. ]*/
/* Tests_SRS_IOTHUB_TRANSPORT_MQTT_COMMON_01_002: [ The fields `host_address`, `port`, `username` and `password` shall be saved for later used (needed when creating the underlying IO to be used by the transport). ]*/
/* Tests_SRS_IOTHUB_TRANSPORT_MQTT_COMMON_01_008: [ If setting the `proxy_data` option succeeds, `IoTHubTransport_MQTT_Common_SetOption` shall return `IOTHUB_CLIENT_OK` ]*/
TEST_FUNCTION(SetOption_with_proxy_data_copies_the_options_for_later_use)
{
    // arrange
    HTTP_PROXY_OPTIONS http_proxy_options;
    IOTHUBTRANSPORT_CONFIG config = { 0 };
    SetupIothubTransportConfig(&config, TEST_DEVICE_ID, TEST_DEVICE_KEY, TEST_IOTHUB_NAME, TEST_IOTHUB_SUFFIX, TEST_PROTOCOL_GATEWAY_HOSTNAME, NULL);

    TRANSPORT_LL_HANDLE handle = IoTHubTransport_MQTT_Common_Create(&config, get_IO_transport, &transport_cb_info, transport_cb_ctx);
    umock_c_reset_all_calls();

    http_proxy_options.host_address = "test_proxy";
    http_proxy_options.port = 2222;
    http_proxy_options.username = "me";
    http_proxy_options.password = "shhhh";

    STRICT_EXPECTED_CALL(IoTHubClient_Auth_Get_Credential_Type(IGNORED_PTR_ARG));
    STRICT_EXPECTED_CALL(mallocAndStrcpy_s(IGNORED_PTR_ARG, "test_proxy"));
    STRICT_EXPECTED_CALL(mallocAndStrcpy_s(IGNORED_PTR_ARG, "me"));
    STRICT_EXPECTED_CALL(mallocAndStrcpy_s(IGNORED_PTR_ARG, "shhhh"));

    // act
    IOTHUB_CLIENT_RESULT result = IoTHubTransport_MQTT_Common_SetOption(handle, "proxy_data", &http_proxy_options);

    // assert
    ASSERT_ARE_EQUAL(int, IOTHUB_CLIENT_OK, result);
    ASSERT_ARE_EQUAL(char_ptr, umock_c_get_expected_calls(), umock_c_get_actual_calls());

    // cleanup
    IoTHubTransport_MQTT_Common_Destroy(handle);
}

/* Tests_SRS_IOTHUB_TRANSPORT_MQTT_COMMON_01_003: [ If `host_address` is NULL, `IoTHubTransport_MQTT_Common_SetOption` shall fail and return `IOTHUB_CLIENT_INVALID_ARG`. *]*/
TEST_FUNCTION(SetOption_proxy_data_with_NULL_host_address_fails)
{
    // arrange
    HTTP_PROXY_OPTIONS http_proxy_options;
    IOTHUBTRANSPORT_CONFIG config = { 0 };
    SetupIothubTransportConfig(&config, TEST_DEVICE_ID, TEST_DEVICE_KEY, TEST_IOTHUB_NAME, TEST_IOTHUB_SUFFIX, TEST_PROTOCOL_GATEWAY_HOSTNAME, NULL);

    TRANSPORT_LL_HANDLE handle = IoTHubTransport_MQTT_Common_Create(&config, get_IO_transport, &transport_cb_info, transport_cb_ctx);
    umock_c_reset_all_calls();

    http_proxy_options.host_address = NULL;
    http_proxy_options.port = 2222;
    http_proxy_options.username = "me";
    http_proxy_options.password = "shhhh";

    STRICT_EXPECTED_CALL(IoTHubClient_Auth_Get_Credential_Type(IGNORED_PTR_ARG));

    // act
    IOTHUB_CLIENT_RESULT result = IoTHubTransport_MQTT_Common_SetOption(handle, "proxy_data", &http_proxy_options);

    // assert
    ASSERT_ARE_EQUAL(int, IOTHUB_CLIENT_INVALID_ARG, result);
    ASSERT_ARE_EQUAL(char_ptr, umock_c_get_expected_calls(), umock_c_get_actual_calls());

    // cleanup
    IoTHubTransport_MQTT_Common_Destroy(handle);
}

/* Tests_SRS_IOTHUB_TRANSPORT_MQTT_COMMON_07_021: [ If any parameter is NULL then IoTHubTransport_MQTT_Common_SetOption shall return IOTHUB_CLIENT_INVALID_ARG.]*/
TEST_FUNCTION(SetOption_proxy_data_with_NULL_option_value_fails)
{
    // arrange
    IOTHUBTRANSPORT_CONFIG config = { 0 };
    SetupIothubTransportConfig(&config, TEST_DEVICE_ID, TEST_DEVICE_KEY, TEST_IOTHUB_NAME, TEST_IOTHUB_SUFFIX, TEST_PROTOCOL_GATEWAY_HOSTNAME, NULL);

    TRANSPORT_LL_HANDLE handle = IoTHubTransport_MQTT_Common_Create(&config, get_IO_transport, &transport_cb_info, transport_cb_ctx);
    umock_c_reset_all_calls();

    // act
    IOTHUB_CLIENT_RESULT result = IoTHubTransport_MQTT_Common_SetOption(handle, "proxy_data", NULL);

    // assert
    ASSERT_ARE_EQUAL(int, IOTHUB_CLIENT_INVALID_ARG, result);
    ASSERT_ARE_EQUAL(char_ptr, umock_c_get_expected_calls(), umock_c_get_actual_calls());

    // cleanup
    IoTHubTransport_MQTT_Common_Destroy(handle);
}

/* Tests_SRS_IOTHUB_TRANSPORT_MQTT_COMMON_01_005: [ `username` and `password` shall be allowed to be NULL. ]*/
/* Tests_SRS_IOTHUB_TRANSPORT_MQTT_COMMON_01_008: [ If setting the `proxy_data` option succeeds, `IoTHubTransport_MQTT_Common_SetOption` shall return `IOTHUB_CLIENT_OK` ]*/
TEST_FUNCTION(SetOption_proxy_data_with_NULL_username_and_password_saves_only_the_hostname)
{
    // arrange
    HTTP_PROXY_OPTIONS http_proxy_options;
    IOTHUBTRANSPORT_CONFIG config = { 0 };
    SetupIothubTransportConfig(&config, TEST_DEVICE_ID, TEST_DEVICE_KEY, TEST_IOTHUB_NAME, TEST_IOTHUB_SUFFIX, TEST_PROTOCOL_GATEWAY_HOSTNAME, NULL);

    TRANSPORT_LL_HANDLE handle = IoTHubTransport_MQTT_Common_Create(&config, get_IO_transport, &transport_cb_info, transport_cb_ctx);
    umock_c_reset_all_calls();

    http_proxy_options.host_address = "test_proxy";
    http_proxy_options.port = 2222;
    http_proxy_options.username = NULL;
    http_proxy_options.password = NULL;

    STRICT_EXPECTED_CALL(IoTHubClient_Auth_Get_Credential_Type(IGNORED_PTR_ARG));
    STRICT_EXPECTED_CALL(mallocAndStrcpy_s(IGNORED_PTR_ARG, "test_proxy"));

    // act
    IOTHUB_CLIENT_RESULT result = IoTHubTransport_MQTT_Common_SetOption(handle, "proxy_data", &http_proxy_options);

    // assert
    ASSERT_ARE_EQUAL(int, IOTHUB_CLIENT_OK, result);
    ASSERT_ARE_EQUAL(char_ptr, umock_c_get_expected_calls(), umock_c_get_actual_calls());

    // cleanup
    IoTHubTransport_MQTT_Common_Destroy(handle);
}

/* Tests_SRS_IOTHUB_TRANSPORT_MQTT_COMMON_01_006: [ If only one of `username` and `password` is NULL, `IoTHubTransport_MQTT_Common_SetOption` shall fail and return `IOTHUB_CLIENT_INVALID_ARG`. ]*/
TEST_FUNCTION(SetOption_proxy_data_with_NULL_username_but_non_NULL_password_fails)
{
    // arrange
    HTTP_PROXY_OPTIONS http_proxy_options;
    IOTHUBTRANSPORT_CONFIG config = { 0 };
    SetupIothubTransportConfig(&config, TEST_DEVICE_ID, TEST_DEVICE_KEY, TEST_IOTHUB_NAME, TEST_IOTHUB_SUFFIX, TEST_PROTOCOL_GATEWAY_HOSTNAME, NULL);

    TRANSPORT_LL_HANDLE handle = IoTHubTransport_MQTT_Common_Create(&config, get_IO_transport, &transport_cb_info, transport_cb_ctx);
    umock_c_reset_all_calls();

    http_proxy_options.host_address = "test_proxy";
    http_proxy_options.port = 2222;
    http_proxy_options.username = "the_other_me";
    http_proxy_options.password = NULL;

    STRICT_EXPECTED_CALL(IoTHubClient_Auth_Get_Credential_Type(IGNORED_PTR_ARG));

    // act
    IOTHUB_CLIENT_RESULT result = IoTHubTransport_MQTT_Common_SetOption(handle, "proxy_data", &http_proxy_options);

    // assert
    ASSERT_ARE_EQUAL(int, IOTHUB_CLIENT_INVALID_ARG, result);
    ASSERT_ARE_EQUAL(char_ptr, umock_c_get_expected_calls(), umock_c_get_actual_calls());

    // cleanup
    IoTHubTransport_MQTT_Common_Destroy(handle);
}

/* Tests_SRS_IOTHUB_TRANSPORT_MQTT_COMMON_01_006: [ If only one of `username` and `password` is NULL, `IoTHubTransport_MQTT_Common_SetOption` shall fail and return `IOTHUB_CLIENT_INVALID_ARG`. ]*/
TEST_FUNCTION(SetOption_proxy_data_with_NULL_password_but_non_NULL_username_fails)
{
    // arrange
    HTTP_PROXY_OPTIONS http_proxy_options;
    IOTHUBTRANSPORT_CONFIG config = { 0 };
    SetupIothubTransportConfig(&config, TEST_DEVICE_ID, TEST_DEVICE_KEY, TEST_IOTHUB_NAME, TEST_IOTHUB_SUFFIX, TEST_PROTOCOL_GATEWAY_HOSTNAME, NULL);

    TRANSPORT_LL_HANDLE handle = IoTHubTransport_MQTT_Common_Create(&config, get_IO_transport, &transport_cb_info, transport_cb_ctx);
    umock_c_reset_all_calls();

    http_proxy_options.host_address = "test_proxy";
    http_proxy_options.port = 2222;
    http_proxy_options.username = NULL;
    http_proxy_options.password = "bleah";

    STRICT_EXPECTED_CALL(IoTHubClient_Auth_Get_Credential_Type(IGNORED_PTR_ARG));

    // act
    IOTHUB_CLIENT_RESULT result = IoTHubTransport_MQTT_Common_SetOption(handle, "proxy_data", &http_proxy_options);

    // assert
    ASSERT_ARE_EQUAL(int, IOTHUB_CLIENT_INVALID_ARG, result);
    ASSERT_ARE_EQUAL(char_ptr, umock_c_get_expected_calls(), umock_c_get_actual_calls());

    // cleanup
    IoTHubTransport_MQTT_Common_Destroy(handle);
}

/* Tests_SRS_IOTHUB_TRANSPORT_MQTT_COMMON_01_009: [ When setting the proxy options succeeds any previously saved proxy options shall be freed. ]*/
TEST_FUNCTION(SetOption_proxy_data_frees_previously_Saved_proxy_options)
{
    // arrange
    HTTP_PROXY_OPTIONS http_proxy_options;
    IOTHUBTRANSPORT_CONFIG config = { 0 };
    SetupIothubTransportConfig(&config, TEST_DEVICE_ID, TEST_DEVICE_KEY, TEST_IOTHUB_NAME, TEST_IOTHUB_SUFFIX, TEST_PROTOCOL_GATEWAY_HOSTNAME, NULL);

    TRANSPORT_LL_HANDLE handle = IoTHubTransport_MQTT_Common_Create(&config, get_IO_transport, &transport_cb_info, transport_cb_ctx);
    umock_c_reset_all_calls();

    http_proxy_options.host_address = "test_proxy";
    http_proxy_options.port = 2222;
    http_proxy_options.username = "haha";
    http_proxy_options.password = "bleah";

    set_expected_calls_for_proxy_default_copy();

    (void)IoTHubTransport_MQTT_Common_SetOption(handle, "proxy_data", &http_proxy_options);

    umock_c_reset_all_calls();

    STRICT_EXPECTED_CALL(IoTHubClient_Auth_Get_Credential_Type(IGNORED_PTR_ARG));
    STRICT_EXPECTED_CALL(mallocAndStrcpy_s(IGNORED_PTR_ARG, "test_proxy"));
    STRICT_EXPECTED_CALL(mallocAndStrcpy_s(IGNORED_PTR_ARG, "me"));
    STRICT_EXPECTED_CALL(mallocAndStrcpy_s(IGNORED_PTR_ARG, "shhhh"));
    STRICT_EXPECTED_CALL(free(IGNORED_PTR_ARG));
    STRICT_EXPECTED_CALL(free(IGNORED_PTR_ARG));
    STRICT_EXPECTED_CALL(free(IGNORED_PTR_ARG));

    http_proxy_options.host_address = "test_proxy";
    http_proxy_options.port = 2222;
    http_proxy_options.username = "me";
    http_proxy_options.password = "shhhh";

    // act
    IOTHUB_CLIENT_RESULT result = IoTHubTransport_MQTT_Common_SetOption(handle, "proxy_data", &http_proxy_options);

    // assert
    ASSERT_ARE_EQUAL(int, IOTHUB_CLIENT_OK, result);
    ASSERT_ARE_EQUAL(char_ptr, umock_c_get_expected_calls(), umock_c_get_actual_calls());

    // cleanup
    IoTHubTransport_MQTT_Common_Destroy(handle);
}

/* Tests_SRS_IOTHUB_TRANSPORT_MQTT_COMMON_01_004: [ If copying `host_address`, `username` or `password` fails, `IoTHubTransport_MQTT_Common_SetOption` shall fail and return `IOTHUB_CLIENT_ERROR`. ]*/
TEST_FUNCTION(when_allocating_proxy_name_fails_SetOption_proxy_data_fails)
{
    // arrange
    HTTP_PROXY_OPTIONS http_proxy_options;
    IOTHUBTRANSPORT_CONFIG config = { 0 };
    SetupIothubTransportConfig(&config, TEST_DEVICE_ID, TEST_DEVICE_KEY, TEST_IOTHUB_NAME, TEST_IOTHUB_SUFFIX, TEST_PROTOCOL_GATEWAY_HOSTNAME, NULL);

    TRANSPORT_LL_HANDLE handle = IoTHubTransport_MQTT_Common_Create(&config, get_IO_transport, &transport_cb_info, transport_cb_ctx);
    umock_c_reset_all_calls();

    http_proxy_options.host_address = "test_proxy";
    http_proxy_options.port = 2222;
    http_proxy_options.username = "haha";
    http_proxy_options.password = "bleah";

    STRICT_EXPECTED_CALL(IoTHubClient_Auth_Get_Credential_Type(IGNORED_PTR_ARG));
    STRICT_EXPECTED_CALL(mallocAndStrcpy_s(IGNORED_PTR_ARG, "test_proxy"))
        .SetReturn(1);

    // act
    IOTHUB_CLIENT_RESULT result = IoTHubTransport_MQTT_Common_SetOption(handle, "proxy_data", &http_proxy_options);

    // assert
    ASSERT_ARE_EQUAL(int, IOTHUB_CLIENT_ERROR, result);
    ASSERT_ARE_EQUAL(char_ptr, umock_c_get_expected_calls(), umock_c_get_actual_calls());

    // cleanup
    IoTHubTransport_MQTT_Common_Destroy(handle);
}

/* Tests_SRS_IOTHUB_TRANSPORT_MQTT_COMMON_01_004: [ If copying `host_address`, `username` or `password` fails, `IoTHubTransport_MQTT_Common_SetOption` shall fail and return `IOTHUB_CLIENT_ERROR`. ]*/
TEST_FUNCTION(when_allocating_username_fails_SetOption_proxy_data_fails)
{
    // arrange
    HTTP_PROXY_OPTIONS http_proxy_options;
    IOTHUBTRANSPORT_CONFIG config = { 0 };
    SetupIothubTransportConfig(&config, TEST_DEVICE_ID, TEST_DEVICE_KEY, TEST_IOTHUB_NAME, TEST_IOTHUB_SUFFIX, TEST_PROTOCOL_GATEWAY_HOSTNAME, NULL);

    TRANSPORT_LL_HANDLE handle = IoTHubTransport_MQTT_Common_Create(&config, get_IO_transport, &transport_cb_info, transport_cb_ctx);
    umock_c_reset_all_calls();

    http_proxy_options.host_address = "test_proxy";
    http_proxy_options.port = 2222;
    http_proxy_options.username = "haha";
    http_proxy_options.password = "bleah";

    STRICT_EXPECTED_CALL(IoTHubClient_Auth_Get_Credential_Type(IGNORED_PTR_ARG));
    STRICT_EXPECTED_CALL(mallocAndStrcpy_s(IGNORED_PTR_ARG, "test_proxy"));
    STRICT_EXPECTED_CALL(mallocAndStrcpy_s(IGNORED_PTR_ARG, "haha"))
        .SetReturn(1);
    STRICT_EXPECTED_CALL(free(IGNORED_PTR_ARG));

    // act
    IOTHUB_CLIENT_RESULT result = IoTHubTransport_MQTT_Common_SetOption(handle, "proxy_data", &http_proxy_options);

    // assert
    ASSERT_ARE_EQUAL(int, IOTHUB_CLIENT_ERROR, result);
    ASSERT_ARE_EQUAL(char_ptr, umock_c_get_expected_calls(), umock_c_get_actual_calls());

    // cleanup
    IoTHubTransport_MQTT_Common_Destroy(handle);
}

/* Tests_SRS_IOTHUB_TRANSPORT_MQTT_COMMON_01_004: [ If copying `host_address`, `username` or `password` fails, `IoTHubTransport_MQTT_Common_SetOption` shall fail and return `IOTHUB_CLIENT_ERROR`. ]*/
TEST_FUNCTION(when_allocating_password_fails_SetOption_proxy_data_fails)
{
    // arrange
    HTTP_PROXY_OPTIONS http_proxy_options;
    IOTHUBTRANSPORT_CONFIG config = { 0 };
    SetupIothubTransportConfig(&config, TEST_DEVICE_ID, TEST_DEVICE_KEY, TEST_IOTHUB_NAME, TEST_IOTHUB_SUFFIX, TEST_PROTOCOL_GATEWAY_HOSTNAME, NULL);

    TRANSPORT_LL_HANDLE handle = IoTHubTransport_MQTT_Common_Create(&config, get_IO_transport, &transport_cb_info, transport_cb_ctx);
    umock_c_reset_all_calls();

    http_proxy_options.host_address = "test_proxy";
    http_proxy_options.port = 2222;
    http_proxy_options.username = "haha";
    http_proxy_options.password = "bleah";

    STRICT_EXPECTED_CALL(IoTHubClient_Auth_Get_Credential_Type(IGNORED_PTR_ARG));
    STRICT_EXPECTED_CALL(mallocAndStrcpy_s(IGNORED_PTR_ARG, "test_proxy"));
    STRICT_EXPECTED_CALL(mallocAndStrcpy_s(IGNORED_PTR_ARG, "haha"));
    STRICT_EXPECTED_CALL(mallocAndStrcpy_s(IGNORED_PTR_ARG, "bleah"))
        .SetReturn(1);
    STRICT_EXPECTED_CALL(free(IGNORED_PTR_ARG));
    STRICT_EXPECTED_CALL(free(IGNORED_PTR_ARG));

    // act
    IOTHUB_CLIENT_RESULT result = IoTHubTransport_MQTT_Common_SetOption(handle, "proxy_data", &http_proxy_options);

    // assert
    ASSERT_ARE_EQUAL(int, IOTHUB_CLIENT_ERROR, result);
    ASSERT_ARE_EQUAL(char_ptr, umock_c_get_expected_calls(), umock_c_get_actual_calls());

    // cleanup
    IoTHubTransport_MQTT_Common_Destroy(handle);
}

/* Tests_SRS_IOTHUB_TRANSPORT_MQTT_COMMON_01_009: [ When setting the proxy options succeeds any previously saved proxy options shall be freed. ]*/
TEST_FUNCTION(when_allocating_proxy_name_fails_SetOption_proxy_data_does_not_free_previous_proxy_options)
{
    // arrange
    HTTP_PROXY_OPTIONS http_proxy_options;
    IOTHUBTRANSPORT_CONFIG config = { 0 };
    SetupIothubTransportConfig(&config, TEST_DEVICE_ID, TEST_DEVICE_KEY, TEST_IOTHUB_NAME, TEST_IOTHUB_SUFFIX, TEST_PROTOCOL_GATEWAY_HOSTNAME, NULL);

    TRANSPORT_LL_HANDLE handle = IoTHubTransport_MQTT_Common_Create(&config, get_IO_transport, &transport_cb_info, transport_cb_ctx);
    umock_c_reset_all_calls();

    http_proxy_options.host_address = "test_proxy";
    http_proxy_options.port = 2222;
    http_proxy_options.username = "haha";
    http_proxy_options.password = "bleah";

    set_expected_calls_for_proxy_default_copy();
    (void)IoTHubTransport_MQTT_Common_SetOption(handle, "proxy_data", &http_proxy_options);

    umock_c_reset_all_calls();

    http_proxy_options.host_address = "test_proxy";
    http_proxy_options.username = "haha";
    http_proxy_options.password = "bleah";

    STRICT_EXPECTED_CALL(IoTHubClient_Auth_Get_Credential_Type(IGNORED_PTR_ARG));
    STRICT_EXPECTED_CALL(mallocAndStrcpy_s(IGNORED_PTR_ARG, "test_proxy"))
        .SetReturn(1);

    // act
    IOTHUB_CLIENT_RESULT result = IoTHubTransport_MQTT_Common_SetOption(handle, "proxy_data", &http_proxy_options);

    // assert
    ASSERT_ARE_EQUAL(int, IOTHUB_CLIENT_ERROR, result);
    ASSERT_ARE_EQUAL(char_ptr, umock_c_get_expected_calls(), umock_c_get_actual_calls());

    // cleanup
    IoTHubTransport_MQTT_Common_Destroy(handle);
}

/* Tests_SRS_IOTHUB_TRANSPORT_MQTT_COMMON_01_009: [ When setting the proxy options succeeds any previously saved proxy options shall be freed. ]*/
TEST_FUNCTION(when_allocating_username_fails_SetOption_proxy_data_does_not_free_previous_proxy_options)
{
    // arrange
    HTTP_PROXY_OPTIONS http_proxy_options;
    IOTHUBTRANSPORT_CONFIG config = { 0 };
    SetupIothubTransportConfig(&config, TEST_DEVICE_ID, TEST_DEVICE_KEY, TEST_IOTHUB_NAME, TEST_IOTHUB_SUFFIX, TEST_PROTOCOL_GATEWAY_HOSTNAME, NULL);

    TRANSPORT_LL_HANDLE handle = IoTHubTransport_MQTT_Common_Create(&config, get_IO_transport, &transport_cb_info, transport_cb_ctx);
    umock_c_reset_all_calls();

    http_proxy_options.host_address = "test_proxy";
    http_proxy_options.port = 2222;
    http_proxy_options.username = "haha";
    http_proxy_options.password = "bleah";

    set_expected_calls_for_proxy_default_copy();
    (void)IoTHubTransport_MQTT_Common_SetOption(handle, "proxy_data", &http_proxy_options);

    umock_c_reset_all_calls();

    http_proxy_options.host_address = "test_proxy";
    http_proxy_options.username = "haha";
    http_proxy_options.password = "bleah";

    STRICT_EXPECTED_CALL(IoTHubClient_Auth_Get_Credential_Type(IGNORED_PTR_ARG));
    STRICT_EXPECTED_CALL(mallocAndStrcpy_s(IGNORED_PTR_ARG, "test_proxy"));
    STRICT_EXPECTED_CALL(mallocAndStrcpy_s(IGNORED_PTR_ARG, "haha"))
        .SetReturn(1);
    STRICT_EXPECTED_CALL(free(IGNORED_PTR_ARG));

    // act
    IOTHUB_CLIENT_RESULT result = IoTHubTransport_MQTT_Common_SetOption(handle, "proxy_data", &http_proxy_options);

    // assert
    ASSERT_ARE_EQUAL(int, IOTHUB_CLIENT_ERROR, result);
    ASSERT_ARE_EQUAL(char_ptr, umock_c_get_expected_calls(), umock_c_get_actual_calls());

    // cleanup
    IoTHubTransport_MQTT_Common_Destroy(handle);
}

/* Tests_SRS_IOTHUB_TRANSPORT_MQTT_COMMON_01_009: [ When setting the proxy options succeeds any previously saved proxy options shall be freed. ]*/
TEST_FUNCTION(when_allocating_password_fails_SetOption_proxy_data_does_not_free_previous_proxy_options)
{
    // arrange
    HTTP_PROXY_OPTIONS http_proxy_options;
    IOTHUBTRANSPORT_CONFIG config = { 0 };
    SetupIothubTransportConfig(&config, TEST_DEVICE_ID, TEST_DEVICE_KEY, TEST_IOTHUB_NAME, TEST_IOTHUB_SUFFIX, TEST_PROTOCOL_GATEWAY_HOSTNAME, NULL);

    TRANSPORT_LL_HANDLE handle = IoTHubTransport_MQTT_Common_Create(&config, get_IO_transport, &transport_cb_info, transport_cb_ctx);
    umock_c_reset_all_calls();

    http_proxy_options.host_address = "test_proxy";
    http_proxy_options.port = 2222;
    http_proxy_options.username = "haha";
    http_proxy_options.password = "bleah";

    set_expected_calls_for_proxy_default_copy();
    (void)IoTHubTransport_MQTT_Common_SetOption(handle, "proxy_data", &http_proxy_options);

    umock_c_reset_all_calls();

    http_proxy_options.host_address = "test_proxy";
    http_proxy_options.username = "haha";
    http_proxy_options.password = "bleah";

    STRICT_EXPECTED_CALL(IoTHubClient_Auth_Get_Credential_Type(IGNORED_PTR_ARG));
    STRICT_EXPECTED_CALL(mallocAndStrcpy_s(IGNORED_PTR_ARG, "test_proxy"));
    STRICT_EXPECTED_CALL(mallocAndStrcpy_s(IGNORED_PTR_ARG, "haha"));
    STRICT_EXPECTED_CALL(mallocAndStrcpy_s(IGNORED_PTR_ARG, "bleah"))
        .SetReturn(1);
    STRICT_EXPECTED_CALL(free(IGNORED_PTR_ARG));
    STRICT_EXPECTED_CALL(free(IGNORED_PTR_ARG));

    // act
    IOTHUB_CLIENT_RESULT result = IoTHubTransport_MQTT_Common_SetOption(handle, "proxy_data", &http_proxy_options);

    // assert
    ASSERT_ARE_EQUAL(int, IOTHUB_CLIENT_ERROR, result);
    ASSERT_ARE_EQUAL(char_ptr, umock_c_get_expected_calls(), umock_c_get_actual_calls());

    // cleanup
    IoTHubTransport_MQTT_Common_Destroy(handle);
}

/* Tests_SRS_IOTHUB_TRANSPORT_MQTT_COMMON_01_009: [ When setting the proxy options succeeds any previously saved proxy options shall be freed. ]*/
TEST_FUNCTION(SetOption_proxy_data_with_NULL_hostname_does_not_free_previous_proxy_options)
{
    // arrange
    HTTP_PROXY_OPTIONS http_proxy_options;
    IOTHUBTRANSPORT_CONFIG config = { 0 };
    SetupIothubTransportConfig(&config, TEST_DEVICE_ID, TEST_DEVICE_KEY, TEST_IOTHUB_NAME, TEST_IOTHUB_SUFFIX, TEST_PROTOCOL_GATEWAY_HOSTNAME, NULL);

    TRANSPORT_LL_HANDLE handle = IoTHubTransport_MQTT_Common_Create(&config, get_IO_transport, &transport_cb_info, transport_cb_ctx);
    umock_c_reset_all_calls();

    http_proxy_options.host_address = "test_proxy";
    http_proxy_options.port = 2222;
    http_proxy_options.username = "haha";
    http_proxy_options.password = "bleah";

    set_expected_calls_for_proxy_default_copy();
    (void)IoTHubTransport_MQTT_Common_SetOption(handle, "proxy_data", &http_proxy_options);

    umock_c_reset_all_calls();

    http_proxy_options.host_address = NULL;
    http_proxy_options.username = "haha";
    http_proxy_options.password = "bleah";

    STRICT_EXPECTED_CALL(IoTHubClient_Auth_Get_Credential_Type(IGNORED_PTR_ARG));

    // act
    IOTHUB_CLIENT_RESULT result = IoTHubTransport_MQTT_Common_SetOption(handle, "proxy_data", &http_proxy_options);

    // assert
    ASSERT_ARE_EQUAL(int, IOTHUB_CLIENT_INVALID_ARG, result);
    ASSERT_ARE_EQUAL(char_ptr, umock_c_get_expected_calls(), umock_c_get_actual_calls());

    // cleanup
    IoTHubTransport_MQTT_Common_Destroy(handle);
}

/* Tests_SRS_IOTHUB_TRANSPORT_MQTT_COMMON_01_009: [ When setting the proxy options succeeds any previously saved proxy options shall be freed. ]*/
TEST_FUNCTION(SetOption_proxy_data_with_NULL_username_and_non_NULL_password_does_not_free_previous_proxy_options)
{
    // arrange
    HTTP_PROXY_OPTIONS http_proxy_options;
    IOTHUBTRANSPORT_CONFIG config = { 0 };
    SetupIothubTransportConfig(&config, TEST_DEVICE_ID, TEST_DEVICE_KEY, TEST_IOTHUB_NAME, TEST_IOTHUB_SUFFIX, TEST_PROTOCOL_GATEWAY_HOSTNAME, NULL);

    TRANSPORT_LL_HANDLE handle = IoTHubTransport_MQTT_Common_Create(&config, get_IO_transport, &transport_cb_info, transport_cb_ctx);
    umock_c_reset_all_calls();

    http_proxy_options.host_address = "test_proxy";
    http_proxy_options.port = 2222;
    http_proxy_options.username = "haha";
    http_proxy_options.password = "bleah";

    set_expected_calls_for_proxy_default_copy();
    (void)IoTHubTransport_MQTT_Common_SetOption(handle, "proxy_data", &http_proxy_options);

    umock_c_reset_all_calls();

    http_proxy_options.host_address = "baba";
    http_proxy_options.username = NULL;
    http_proxy_options.password = "cloanta";

    STRICT_EXPECTED_CALL(IoTHubClient_Auth_Get_Credential_Type(IGNORED_PTR_ARG));

    // act
    IOTHUB_CLIENT_RESULT result = IoTHubTransport_MQTT_Common_SetOption(handle, "proxy_data", &http_proxy_options);

    // assert
    ASSERT_ARE_EQUAL(int, IOTHUB_CLIENT_INVALID_ARG, result);
    ASSERT_ARE_EQUAL(char_ptr, umock_c_get_expected_calls(), umock_c_get_actual_calls());

    // cleanup
    IoTHubTransport_MQTT_Common_Destroy(handle);
}

/* Tests_SRS_IOTHUB_TRANSPORT_MQTT_COMMON_01_011: [ If no `proxy_data` option has been set, NULL shall be passed as the argument `mqtt_transport_proxy_options` when calling the function `get_io_transport` passed in `IoTHubTransport_MQTT_Common__Create`. ]*/
TEST_FUNCTION(SetOption_xio_option_get_underlying_TLS_when_proxy_data_was_not_set_passes_down_NULL)
{
    // arrange
    IOTHUBTRANSPORT_CONFIG config = { 0 };
    SetupIothubTransportConfig(&config, TEST_DEVICE_ID, TEST_DEVICE_KEY, TEST_IOTHUB_NAME, TEST_IOTHUB_SUFFIX, TEST_PROTOCOL_GATEWAY_HOSTNAME, NULL);

    TRANSPORT_LL_HANDLE handle = IoTHubTransport_MQTT_Common_Create(&config, get_IO_transport, &transport_cb_info, transport_cb_ctx);
    umock_c_reset_all_calls();

    bool value = true;

    STRICT_EXPECTED_CALL(IoTHubClient_Auth_Get_Credential_Type(IGNORED_PTR_ARG));
    STRICT_EXPECTED_CALL(STRING_c_str(IGNORED_PTR_ARG)).SetReturn(TEST_STRING_VALUE);
    STRICT_EXPECTED_CALL(IoTHubClient_Auth_Get_Credential_Type(IGNORED_PTR_ARG));
    STRICT_EXPECTED_CALL(xio_setoption(IGNORED_PTR_ARG, "Some XIO option name", &value));

    // act
    IOTHUB_CLIENT_RESULT result = IoTHubTransport_MQTT_Common_SetOption(handle, "Some XIO option name", &value);

    // assert
    ASSERT_ARE_EQUAL(int, IOTHUB_CLIENT_OK, result);
    ASSERT_ARE_EQUAL(int, 0, error_proxy_options);
    ASSERT_ARE_EQUAL(char_ptr, umock_c_get_expected_calls(), umock_c_get_actual_calls());

    // cleanup
    IoTHubTransport_MQTT_Common_Destroy(handle);
}

/* Tests_SRS_IOTHUB_TRANSPORT_MQTT_COMMON_01_010: [ If the `proxy_data` option has been set, the proxy options shall be filled in the argument `mqtt_transport_proxy_options` when calling the function `get_io_transport` passed in `IoTHubTransport_MQTT_Common__Create` to obtain the underlying IO handle. ]*/
TEST_FUNCTION(SetOption_xio_option_get_underlying_TLS_when_proxy_data_was_set_passes_down_the_proxy_options)
{
    // arrange
    MQTT_TRANSPORT_PROXY_OPTIONS mqtt_transport_proxy_options;
    HTTP_PROXY_OPTIONS http_proxy_options;
    IOTHUBTRANSPORT_CONFIG config = { 0 };
    SetupIothubTransportConfig(&config, TEST_DEVICE_ID, TEST_DEVICE_KEY, TEST_IOTHUB_NAME, TEST_IOTHUB_SUFFIX, TEST_PROTOCOL_GATEWAY_HOSTNAME, NULL);

    TRANSPORT_LL_HANDLE handle = IoTHubTransport_MQTT_Common_Create(&config, get_IO_transport, &transport_cb_info, transport_cb_ctx);
    umock_c_reset_all_calls();

    http_proxy_options.host_address = "test_proxy";
    http_proxy_options.port = 2222;
    http_proxy_options.username = "haha";
    http_proxy_options.password = "bleah";

    set_expected_calls_for_proxy_default_copy();
    (void)IoTHubTransport_MQTT_Common_SetOption(handle, "proxy_data", &http_proxy_options);

    mqtt_transport_proxy_options.host_address = "test_proxy";
    mqtt_transport_proxy_options.port = 2222;
    mqtt_transport_proxy_options.username = "haha";
    mqtt_transport_proxy_options.password = "bleah";

    bool value = true;
    expected_MQTT_TRANSPORT_PROXY_OPTIONS = &mqtt_transport_proxy_options;

    umock_c_reset_all_calls();

    STRICT_EXPECTED_CALL(IoTHubClient_Auth_Get_Credential_Type(IGNORED_PTR_ARG));
    STRICT_EXPECTED_CALL(STRING_c_str(IGNORED_PTR_ARG)).SetReturn(TEST_STRING_VALUE);
    STRICT_EXPECTED_CALL(IoTHubClient_Auth_Get_Credential_Type(IGNORED_PTR_ARG));
    STRICT_EXPECTED_CALL(xio_setoption(IGNORED_PTR_ARG, "Some XIO option name", &value));

    // act
    IOTHUB_CLIENT_RESULT result = IoTHubTransport_MQTT_Common_SetOption(handle, "Some XIO option name", &value);

    // assert
    ASSERT_ARE_EQUAL(int, IOTHUB_CLIENT_OK, result);
    ASSERT_ARE_EQUAL(int, 0, error_proxy_options);
    ASSERT_ARE_EQUAL(char_ptr, umock_c_get_expected_calls(), umock_c_get_actual_calls());

    // cleanup
    IoTHubTransport_MQTT_Common_Destroy(handle);
}

/* Tests_SRS_IOTHUB_TRANSPORT_MQTT_COMMON_01_007: [ If the underlying IO has already been created, then `IoTHubTransport_MQTT_Common_SetOption` shall fail and return `IOTHUB_CLIENT_ERROR`. ]*/
TEST_FUNCTION(SetOption_proxy_data_when_underlying_IO_is_already_created_fails)
{
    // arrange
    HTTP_PROXY_OPTIONS http_proxy_options;
    IOTHUBTRANSPORT_CONFIG config = { 0 };
    SetupIothubTransportConfig(&config, TEST_DEVICE_ID, TEST_DEVICE_KEY, TEST_IOTHUB_NAME, TEST_IOTHUB_SUFFIX, TEST_PROTOCOL_GATEWAY_HOSTNAME, NULL);

    TRANSPORT_LL_HANDLE handle = IoTHubTransport_MQTT_Common_Create(&config, get_IO_transport, &transport_cb_info, transport_cb_ctx);
    umock_c_reset_all_calls();

    bool value = true;

    // act
    (void)IoTHubTransport_MQTT_Common_SetOption(handle, "Some XIO option name", &value);
    umock_c_reset_all_calls();

    http_proxy_options.host_address = "test_proxy";
    http_proxy_options.port = 2222;
    http_proxy_options.username = "haha";
    http_proxy_options.password = "bleah";

    STRICT_EXPECTED_CALL(IoTHubClient_Auth_Get_Credential_Type(IGNORED_PTR_ARG));

    IOTHUB_CLIENT_RESULT result = IoTHubTransport_MQTT_Common_SetOption(handle, "proxy_data", &http_proxy_options);

    // assert
    ASSERT_ARE_EQUAL(int, IOTHUB_CLIENT_ERROR, result);
    ASSERT_ARE_EQUAL(char_ptr, umock_c_get_expected_calls(), umock_c_get_actual_calls());

    // cleanup
    IoTHubTransport_MQTT_Common_Destroy(handle);
}

/* Tests_SRS_IOTHUB_TRANSPORT_MQTT_COMMON_01_012: [ `IoTHubTransport_MQTT_Common_Destroy` shall free the stored proxy options. ]*/
TEST_FUNCTION(IoTHubTransport_MQTT_Common_Destroy_frees_the_proxy_options)
{
    // arrange
    HTTP_PROXY_OPTIONS http_proxy_options;
    IOTHUBTRANSPORT_CONFIG config = { 0 };
    SetupIothubTransportConfig(&config, TEST_DEVICE_ID, TEST_DEVICE_KEY, TEST_IOTHUB_NAME, TEST_IOTHUB_SUFFIX, TEST_PROTOCOL_GATEWAY_HOSTNAME, NULL);

    TRANSPORT_LL_HANDLE handle = IoTHubTransport_MQTT_Common_Create(&config, get_IO_transport, &transport_cb_info, transport_cb_ctx);
    umock_c_reset_all_calls();

    http_proxy_options.host_address = "test_proxy";
    http_proxy_options.port = 2222;
    http_proxy_options.username = "haha";
    http_proxy_options.password = "bleah";

    set_expected_calls_for_proxy_default_copy();

    (void)IoTHubTransport_MQTT_Common_SetOption(handle, "proxy_data", &http_proxy_options);
    umock_c_reset_all_calls();

    STRICT_EXPECTED_CALL(mqtt_client_deinit(IGNORED_PTR_ARG))
        .IgnoreAllCalls();
    STRICT_EXPECTED_CALL(mqtt_client_clear_xio(IGNORED_PTR_ARG)).IgnoreAllCalls();
    STRICT_EXPECTED_CALL(xio_destroy(IGNORED_PTR_ARG))
        .IgnoreAllCalls();
    EXPECTED_CALL(DList_IsListEmpty(IGNORED_PTR_ARG))
        .IgnoreAllCalls();
    EXPECTED_CALL(STRING_delete(IGNORED_PTR_ARG))
        .IgnoreAllCalls();
    STRICT_EXPECTED_CALL(retry_control_destroy(TEST_RETRY_CONTROL_HANDLE));
    STRICT_EXPECTED_CALL(tickcounter_destroy(IGNORED_PTR_ARG));
    STRICT_EXPECTED_CALL(gballoc_free(IGNORED_PTR_ARG));
    STRICT_EXPECTED_CALL(gballoc_free(IGNORED_PTR_ARG));
    STRICT_EXPECTED_CALL(gballoc_free(IGNORED_PTR_ARG));
    STRICT_EXPECTED_CALL(gballoc_free(IGNORED_PTR_ARG));

    // act
    IoTHubTransport_MQTT_Common_Destroy(handle);

    // assert
    ASSERT_ARE_EQUAL(char_ptr, umock_c_get_expected_calls(), umock_c_get_actual_calls());
}

TEST_FUNCTION(IoTHubTransport_MQTT_Common_SetOption_retry_interval_succeed)
{
    // arrange
    IOTHUBTRANSPORT_CONFIG config = { 0 };
    SetupIothubTransportConfigWithKeyAndSasToken(&config, TEST_DEVICE_ID, NULL, NULL, TEST_IOTHUB_NAME, TEST_IOTHUB_SUFFIX, TEST_PROTOCOL_GATEWAY_HOSTNAME, NULL);

    TRANSPORT_LL_HANDLE handle = IoTHubTransport_MQTT_Common_Create(&config, get_IO_transport, &transport_cb_info, transport_cb_ctx);
    umock_c_reset_all_calls();

    STRICT_EXPECTED_CALL(IoTHubClient_Auth_Get_Credential_Type(IGNORED_PTR_ARG));
    STRICT_EXPECTED_CALL(retry_control_set_option(IGNORED_PTR_ARG, RETRY_CONTROL_OPTION_INITIAL_WAIT_TIME_IN_SECS, IGNORED_PTR_ARG));

    // act
    int retry_interval = 10;
    IOTHUB_CLIENT_RESULT result = IoTHubTransport_MQTT_Common_SetOption(handle, OPTION_RETRY_INTERVAL_SEC, &retry_interval);

    // assert
    ASSERT_ARE_EQUAL(IOTHUB_CLIENT_RESULT, IOTHUB_CLIENT_OK, result);
    ASSERT_ARE_EQUAL(char_ptr, umock_c_get_expected_calls(), umock_c_get_actual_calls());

    //cleanup
    IoTHubTransport_MQTT_Common_Destroy(handle);
}

TEST_FUNCTION(IoTHubTransport_MQTT_Common_SetOption_retry_max_delay_succeed)
{
    // arrange
    IOTHUBTRANSPORT_CONFIG config = { 0 };
    SetupIothubTransportConfigWithKeyAndSasToken(&config, TEST_DEVICE_ID, NULL, NULL, TEST_IOTHUB_NAME, TEST_IOTHUB_SUFFIX, TEST_PROTOCOL_GATEWAY_HOSTNAME, NULL);

    TRANSPORT_LL_HANDLE handle = IoTHubTransport_MQTT_Common_Create(&config, get_IO_transport, &transport_cb_info, transport_cb_ctx);
    umock_c_reset_all_calls();

    STRICT_EXPECTED_CALL(IoTHubClient_Auth_Get_Credential_Type(IGNORED_PTR_ARG));
    STRICT_EXPECTED_CALL(retry_control_set_option(IGNORED_PTR_ARG, RETRY_CONTROL_OPTION_MAX_DELAY_IN_SECS, IGNORED_PTR_ARG));

    // act
    int retry_interval = 10;
    IOTHUB_CLIENT_RESULT result = IoTHubTransport_MQTT_Common_SetOption(handle, OPTION_RETRY_MAX_DELAY_SECS, &retry_interval);

    // assert
    ASSERT_ARE_EQUAL(IOTHUB_CLIENT_RESULT, IOTHUB_CLIENT_OK, result);
    ASSERT_ARE_EQUAL(char_ptr, umock_c_get_expected_calls(), umock_c_get_actual_calls());

    //cleanup
    IoTHubTransport_MQTT_Common_Destroy(handle);
}

TEST_FUNCTION(IoTHubTransport_MQTT_Common_SetOption_retry_interval_fail)
{
    // arrange
    IOTHUBTRANSPORT_CONFIG config = { 0 };
    SetupIothubTransportConfigWithKeyAndSasToken(&config, TEST_DEVICE_ID, NULL, NULL, TEST_IOTHUB_NAME, TEST_IOTHUB_SUFFIX, TEST_PROTOCOL_GATEWAY_HOSTNAME, NULL);

    TRANSPORT_LL_HANDLE handle = IoTHubTransport_MQTT_Common_Create(&config, get_IO_transport, &transport_cb_info, transport_cb_ctx);
    umock_c_reset_all_calls();

    STRICT_EXPECTED_CALL(IoTHubClient_Auth_Get_Credential_Type(IGNORED_PTR_ARG));
    STRICT_EXPECTED_CALL(retry_control_set_option(IGNORED_PTR_ARG, RETRY_CONTROL_OPTION_INITIAL_WAIT_TIME_IN_SECS, IGNORED_PTR_ARG)).SetReturn(__LINE__);

    // act
    int retry_interval = 10;
    IOTHUB_CLIENT_RESULT result = IoTHubTransport_MQTT_Common_SetOption(handle, OPTION_RETRY_INTERVAL_SEC, &retry_interval);

    // assert
    ASSERT_ARE_NOT_EQUAL(IOTHUB_CLIENT_RESULT, IOTHUB_CLIENT_OK, result);
    ASSERT_ARE_EQUAL(char_ptr, umock_c_get_expected_calls(), umock_c_get_actual_calls());

    //cleanup
    IoTHubTransport_MQTT_Common_Destroy(handle);
}


TEST_FUNCTION(IoTHubTransport_MQTT_Common_mqtt_operation_complete_msgInfo_NULL_succeed)
{
    // arrange
    IOTHUBTRANSPORT_CONFIG config = { 0 };
    SetupIothubTransportConfig(&config, TEST_DEVICE_ID, TEST_DEVICE_KEY, TEST_IOTHUB_NAME, TEST_IOTHUB_SUFFIX, TEST_PROTOCOL_GATEWAY_HOSTNAME, NULL);

    TRANSPORT_LL_HANDLE handle = IoTHubTransport_MQTT_Common_Create(&config, get_IO_transport, &transport_cb_info, transport_cb_ctx);
    umock_c_reset_all_calls();

    // act
    g_fnMqttOperationCallback(NULL, MQTT_CLIENT_ON_CONNACK, NULL, g_callbackCtx);
    g_fnMqttOperationCallback(TEST_MQTT_CLIENT_HANDLE, MQTT_CLIENT_ON_CONNACK, NULL, NULL);
    g_fnMqttOperationCallback(TEST_MQTT_CLIENT_HANDLE, MQTT_CLIENT_ON_CONNACK, NULL, g_callbackCtx);
    g_fnMqttOperationCallback(TEST_MQTT_CLIENT_HANDLE, MQTT_CLIENT_ON_PUBLISH_ACK, NULL, g_callbackCtx);
    g_fnMqttOperationCallback(TEST_MQTT_CLIENT_HANDLE, MQTT_CLIENT_ON_PUBLISH_COMP, NULL, g_callbackCtx);
    g_fnMqttOperationCallback(TEST_MQTT_CLIENT_HANDLE, MQTT_CLIENT_ON_SUBSCRIBE_ACK, NULL, g_callbackCtx);

    // assert
    ASSERT_ARE_EQUAL(char_ptr, umock_c_get_expected_calls(), umock_c_get_actual_calls());

    //cleanup
    IoTHubTransport_MQTT_Common_Destroy(handle);
}

/* Tests_SRS_IOTHUB_MQTT_TRANSPORT_07_026: [IoTHubTransport_MQTT_Common_DoWork shall do nothing if parameter handle and/or iotHubClientHandle is NULL.] */
TEST_FUNCTION(IoTHubTransport_MQTT_Common_DoWork_parameter_handle_NULL_fail)
{
    // arrange

    // act
    IoTHubTransport_MQTT_Common_DoWork(NULL);
    // assert

}

/* Tests_SRS_IOTHUB_MQTT_TRANSPORT_07_026: [IoTHubTransport_MQTT_Common_DoWork shall do nothing if parameter handle and/or iotHubClientHandle is NULL.] */
TEST_FUNCTION(IoTHubTransport_MQTT_Common_DoWork_all_parameters_NULL_fail)
{
    // arrange

    // act
    IoTHubTransport_MQTT_Common_DoWork(NULL);
    // assert

}

/* Tests_SRS_IOTHUB_MQTT_TRANSPORT_07_027: [IoTHubTransport_MQTT_Common_DoWork shall inspect the "waitingToSend" DLIST passed in config structure.] */
TEST_FUNCTION(IoTHubTransport_MQTT_Common_DoWork_mqtt_client_connect_fail)
{
    // arrange
    IOTHUBTRANSPORT_CONFIG config ={ 0 };
    SetupIothubTransportConfig(&config, TEST_DEVICE_ID, TEST_DEVICE_KEY, TEST_IOTHUB_NAME, TEST_IOTHUB_SUFFIX, TEST_PROTOCOL_GATEWAY_HOSTNAME, NULL);

    TRANSPORT_LL_HANDLE handle = IoTHubTransport_MQTT_Common_Create(&config, get_IO_transport, &transport_cb_info, transport_cb_ctx);
    umock_c_reset_all_calls();

    setup_initialize_connection_mocks(false);
    STRICT_EXPECTED_CALL(mqtt_client_dowork(IGNORED_PTR_ARG));
    STRICT_EXPECTED_CALL(tickcounter_get_current_ms(IGNORED_PTR_ARG, IGNORED_PTR_ARG));
    // removeExpiredTwinRequests
    STRICT_EXPECTED_CALL(tickcounter_get_current_ms(IGNORED_PTR_ARG, IGNORED_PTR_ARG));

    // act
    IoTHubTransport_MQTT_Common_DoWork(handle);

    //assert
    ASSERT_ARE_EQUAL(char_ptr, umock_c_get_expected_calls(), umock_c_get_actual_calls());

    //cleanup
    IoTHubTransport_MQTT_Common_Destroy(handle);
}

TEST_FUNCTION(IoTHubTransport_MQTT_Common_DoWork_Retry_Policy_First_connect_succeed)
{
    // arrange
    IOTHUBTRANSPORT_CONFIG config = { 0 };
    SetupIothubTransportConfig(&config, TEST_DEVICE_ID, TEST_DEVICE_KEY, TEST_IOTHUB_NAME, TEST_IOTHUB_SUFFIX, TEST_PROTOCOL_GATEWAY_HOSTNAME, NULL);

    TRANSPORT_LL_HANDLE handle = IoTHubTransport_MQTT_Common_Create(&config, get_IO_transport, &transport_cb_info, transport_cb_ctx);
    IoTHubTransport_MQTT_Common_SetRetryPolicy(handle, TEST_RETRY_POLICY, TEST_RETRY_TIMEOUT_SECS);
    umock_c_reset_all_calls();

    setup_initialize_connection_mocks(false);
    STRICT_EXPECTED_CALL(mqtt_client_dowork(IGNORED_PTR_ARG));
    STRICT_EXPECTED_CALL(tickcounter_get_current_ms(IGNORED_PTR_ARG, IGNORED_PTR_ARG));
    // removeExpiredTwinRequests
    STRICT_EXPECTED_CALL(tickcounter_get_current_ms(IGNORED_PTR_ARG, IGNORED_PTR_ARG));

    // act
    IoTHubTransport_MQTT_Common_DoWork(handle);

    //assert
    ASSERT_ARE_EQUAL(char_ptr, umock_c_get_expected_calls(), umock_c_get_actual_calls());

    //cleanup
    IoTHubTransport_MQTT_Common_Destroy(handle);
}

static void set_expected_calls_for_first_gettwin_dowork()
{
    STRICT_EXPECTED_CALL(tickcounter_get_current_ms(IGNORED_PTR_ARG, IGNORED_PTR_ARG));
    STRICT_EXPECTED_CALL(IoTHubClient_Auth_Get_Credential_Type(IGNORED_PTR_ARG));
    STRICT_EXPECTED_CALL(IoTHubClient_Auth_Get_SasToken_Expiry(IGNORED_PTR_ARG));
    STRICT_EXPECTED_CALL(DList_RemoveEntryList(IGNORED_PTR_ARG));
    STRICT_EXPECTED_CALL(STRING_c_str(IGNORED_PTR_ARG)).CallCannotFail();
    // STRING_construct_sprintf
    STRICT_EXPECTED_CALL(mqttmessage_create(IGNORED_NUM_ARG, IGNORED_PTR_ARG, DELIVER_AT_MOST_ONCE, IGNORED_PTR_ARG, IGNORED_NUM_ARG));
    STRICT_EXPECTED_CALL(mqtt_client_publish(IGNORED_PTR_ARG, IGNORED_PTR_ARG));
    STRICT_EXPECTED_CALL(DList_InsertTailList(IGNORED_PTR_ARG, IGNORED_PTR_ARG));
    STRICT_EXPECTED_CALL(mqttmessage_destroy(IGNORED_PTR_ARG));
    STRICT_EXPECTED_CALL(STRING_delete(IGNORED_PTR_ARG));

    STRICT_EXPECTED_CALL(mqtt_client_dowork(IGNORED_PTR_ARG));
    STRICT_EXPECTED_CALL(tickcounter_get_current_ms(IGNORED_PTR_ARG, IGNORED_PTR_ARG));
    // removeExpiredTwinRequests
    STRICT_EXPECTED_CALL(tickcounter_get_current_ms(IGNORED_PTR_ARG, IGNORED_PTR_ARG));

}

TEST_FUNCTION(IoTHubTransport_MQTT_Common_DoWork_send_get_twin_succeed)
{
    // arrange
    IOTHUBTRANSPORT_CONFIG config = { 0 };
    SetupIothubTransportConfig(&config, TEST_DEVICE_ID, TEST_DEVICE_KEY, TEST_IOTHUB_NAME, TEST_IOTHUB_SUFFIX, TEST_PROTOCOL_GATEWAY_HOSTNAME, NULL);

    QOS_VALUE QosValue[] = { DELIVER_AT_LEAST_ONCE };
    SUBSCRIBE_ACK suback;
    suback.packetId = 0;
    suback.qosCount = 1;
    suback.qosReturn = QosValue;

    TRANSPORT_LL_HANDLE handle = setup_iothub_mqtt_connection(&config);

    g_fnMqttOperationCallback(TEST_MQTT_CLIENT_HANDLE, MQTT_CLIENT_ON_SUBSCRIBE_ACK, &suback, g_callbackCtx);
    IoTHubTransport_MQTT_Common_DoWork(handle);

    // Request the Twin content
    umock_c_reset_all_calls();
    STRICT_EXPECTED_CALL(gballoc_malloc(IGNORED_NUM_ARG));
    STRICT_EXPECTED_CALL(tickcounter_get_current_ms(IGNORED_PTR_ARG, IGNORED_PTR_ARG));
    STRICT_EXPECTED_CALL(DList_InsertTailList(IGNORED_PTR_ARG, IGNORED_PTR_ARG));
    (void)IoTHubTransport_MQTT_Common_GetTwinAsync(handle, on_get_device_twin_completed_callback, (void*)0x4445);

    // Send the GET request
    umock_c_reset_all_calls();
    set_expected_calls_for_first_gettwin_dowork();
    IoTHubTransport_MQTT_Common_DoWork(handle);

    // Receive the response with Twin document.
    ASSERT_IS_NOT_NULL(g_fnMqttMsgRecv);
    STRICT_EXPECTED_CALL(mqttmessage_getTopicName(TEST_MQTT_MESSAGE_HANDLE))
        .SetReturn(TEST_MQTT_MSG_TOPIC_GET_TWIN);
    STRICT_EXPECTED_CALL(STRING_TOKENIZER_create_from_char(IGNORED_PTR_ARG));
    STRICT_EXPECTED_CALL(STRING_new());
    STRICT_EXPECTED_CALL(STRING_TOKENIZER_get_next_token(IGNORED_PTR_ARG, IGNORED_PTR_ARG, IGNORED_PTR_ARG))
        .SetReturn(0);
    STRICT_EXPECTED_CALL(STRING_TOKENIZER_get_next_token(IGNORED_PTR_ARG, IGNORED_PTR_ARG, IGNORED_PTR_ARG))
        .SetReturn(0);
    STRICT_EXPECTED_CALL(STRING_TOKENIZER_get_next_token(IGNORED_PTR_ARG, IGNORED_PTR_ARG, IGNORED_PTR_ARG))
        .SetReturn(0);
    STRICT_EXPECTED_CALL(STRING_c_str(IGNORED_PTR_ARG))
        .SetReturn("res");
    STRICT_EXPECTED_CALL(STRING_TOKENIZER_get_next_token(IGNORED_PTR_ARG, IGNORED_PTR_ARG, IGNORED_PTR_ARG))
        .SetReturn(0);
    STRICT_EXPECTED_CALL(STRING_c_str(IGNORED_PTR_ARG))
        .SetReturn("200");
    STRICT_EXPECTED_CALL(STRING_TOKENIZER_get_next_token(IGNORED_PTR_ARG, IGNORED_PTR_ARG, IGNORED_PTR_ARG))
        .SetReturn(0);
    STRICT_EXPECTED_CALL(STRING_c_str(IGNORED_PTR_ARG))
        .SetReturn("2");
    STRICT_EXPECTED_CALL(STRING_delete(IGNORED_PTR_ARG));
    STRICT_EXPECTED_CALL(STRING_TOKENIZER_destroy(IGNORED_PTR_ARG));

    STRICT_EXPECTED_CALL(mqttmessage_getApplicationMsg(IGNORED_PTR_ARG)).CallCannotFail();
    STRICT_EXPECTED_CALL(DList_RemoveEntryList(IGNORED_PTR_ARG));
    STRICT_EXPECTED_CALL(gballoc_free(IGNORED_PTR_ARG));

    // act
    g_fnMqttMsgRecv(TEST_MQTT_MESSAGE_HANDLE, g_callbackCtx);

    //assert
    ASSERT_ARE_EQUAL(char_ptr, umock_c_get_expected_calls(), umock_c_get_actual_calls());
    ASSERT_ARE_EQUAL(int, DEVICE_TWIN_UPDATE_COMPLETE, get_twin_update_state);
    ASSERT_ARE_EQUAL(void_ptr, appMessage, get_twin_payLoad, "Incorrect payload"); // Not a json, but good enough for testing.
    ASSERT_ARE_EQUAL(int, appMsgSize, get_twin_size, "Incorrect message size");
    ASSERT_ARE_EQUAL(void_ptr, (void*)0x4445, get_twin_userContextCallback, "Incorrect user context");

    //cleanup
    IoTHubTransport_MQTT_Common_Destroy(handle);
}

// Initial, common calls for a run through DoWork that is going to destined to have timeouts
static void set_expected_calls_for_DoWork_for_twin_timeouts()
{
    STRICT_EXPECTED_CALL(tickcounter_get_current_ms(IGNORED_PTR_ARG, IGNORED_PTR_ARG));
    STRICT_EXPECTED_CALL(IoTHubClient_Auth_Get_Credential_Type(IGNORED_PTR_ARG));
    STRICT_EXPECTED_CALL(IoTHubClient_Auth_Get_SasToken_Expiry(IGNORED_PTR_ARG));
    STRICT_EXPECTED_CALL(mqtt_client_dowork(IGNORED_PTR_ARG));
    STRICT_EXPECTED_CALL(tickcounter_get_current_ms(IGNORED_PTR_ARG, IGNORED_PTR_ARG));
}

TEST_FUNCTION(IoTHubTransport_MQTT_Common_DoWork_send_get_twin_timesout)
{
    // arrange
    IOTHUBTRANSPORT_CONFIG config = { 0 };
    SetupIothubTransportConfig(&config, TEST_DEVICE_ID, TEST_DEVICE_KEY, TEST_IOTHUB_NAME, TEST_IOTHUB_SUFFIX, TEST_PROTOCOL_GATEWAY_HOSTNAME, NULL);

    QOS_VALUE QosValue[] = { DELIVER_AT_LEAST_ONCE };
    SUBSCRIBE_ACK suback;
    suback.packetId = 1234;
    suback.qosCount = 1;
    suback.qosReturn = QosValue;

    TRANSPORT_LL_HANDLE handle = setup_iothub_mqtt_connection(&config);

    g_fnMqttOperationCallback(TEST_MQTT_CLIENT_HANDLE, MQTT_CLIENT_ON_SUBSCRIBE_ACK, &suback, g_callbackCtx);
    IoTHubTransport_MQTT_Common_DoWork(handle);

    // Request the Twin content
    umock_c_reset_all_calls();
    STRICT_EXPECTED_CALL(gballoc_malloc(IGNORED_NUM_ARG));
    STRICT_EXPECTED_CALL(tickcounter_get_current_ms(IGNORED_PTR_ARG, IGNORED_PTR_ARG));
    STRICT_EXPECTED_CALL(DList_InsertTailList(IGNORED_PTR_ARG, IGNORED_PTR_ARG));
    (void)IoTHubTransport_MQTT_Common_GetTwinAsync(handle, on_get_device_twin_completed_callback, (void*)0x4445);

    // Send the GET request
    umock_c_reset_all_calls();
    set_expected_calls_for_first_gettwin_dowork();
    IoTHubTransport_MQTT_Common_DoWork(handle);

    umock_c_reset_all_calls();
    set_expected_calls_for_DoWork_for_twin_timeouts();

    // Set up the returned time such that it's far enough into the future to trigger time out related logic.
    g_current_ms += 6*60*1000;
    STRICT_EXPECTED_CALL(tickcounter_get_current_ms(IGNORED_PTR_ARG, IGNORED_PTR_ARG))
        .CopyOutArgumentBuffer(2, &g_current_ms, sizeof(g_current_ms));

    // The initial message removed is the implicit GetTwin() created on a listen for twin subscription.
    // This is not reported back to the application, by convention.
    STRICT_EXPECTED_CALL(DList_RemoveEntryList(IGNORED_PTR_ARG));
    STRICT_EXPECTED_CALL(gballoc_free(IGNORED_PTR_ARG));

    // act
    IoTHubTransport_MQTT_Common_DoWork(handle);

    // assert
    ASSERT_ARE_EQUAL(char_ptr, umock_c_get_expected_calls(), umock_c_get_actual_calls());

    ASSERT_ARE_EQUAL(int, DEVICE_TWIN_UPDATE_COMPLETE, get_twin_update_state);
    ASSERT_IS_NULL(get_twin_payLoad); // Not a json, but good enough for testing.
    ASSERT_ARE_EQUAL(int, 0, get_twin_size, "Incorrect message size");
    ASSERT_ARE_EQUAL(void_ptr, (void*)0x4445, get_twin_userContextCallback, "Incorrect user context");

    //cleanup
    IoTHubTransport_MQTT_Common_Destroy(handle);
}


// Tests_SRS_IOTHUB_TRANSPORT_MQTT_COMMON_09_008: [ Upon successful connection the retry control shall be reset using retry_control_reset() ]
TEST_FUNCTION(IoTHubTransport_MQTT_Common_DoWork_Retry_Policy_First_connect_succeed_calls_retry_control_reset)
{
    // arrange
    IOTHUBTRANSPORT_CONFIG config = { 0 };
    SetupIothubTransportConfig(&config, TEST_DEVICE_ID, TEST_DEVICE_KEY, TEST_IOTHUB_NAME, TEST_IOTHUB_SUFFIX, TEST_PROTOCOL_GATEWAY_HOSTNAME, NULL);

    TRANSPORT_LL_HANDLE handle = IoTHubTransport_MQTT_Common_Create(&config, get_IO_transport, &transport_cb_info, transport_cb_ctx);
    IoTHubTransport_MQTT_Common_SetRetryPolicy(handle, TEST_RETRY_POLICY, TEST_RETRY_TIMEOUT_SECS);
    CONNECT_ACK connack = { true, CONNECTION_ACCEPTED };

    umock_c_reset_all_calls();
    setup_initialize_connection_mocks(false);
    STRICT_EXPECTED_CALL(mqtt_client_dowork(IGNORED_PTR_ARG));
    STRICT_EXPECTED_CALL(tickcounter_get_current_ms(IGNORED_PTR_ARG, IGNORED_PTR_ARG));
    // removeExpiredTwinRequests
    STRICT_EXPECTED_CALL(tickcounter_get_current_ms(IGNORED_PTR_ARG, IGNORED_PTR_ARG));
    setup_connection_success_mocks();

    // act
    IoTHubTransport_MQTT_Common_DoWork(handle);
    g_fnMqttOperationCallback(TEST_MQTT_CLIENT_HANDLE, MQTT_CLIENT_ON_CONNACK, &connack, g_callbackCtx);
    //assert
    ASSERT_ARE_EQUAL(char_ptr, umock_c_get_expected_calls(), umock_c_get_actual_calls());

    //cleanup
    IoTHubTransport_MQTT_Common_Destroy(handle);
}

TEST_FUNCTION(IoTHubTransport_MQTT_Common_DoWork_Retry_Policy_First_Connect_Failed_Retry_Success)
{
    // arrange
    IOTHUBTRANSPORT_CONFIG config = { 0 };
    SetupIothubTransportConfig(&config, TEST_DEVICE_ID, TEST_DEVICE_KEY, TEST_IOTHUB_NAME, TEST_IOTHUB_SUFFIX, TEST_PROTOCOL_GATEWAY_HOSTNAME, NULL);

    TRANSPORT_LL_HANDLE handle = IoTHubTransport_MQTT_Common_Create(&config, get_IO_transport, &transport_cb_info, transport_cb_ctx);
    IoTHubTransport_MQTT_Common_SetRetryPolicy(handle, TEST_RETRY_POLICY, TEST_RETRY_TIMEOUT_SECS);
    setup_initialize_connection_mocks(false);
    IoTHubTransport_MQTT_Common_DoWork(handle);
    CONNECT_ACK connack;
    connack.isSessionPresent = false;
    connack.returnCode = CONN_REFUSED_SERVER_UNAVAIL;

    umock_c_reset_all_calls();
    STRICT_EXPECTED_CALL(Transport_ConnectionStatusCallBack(IOTHUB_CLIENT_CONNECTION_UNAUTHENTICATED, IOTHUB_CLIENT_CONNECTION_DEVICE_DISABLED, IGNORED_PTR_ARG));
    STRICT_EXPECTED_CALL(mqtt_client_disconnect(IGNORED_PTR_ARG, NULL, NULL));
    STRICT_EXPECTED_CALL(mqtt_client_dowork(IGNORED_PTR_ARG));
    STRICT_EXPECTED_CALL(tickcounter_get_current_ms(IGNORED_PTR_ARG, IGNORED_PTR_ARG));
    // removeExpiredTwinRequests
    STRICT_EXPECTED_CALL(tickcounter_get_current_ms(IGNORED_PTR_ARG, IGNORED_PTR_ARG));

    // act
    g_fnMqttOperationCallback(TEST_MQTT_CLIENT_HANDLE, MQTT_CLIENT_ON_CONNACK, &connack, g_callbackCtx);
    IoTHubTransport_MQTT_Common_DoWork(handle);

    //assert
    ASSERT_ARE_EQUAL(char_ptr, umock_c_get_expected_calls(), umock_c_get_actual_calls());

    //cleanup
    IoTHubTransport_MQTT_Common_Destroy(handle);
}

// Tests_SRS_IOTHUB_TRANSPORT_MQTT_COMMON_09_007: [ IoTHubTransport_MQTT_Common_DoWork shall try to reconnect according to the current retry policy set ]
TEST_FUNCTION(IoTHubTransport_MQTT_Common_DoWork_Retry_Policy_Connection_Break_Wait_2_Times_Success)
{
    // arrange
    IOTHUBTRANSPORT_CONFIG config = {0};
    SetupIothubTransportConfig(&config, TEST_DEVICE_ID, TEST_DEVICE_KEY, TEST_IOTHUB_NAME, TEST_IOTHUB_SUFFIX, TEST_PROTOCOL_GATEWAY_HOSTNAME, NULL);

    TRANSPORT_LL_HANDLE handle = setup_iothub_mqtt_connection(&config);
    IoTHubTransport_MQTT_Common_SetRetryPolicy(handle, TEST_RETRY_POLICY, TEST_RETRY_TIMEOUT_SECS);

    umock_c_reset_all_calls();
    /*First Do_Work*/
    RETRY_ACTION retry_action = RETRY_ACTION_RETRY_LATER;
    EXPECTED_CALL(retry_control_should_retry(IGNORED_PTR_ARG, IGNORED_PTR_ARG))
        .CopyOutArgumentBuffer_retry_action(&retry_action, sizeof(retry_action));
    STRICT_EXPECTED_CALL(tickcounter_get_current_ms(IGNORED_PTR_ARG, IGNORED_PTR_ARG));
    // removeExpiredTwinRequests
    STRICT_EXPECTED_CALL(tickcounter_get_current_ms(IGNORED_PTR_ARG, IGNORED_PTR_ARG));

    /*Second Do_Work*/
    EXPECTED_CALL(retry_control_should_retry(IGNORED_PTR_ARG, IGNORED_PTR_ARG))
        .CopyOutArgumentBuffer_retry_action(&retry_action, sizeof(retry_action));
    STRICT_EXPECTED_CALL(tickcounter_get_current_ms(IGNORED_PTR_ARG, IGNORED_PTR_ARG));
    // removeExpiredTwinRequests
    STRICT_EXPECTED_CALL(tickcounter_get_current_ms(IGNORED_PTR_ARG, IGNORED_PTR_ARG));

    /* Attempt to connect again*/
    setup_initialize_reconnection_mocks();
    STRICT_EXPECTED_CALL(mqtt_client_dowork(IGNORED_PTR_ARG));
    STRICT_EXPECTED_CALL(tickcounter_get_current_ms(IGNORED_PTR_ARG, IGNORED_PTR_ARG));
    // removeExpiredTwinRequests
    STRICT_EXPECTED_CALL(tickcounter_get_current_ms(IGNORED_PTR_ARG, IGNORED_PTR_ARG));

    // act
    /* Break Connection */
    g_fnMqttOperationCallback(TEST_MQTT_CLIENT_HANDLE, MQTT_CLIENT_ON_DISCONNECT, NULL, g_callbackCtx);
    /* Retry connecting */
    IoTHubTransport_MQTT_Common_DoWork(handle);
    IoTHubTransport_MQTT_Common_DoWork(handle);
    IoTHubTransport_MQTT_Common_DoWork(handle);

    //assert
    ASSERT_ARE_EQUAL(char_ptr, umock_c_get_expected_calls(), umock_c_get_actual_calls());

    //cleanup
    IoTHubTransport_MQTT_Common_Destroy(handle);
}

TEST_FUNCTION(IoTHubTransport_MQTT_Common_DoWork_Retry_Policy_Connection_Break_Reconnection_Times_Out)
{
    // arrange
    IOTHUBTRANSPORT_CONFIG config = { 0 };
    SetupIothubTransportConfig(&config, TEST_DEVICE_ID, TEST_DEVICE_KEY, TEST_IOTHUB_NAME, TEST_IOTHUB_SUFFIX, TEST_PROTOCOL_GATEWAY_HOSTNAME, NULL);

    TRANSPORT_LL_HANDLE handle = setup_iothub_mqtt_connection(&config);
    IoTHubTransport_MQTT_Common_SetRetryPolicy(handle, TEST_RETRY_POLICY, TEST_RETRY_TIMEOUT_SECS);

    /* Break Connection */
    g_fnMqttOperationCallback(TEST_MQTT_CLIENT_HANDLE, MQTT_CLIENT_ON_DISCONNECT, NULL, g_callbackCtx);

    umock_c_reset_all_calls();

    /*Do_Work Festival*/
    size_t counter;
    RETRY_ACTION retry_action = RETRY_ACTION_RETRY_LATER;

    // setup_initialize_connection_mocks(false);
    for (counter = 0; counter < 100; counter++)
    {
        if (counter == 30) // This is a random number....
        {
            retry_action = RETRY_ACTION_STOP_RETRYING;
        }

        EXPECTED_CALL(retry_control_should_retry(IGNORED_PTR_ARG, IGNORED_PTR_ARG))
            .CopyOutArgumentBuffer_retry_action(&retry_action, sizeof(retry_action));

        if (counter == 30)
        {
            STRICT_EXPECTED_CALL(Transport_ConnectionStatusCallBack(IOTHUB_CLIENT_CONNECTION_UNAUTHENTICATED, IOTHUB_CLIENT_CONNECTION_RETRY_EXPIRED, IGNORED_PTR_ARG));
        }

        STRICT_EXPECTED_CALL(tickcounter_get_current_ms(IGNORED_PTR_ARG, IGNORED_PTR_ARG));
        // removeExpiredTwinRequests
        STRICT_EXPECTED_CALL(tickcounter_get_current_ms(IGNORED_PTR_ARG, IGNORED_PTR_ARG));

        IoTHubTransport_MQTT_Common_DoWork(handle);
    }

    //assert
    ASSERT_ARE_EQUAL(char_ptr, umock_c_get_expected_calls(), umock_c_get_actual_calls());

    //cleanup
    IoTHubTransport_MQTT_Common_Destroy(handle);
}

TEST_FUNCTION(IoTHubTransport_MQTT_Common_DoWork_Retry_Policy_Connection_Break_2_Reconnection_Attempts)
{
    // arrange
    IOTHUBTRANSPORT_CONFIG config = { 0 };
    SetupIothubTransportConfig(&config, TEST_DEVICE_ID, TEST_DEVICE_KEY, TEST_IOTHUB_NAME, TEST_IOTHUB_SUFFIX, TEST_PROTOCOL_GATEWAY_HOSTNAME, NULL);

    TRANSPORT_LL_HANDLE handle = setup_iothub_mqtt_connection(&config);
    IoTHubTransport_MQTT_Common_SetRetryPolicy(handle, TEST_RETRY_POLICY, TEST_RETRY_TIMEOUT_SECS);
    CONNECT_ACK connack;
    connack.isSessionPresent = false;
    connack.returnCode = CONN_REFUSED_UNKNOWN;
    /* Break Connection */
    g_fnMqttOperationCallback(TEST_MQTT_CLIENT_HANDLE, MQTT_CLIENT_ON_DISCONNECT, NULL, g_callbackCtx);
    umock_c_reset_all_calls();

    /*First Do_Work*/
    setup_initialize_reconnection_mocks();
    STRICT_EXPECTED_CALL(mqtt_client_dowork(IGNORED_PTR_ARG));
    // process_queued_ack_messages
    STRICT_EXPECTED_CALL(tickcounter_get_current_ms(IGNORED_PTR_ARG, IGNORED_PTR_ARG));
    // removeExpiredTwinRequests
    STRICT_EXPECTED_CALL(tickcounter_get_current_ms(IGNORED_PTR_ARG, IGNORED_PTR_ARG));

    /*Second Do_Work*/
    /* Attempt to connect again*/
    STRICT_EXPECTED_CALL(tickcounter_get_current_ms(IGNORED_PTR_ARG, IGNORED_PTR_ARG));
    STRICT_EXPECTED_CALL(mqtt_client_dowork(IGNORED_PTR_ARG));
    // process_queued_ack_messages
    STRICT_EXPECTED_CALL(tickcounter_get_current_ms(IGNORED_PTR_ARG, IGNORED_PTR_ARG));
    // removeExpiredTwinRequests
    STRICT_EXPECTED_CALL(tickcounter_get_current_ms(IGNORED_PTR_ARG, IGNORED_PTR_ARG));

    ///* Fail connection */
    STRICT_EXPECTED_CALL(mqtt_client_disconnect(IGNORED_PTR_ARG, NULL, NULL));
    STRICT_EXPECTED_CALL(mqtt_client_dowork(IGNORED_PTR_ARG));
    // process_queued_ack_messages
    STRICT_EXPECTED_CALL(tickcounter_get_current_ms(IGNORED_PTR_ARG, IGNORED_PTR_ARG));
    // removeExpiredTwinRequests
    STRICT_EXPECTED_CALL(tickcounter_get_current_ms(IGNORED_PTR_ARG, IGNORED_PTR_ARG));

    ///* Second Retry */
    //// setup retry-setup mocks
    ///* Attempt to connect again*/
    setup_initialize_reconnection_mocks();
    STRICT_EXPECTED_CALL(mqtt_client_dowork(IGNORED_PTR_ARG));
    STRICT_EXPECTED_CALL(tickcounter_get_current_ms(IGNORED_PTR_ARG, IGNORED_PTR_ARG));
    // removeExpiredTwinRequests
    STRICT_EXPECTED_CALL(tickcounter_get_current_ms(IGNORED_PTR_ARG, IGNORED_PTR_ARG));

    // act
    /* Retry connecting */
    IoTHubTransport_MQTT_Common_DoWork(handle);
    IoTHubTransport_MQTT_Common_DoWork(handle);
    /* Connect fail */
    g_fnMqttOperationCallback(TEST_MQTT_CLIENT_HANDLE, MQTT_CLIENT_ON_CONNACK, &connack, g_callbackCtx);
    /* Disconnecting */
    IoTHubTransport_MQTT_Common_DoWork(handle);
    /*Second Retry connecting */
    IoTHubTransport_MQTT_Common_DoWork(handle);

    //assert
    ASSERT_ARE_EQUAL(char_ptr, umock_c_get_expected_calls(), umock_c_get_actual_calls());

    //cleanup
    IoTHubTransport_MQTT_Common_Destroy(handle);
}

/* Tests_SRS_IOTHUB_MQTT_TRANSPORT_07_027: [IoTHubTransport_MQTT_Common_DoWork shall inspect the "waitingToSend" DLIST passed in config structure.] */
TEST_FUNCTION(IoTHubTransport_MQTT_Common_DoWork_no_messages_succeed)
{
    // arrange
    IOTHUBTRANSPORT_CONFIG config ={ 0 };
    SetupIothubTransportConfig(&config, TEST_DEVICE_ID, TEST_DEVICE_KEY, TEST_IOTHUB_NAME, TEST_IOTHUB_SUFFIX, TEST_PROTOCOL_GATEWAY_HOSTNAME, NULL);

    TRANSPORT_LL_HANDLE handle = IoTHubTransport_MQTT_Common_Create(&config, get_IO_transport, &transport_cb_info, transport_cb_ctx);
    umock_c_reset_all_calls();

    setup_initialize_connection_mocks(false);
    STRICT_EXPECTED_CALL(mqtt_client_dowork(IGNORED_PTR_ARG));
    STRICT_EXPECTED_CALL(tickcounter_get_current_ms(IGNORED_PTR_ARG, IGNORED_PTR_ARG));
    // removeExpiredTwinRequests
    STRICT_EXPECTED_CALL(tickcounter_get_current_ms(IGNORED_PTR_ARG, IGNORED_PTR_ARG));

    // act
    IoTHubTransport_MQTT_Common_DoWork(handle);

    //assert
    ASSERT_ARE_EQUAL(char_ptr, umock_c_get_expected_calls(), umock_c_get_actual_calls());

    //cleanup
    IoTHubTransport_MQTT_Common_Destroy(handle);
}

TEST_FUNCTION(IoTHubTransport_MQTT_Common_DoWork_no_messages_fail)
{
    // arrange
    int negativeTestsInitResult = umock_c_negative_tests_init();
    ASSERT_ARE_EQUAL(int, 0, negativeTestsInitResult);

    CONNECT_ACK connack = { true, CONNECTION_ACCEPTED };
    IOTHUBTRANSPORT_CONFIG config = { 0 };
    SetupIothubTransportConfig(&config, TEST_DEVICE_ID, TEST_DEVICE_KEY, TEST_IOTHUB_NAME, TEST_IOTHUB_SUFFIX, TEST_PROTOCOL_GATEWAY_HOSTNAME, NULL);

    TRANSPORT_LL_HANDLE handle = IoTHubTransport_MQTT_Common_Create(&config, get_IO_transport, &transport_cb_info, transport_cb_ctx);
    g_fnMqttOperationCallback(TEST_MQTT_CLIENT_HANDLE, MQTT_CLIENT_ON_CONNACK, &connack, g_callbackCtx);
    umock_c_reset_all_calls();

    setup_initialize_connection_mocks(false);
    STRICT_EXPECTED_CALL(mqtt_client_dowork(IGNORED_PTR_ARG));
    STRICT_EXPECTED_CALL(tickcounter_get_current_ms(IGNORED_PTR_ARG, IGNORED_PTR_ARG));

    umock_c_negative_tests_snapshot();

    // act
    size_t count = umock_c_negative_tests_call_count();
    for (size_t index = 0; index < count; index++)
    {
        if (umock_c_negative_tests_can_call_fail(index))
        {
            umock_c_negative_tests_reset();
            umock_c_negative_tests_fail_call(index);

            char tmp_msg[64];
            sprintf(tmp_msg, "IoTHubTransport_MQTT_Common_DoWork failure in test %lu/%lu", (unsigned long)index, (unsigned long)count);
<<<<<<< HEAD

            IoTHubTransport_MQTT_Common_DoWork(handle);

=======

            IoTHubTransport_MQTT_Common_DoWork(handle);

>>>>>>> d10d0fdd
            //assert
        }
    }

    //cleanup
    IoTHubTransport_MQTT_Common_Destroy(handle);
    umock_c_negative_tests_deinit();
}

TEST_FUNCTION(IoTHubTransport_MQTT_Common_DoWork_SAS_token_from_user_succeed)
{
    // arrange
    IOTHUBTRANSPORT_CONFIG config ={ 0 };
    SetupIothubTransportConfigWithKeyAndSasToken(&config, TEST_DEVICE_ID, NULL, TEST_DEVICE_SAS, TEST_IOTHUB_NAME, TEST_IOTHUB_SUFFIX, TEST_PROTOCOL_GATEWAY_HOSTNAME, NULL);

    TRANSPORT_LL_HANDLE handle = IoTHubTransport_MQTT_Common_Create(&config, get_IO_transport, &transport_cb_info, transport_cb_ctx);
    umock_c_reset_all_calls();

    setup_initialize_connection_mocks(false);

    STRICT_EXPECTED_CALL(mqtt_client_dowork(IGNORED_PTR_ARG));
    STRICT_EXPECTED_CALL(tickcounter_get_current_ms(IGNORED_PTR_ARG, IGNORED_PTR_ARG));
    // removeExpiredTwinRequests
    STRICT_EXPECTED_CALL(tickcounter_get_current_ms(IGNORED_PTR_ARG, IGNORED_PTR_ARG));

    // act
    IoTHubTransport_MQTT_Common_DoWork(handle);

    //assert
    ASSERT_ARE_EQUAL(char_ptr, umock_c_get_expected_calls(), umock_c_get_actual_calls());

    //cleanup
    IoTHubTransport_MQTT_Common_Destroy(handle);
}

TEST_FUNCTION(IoTHubTransport_MQTT_Common_DoWork_SAS_token_from_user_invalid_callback_connection_status)
{
    // arrange
    IOTHUBTRANSPORT_CONFIG config = { 0 };
    SetupIothubTransportConfigWithKeyAndSasToken(&config, TEST_DEVICE_ID, NULL, TEST_DEVICE_SAS, TEST_IOTHUB_NAME, TEST_IOTHUB_SUFFIX, TEST_PROTOCOL_GATEWAY_HOSTNAME, NULL);

    TRANSPORT_LL_HANDLE handle = IoTHubTransport_MQTT_Common_Create(&config, get_IO_transport, &transport_cb_info, transport_cb_ctx);
    umock_c_reset_all_calls();

    STRICT_EXPECTED_CALL(tickcounter_get_current_ms(IGNORED_PTR_ARG, IGNORED_PTR_ARG));

    STRICT_EXPECTED_CALL(IoTHubClient_Auth_Get_Credential_Type(IGNORED_PTR_ARG)).SetReturn(IOTHUB_CREDENTIAL_TYPE_SAS_TOKEN);
    STRICT_EXPECTED_CALL(IoTHubClient_Auth_Is_SasToken_Valid(IGNORED_PTR_ARG)).SetReturn(SAS_TOKEN_STATUS_INVALID);
    STRICT_EXPECTED_CALL(Transport_ConnectionStatusCallBack(IOTHUB_CLIENT_CONNECTION_UNAUTHENTICATED, IOTHUB_CLIENT_CONNECTION_EXPIRED_SAS_TOKEN, IGNORED_PTR_ARG));
    STRICT_EXPECTED_CALL(tickcounter_get_current_ms(IGNORED_PTR_ARG, IGNORED_PTR_ARG));
    // removeExpiredTwinRequests
    STRICT_EXPECTED_CALL(tickcounter_get_current_ms(IGNORED_PTR_ARG, IGNORED_PTR_ARG));

    // act
    IoTHubTransport_MQTT_Common_DoWork(handle);

    //assert
    ASSERT_ARE_EQUAL(char_ptr, umock_c_get_expected_calls(), umock_c_get_actual_calls());

    //cleanup
    IoTHubTransport_MQTT_Common_Destroy(handle);
}

TEST_FUNCTION(IoTHubTransport_MQTT_Common_DoWork_SAS_token_from_user_failed_callback_connection_status)
{
    // arrange
    IOTHUBTRANSPORT_CONFIG config = { 0 };
    SetupIothubTransportConfigWithKeyAndSasToken(&config, TEST_DEVICE_ID, NULL, TEST_DEVICE_SAS, TEST_IOTHUB_NAME, TEST_IOTHUB_SUFFIX, TEST_PROTOCOL_GATEWAY_HOSTNAME, NULL);

    TRANSPORT_LL_HANDLE handle = IoTHubTransport_MQTT_Common_Create(&config, get_IO_transport, &transport_cb_info, transport_cb_ctx);
    umock_c_reset_all_calls();

    STRICT_EXPECTED_CALL(tickcounter_get_current_ms(IGNORED_PTR_ARG, IGNORED_PTR_ARG));

    STRICT_EXPECTED_CALL(IoTHubClient_Auth_Get_Credential_Type(IGNORED_PTR_ARG)).SetReturn(IOTHUB_CREDENTIAL_TYPE_SAS_TOKEN);
    STRICT_EXPECTED_CALL(IoTHubClient_Auth_Is_SasToken_Valid(IGNORED_PTR_ARG)).SetReturn(SAS_TOKEN_STATUS_FAILED);
    STRICT_EXPECTED_CALL(Transport_ConnectionStatusCallBack(IOTHUB_CLIENT_CONNECTION_UNAUTHENTICATED, IOTHUB_CLIENT_CONNECTION_BAD_CREDENTIAL, IGNORED_PTR_ARG));
    STRICT_EXPECTED_CALL(tickcounter_get_current_ms(IGNORED_PTR_ARG, IGNORED_PTR_ARG));
    // removeExpiredTwinRequests
    STRICT_EXPECTED_CALL(tickcounter_get_current_ms(IGNORED_PTR_ARG, IGNORED_PTR_ARG));

    // act
    IoTHubTransport_MQTT_Common_DoWork(handle);

    //assert
    ASSERT_ARE_EQUAL(char_ptr, umock_c_get_expected_calls(), umock_c_get_actual_calls());

    //cleanup
    IoTHubTransport_MQTT_Common_Destroy(handle);
}

/* Tests_SRS_IOTHUB_MQTT_TRANSPORT_07_041: [If both deviceKey and deviceSasToken fields are NULL then IoTHubTransport_MQTT_Common_Create shall assume a x509 authentication.] */
TEST_FUNCTION(IoTHubTransport_MQTT_Common_DoWork_x509_succeed)
{
    // arrange
    IOTHUBTRANSPORT_CONFIG config ={ 0 };
    SetupIothubTransportConfigWithKeyAndSasToken(&config, TEST_DEVICE_ID, NULL, NULL, TEST_IOTHUB_NAME, TEST_IOTHUB_SUFFIX, TEST_PROTOCOL_GATEWAY_HOSTNAME, NULL);

    TRANSPORT_LL_HANDLE handle = IoTHubTransport_MQTT_Common_Create(&config, get_IO_transport, &transport_cb_info, transport_cb_ctx);
    umock_c_reset_all_calls();

    setup_initialize_connection_mocks(false);
    STRICT_EXPECTED_CALL(mqtt_client_dowork(IGNORED_PTR_ARG));
    STRICT_EXPECTED_CALL(tickcounter_get_current_ms(IGNORED_PTR_ARG, IGNORED_PTR_ARG));
    // removeExpiredTwinRequests
    STRICT_EXPECTED_CALL(tickcounter_get_current_ms(IGNORED_PTR_ARG, IGNORED_PTR_ARG));

    // act
    IoTHubTransport_MQTT_Common_DoWork(handle);

    //assert
    ASSERT_ARE_EQUAL(char_ptr, umock_c_get_expected_calls(), umock_c_get_actual_calls());

    //cleanup
    IoTHubTransport_MQTT_Common_Destroy(handle);
}

/* Tests_SRS_IOTHUB_MQTT_TRANSPORT_07_027: [IoTHubTransport_MQTT_Common_DoWork shall inspect the "waitingToSend" DLIST passed in config structure.] */
TEST_FUNCTION(IoTHubTransport_MQTT_Common_DoWork_with_1_event_item_succeeds)
{
    // arrange
    IOTHUBTRANSPORT_CONFIG config = { 0 };
    SetupIothubTransportConfig(&config, TEST_DEVICE_ID, TEST_DEVICE_KEY, TEST_IOTHUB_NAME, TEST_IOTHUB_SUFFIX, TEST_PROTOCOL_GATEWAY_HOSTNAME, NULL);

    QOS_VALUE QosValue[] = { DELIVER_AT_LEAST_ONCE };
    SUBSCRIBE_ACK suback;
    suback.packetId = 1234;
    suback.qosCount = 1;
    suback.qosReturn = QosValue;

    IOTHUB_MESSAGE_LIST message1;
    memset(&message1, 0, sizeof(IOTHUB_MESSAGE_LIST));
    message1.messageHandle = TEST_IOTHUB_MSG_BYTEARRAY;

    DList_InsertTailList(config.waitingToSend, &(message1.entry));
    TRANSPORT_LL_HANDLE handle = IoTHubTransport_MQTT_Common_Create(&config, get_IO_transport, &transport_cb_info, transport_cb_ctx);

    CONNECT_ACK connack = { true, CONNECTION_ACCEPTED };
    g_fnMqttOperationCallback(TEST_MQTT_CLIENT_HANDLE, MQTT_CLIENT_ON_CONNACK, &connack, g_callbackCtx);
    IoTHubTransport_MQTT_Common_DoWork(handle);

    g_fnMqttOperationCallback(TEST_MQTT_CLIENT_HANDLE, MQTT_CLIENT_ON_SUBSCRIBE_ACK, &suback, g_callbackCtx);
    setup_initialize_connection_mocks(false);
    IoTHubTransport_MQTT_Common_DoWork(handle);
    umock_c_reset_all_calls();

    setup_IoTHubTransport_MQTT_Common_DoWork_events_mocks(NULL, NULL, 0, TEST_IOTHUB_MSG_BYTEARRAY, false, NULL, NULL, NULL, NULL, NULL, NULL, NULL, false, NULL, false);

    // act
    IoTHubTransport_MQTT_Common_DoWork(handle);

    //assert
    ASSERT_ARE_EQUAL(char_ptr, umock_c_get_expected_calls(), umock_c_get_actual_calls());

    //cleanup
    IoTHubTransport_MQTT_Common_Destroy(handle);
}

TEST_FUNCTION(IoTHubTransport_MQTT_Common_DoWork_get_item_fails)
{
    // arrange
    IOTHUBTRANSPORT_CONFIG config = { 0 };
    SetupIothubTransportConfig(&config, TEST_DEVICE_ID, TEST_DEVICE_KEY, TEST_IOTHUB_NAME, TEST_IOTHUB_SUFFIX, TEST_PROTOCOL_GATEWAY_HOSTNAME, NULL);

    QOS_VALUE QosValue[] = { DELIVER_AT_LEAST_ONCE };
    SUBSCRIBE_ACK suback;
    suback.packetId = 1234;
    suback.qosCount = 1;
    suback.qosReturn = QosValue;

    IOTHUB_MESSAGE_LIST message1;
    memset(&message1, 0, sizeof(IOTHUB_MESSAGE_LIST));
    message1.messageHandle = TEST_IOTHUB_MSG_STRING;

    DList_InsertTailList(config.waitingToSend, &(message1.entry));
    TRANSPORT_LL_HANDLE handle = IoTHubTransport_MQTT_Common_Create(&config, get_IO_transport, &transport_cb_info, transport_cb_ctx);

    CONNECT_ACK connack = { true, CONNECTION_ACCEPTED };
    g_fnMqttOperationCallback(TEST_MQTT_CLIENT_HANDLE, MQTT_CLIENT_ON_CONNACK, &connack, g_callbackCtx);
    IoTHubTransport_MQTT_Common_DoWork(handle);

    g_fnMqttOperationCallback(TEST_MQTT_CLIENT_HANDLE, MQTT_CLIENT_ON_SUBSCRIBE_ACK, &suback, g_callbackCtx);
    setup_initialize_connection_mocks(true);
    IoTHubTransport_MQTT_Common_DoWork(handle);
    umock_c_reset_all_calls();

    STRICT_EXPECTED_CALL(tickcounter_get_current_ms(IGNORED_PTR_ARG, IGNORED_PTR_ARG));
    STRICT_EXPECTED_CALL(IoTHubClient_Auth_Get_Credential_Type(IGNORED_PTR_ARG));
    STRICT_EXPECTED_CALL(IoTHubClient_Auth_Get_SasToken_Expiry(IGNORED_PTR_ARG));
    STRICT_EXPECTED_CALL(IoTHubMessage_GetContentType(IGNORED_PTR_ARG));
    STRICT_EXPECTED_CALL(IoTHubMessage_GetString(IGNORED_PTR_ARG)).SetReturn(NULL);

    EXPECTED_CALL(DList_RemoveEntryList(IGNORED_PTR_ARG));
    EXPECTED_CALL(DList_InitializeListHead(IGNORED_PTR_ARG));
    EXPECTED_CALL(DList_InsertTailList(IGNORED_PTR_ARG, IGNORED_PTR_ARG));
    EXPECTED_CALL(Transport_SendComplete_Callback(IGNORED_PTR_ARG, IOTHUB_CLIENT_CONFIRMATION_ERROR, transport_cb_ctx));
    EXPECTED_CALL(mqtt_client_dowork(IGNORED_PTR_ARG));
    STRICT_EXPECTED_CALL(tickcounter_get_current_ms(IGNORED_PTR_ARG, IGNORED_PTR_ARG));
    // removeExpiredTwinRequests
    STRICT_EXPECTED_CALL(tickcounter_get_current_ms(IGNORED_PTR_ARG, IGNORED_PTR_ARG));

    // act
    IoTHubTransport_MQTT_Common_DoWork(handle);

    //assert
    ASSERT_ARE_EQUAL(char_ptr, umock_c_get_expected_calls(), umock_c_get_actual_calls());

    //cleanup
    IoTHubTransport_MQTT_Common_Destroy(handle);
}

TEST_FUNCTION(IoTHubTransport_MQTT_Common_DoWork_x509_no_expire_success)
{
    // arrange
    IOTHUBTRANSPORT_CONFIG config = { 0 };
    SetupIothubTransportConfig(&config, TEST_DEVICE_ID, TEST_DEVICE_KEY, TEST_IOTHUB_NAME, TEST_IOTHUB_SUFFIX, TEST_PROTOCOL_GATEWAY_HOSTNAME, NULL);

    QOS_VALUE QosValue[] = { DELIVER_AT_LEAST_ONCE };
    SUBSCRIBE_ACK suback;
    suback.packetId = 1234;
    suback.qosCount = 1;
    suback.qosReturn = QosValue;

    IOTHUB_MESSAGE_LIST message1;
    memset(&message1, 0, sizeof(IOTHUB_MESSAGE_LIST));
    message1.messageHandle = TEST_IOTHUB_MSG_STRING;

    DList_InsertTailList(config.waitingToSend, &(message1.entry));
    TRANSPORT_LL_HANDLE handle = IoTHubTransport_MQTT_Common_Create(&config, get_IO_transport, &transport_cb_info, transport_cb_ctx);

    CONNECT_ACK connack = { true, CONNECTION_ACCEPTED };
    g_fnMqttOperationCallback(TEST_MQTT_CLIENT_HANDLE, MQTT_CLIENT_ON_CONNACK, &connack, g_callbackCtx);
    // Reset the calls to make sure we're mocket the following calls
    umock_c_reset_all_calls();

    STRICT_EXPECTED_CALL(tickcounter_get_current_ms(IGNORED_PTR_ARG, IGNORED_PTR_ARG));
    STRICT_EXPECTED_CALL(IoTHubClient_Auth_Get_Credential_Type(IGNORED_PTR_ARG)).SetReturn(IOTHUB_CREDENTIAL_TYPE_X509);
    // DoWork to process the CONNACK call
    IoTHubTransport_MQTT_Common_DoWork(handle);
    umock_c_reset_all_calls();

    STRICT_EXPECTED_CALL(tickcounter_get_current_ms(IGNORED_PTR_ARG, IGNORED_PTR_ARG));
    STRICT_EXPECTED_CALL(IoTHubClient_Auth_Get_Credential_Type(IGNORED_PTR_ARG)).SetReturn(IOTHUB_CREDENTIAL_TYPE_X509);

    STRICT_EXPECTED_CALL(IoTHubMessage_GetContentType(IGNORED_PTR_ARG));
    STRICT_EXPECTED_CALL(IoTHubMessage_GetString(IGNORED_PTR_ARG)).SetReturn(NULL);

    EXPECTED_CALL(DList_RemoveEntryList(IGNORED_PTR_ARG));
    EXPECTED_CALL(DList_InitializeListHead(IGNORED_PTR_ARG));
    EXPECTED_CALL(DList_InsertTailList(IGNORED_PTR_ARG, IGNORED_PTR_ARG));
    EXPECTED_CALL(Transport_SendComplete_Callback(IGNORED_PTR_ARG, IOTHUB_CLIENT_CONFIRMATION_ERROR, transport_cb_ctx));
    EXPECTED_CALL(mqtt_client_dowork(IGNORED_PTR_ARG));
    STRICT_EXPECTED_CALL(tickcounter_get_current_ms(IGNORED_PTR_ARG, IGNORED_PTR_ARG));
    // removeExpiredTwinRequests
    STRICT_EXPECTED_CALL(tickcounter_get_current_ms(IGNORED_PTR_ARG, IGNORED_PTR_ARG));

    // act
    IoTHubTransport_MQTT_Common_DoWork(handle);

    //assert
    ASSERT_ARE_EQUAL(char_ptr, umock_c_get_expected_calls(), umock_c_get_actual_calls());

    //cleanup
    IoTHubTransport_MQTT_Common_Destroy(handle);
}

TEST_FUNCTION(IoTHubTransport_MQTT_Common_DoWork_with_emtpy_item_succeeds)
{
    // arrange
    IOTHUBTRANSPORT_CONFIG config = { 0 };
    SetupIothubTransportConfig(&config, TEST_DEVICE_ID, TEST_DEVICE_KEY, TEST_IOTHUB_NAME, TEST_IOTHUB_SUFFIX, TEST_PROTOCOL_GATEWAY_HOSTNAME, NULL);

    QOS_VALUE QosValue[] = { DELIVER_AT_LEAST_ONCE };
    SUBSCRIBE_ACK suback;
    suback.packetId = 1234;
    suback.qosCount = 1;
    suback.qosReturn = QosValue;

    IOTHUB_MESSAGE_LIST message1;
    memset(&message1, 0, sizeof(IOTHUB_MESSAGE_LIST));
    message1.messageHandle = TEST_IOTHUB_MSG_STRING;

    DList_InsertTailList(config.waitingToSend, &(message1.entry));
    TRANSPORT_LL_HANDLE handle = IoTHubTransport_MQTT_Common_Create(&config, get_IO_transport, &transport_cb_info, transport_cb_ctx);

    CONNECT_ACK connack = { true, CONNECTION_ACCEPTED };
    g_fnMqttOperationCallback(TEST_MQTT_CLIENT_HANDLE, MQTT_CLIENT_ON_CONNACK, &connack, g_callbackCtx);
    IoTHubTransport_MQTT_Common_DoWork(handle);

    g_fnMqttOperationCallback(TEST_MQTT_CLIENT_HANDLE, MQTT_CLIENT_ON_SUBSCRIBE_ACK, &suback, g_callbackCtx);
    setup_initialize_connection_mocks(false);
    IoTHubTransport_MQTT_Common_DoWork(handle);
    umock_c_reset_all_calls();

    setup_IoTHubTransport_MQTT_Common_DoWork_emtpy_msg_mocks();

    // act
    IoTHubTransport_MQTT_Common_DoWork(handle);

    //assert
    ASSERT_ARE_EQUAL(char_ptr, umock_c_get_expected_calls(), umock_c_get_actual_calls());

    //cleanup
    IoTHubTransport_MQTT_Common_Destroy(handle);
}

TEST_FUNCTION(IoTHubTransport_MQTT_Common_DoWork_with_security_msg_succeeds)
{
    // arrange
    IOTHUBTRANSPORT_CONFIG config = { 0 };
    SetupIothubTransportConfig(&config, TEST_DEVICE_ID, TEST_DEVICE_KEY, TEST_IOTHUB_NAME, TEST_IOTHUB_SUFFIX, TEST_PROTOCOL_GATEWAY_HOSTNAME, NULL);

    QOS_VALUE QosValue[] = { DELIVER_AT_LEAST_ONCE };
    SUBSCRIBE_ACK suback;
    suback.packetId = 1234;
    suback.qosCount = 1;
    suback.qosReturn = QosValue;

    IOTHUB_MESSAGE_LIST message1;
    memset(&message1, 0, sizeof(IOTHUB_MESSAGE_LIST));
    message1.messageHandle = TEST_IOTHUB_MSG_STRING;

    DList_InsertTailList(config.waitingToSend, &(message1.entry));
    TRANSPORT_LL_HANDLE handle = setup_iothub_mqtt_connection(&config);

    g_fnMqttOperationCallback(TEST_MQTT_CLIENT_HANDLE, MQTT_CLIENT_ON_SUBSCRIBE_ACK, &suback, g_callbackCtx);
    setup_initialize_connection_mocks(false);
    IoTHubTransport_MQTT_Common_DoWork(handle);
    umock_c_reset_all_calls();

    setup_IoTHubTransport_MQTT_Common_DoWork_events_mocks(NULL, NULL, 0, TEST_IOTHUB_MSG_STRING, false, NULL, NULL, NULL, "json/application", NULL, NULL, NULL, false, NULL, true);

    // act
    IoTHubTransport_MQTT_Common_DoWork(handle);

    //assert
    ASSERT_ARE_EQUAL(char_ptr, umock_c_get_expected_calls(), umock_c_get_actual_calls());

    //cleanup
    IoTHubTransport_MQTT_Common_Destroy(handle);
}

TEST_FUNCTION(IoTHubTransport_MQTT_Common_DoWork_with_1_event_item_fail)
{
    // arrange
    int negativeTestsInitResult = umock_c_negative_tests_init();
    ASSERT_ARE_EQUAL(int, 0, negativeTestsInitResult);

    IOTHUBTRANSPORT_CONFIG config ={ 0 };
    SetupIothubTransportConfig(&config, TEST_DEVICE_ID, TEST_DEVICE_KEY, TEST_IOTHUB_NAME, TEST_IOTHUB_SUFFIX, TEST_PROTOCOL_GATEWAY_HOSTNAME, NULL);

    QOS_VALUE QosValue[] ={ DELIVER_AT_LEAST_ONCE };
    SUBSCRIBE_ACK suback;
    suback.packetId = 1234;
    suback.qosCount = 1;
    suback.qosReturn = QosValue;

    IOTHUB_MESSAGE_LIST message1;
    memset(&message1, 0, sizeof(IOTHUB_MESSAGE_LIST));
    message1.messageHandle = TEST_IOTHUB_MSG_BYTEARRAY;

    DList_InsertTailList(config.waitingToSend, &(message1.entry));
    TRANSPORT_LL_HANDLE handle = IoTHubTransport_MQTT_Common_Create(&config, get_IO_transport, &transport_cb_info, transport_cb_ctx);
    g_fnMqttOperationCallback(TEST_MQTT_CLIENT_HANDLE, MQTT_CLIENT_ON_SUBSCRIBE_ACK, &suback, g_callbackCtx);
    IoTHubTransport_MQTT_Common_DoWork(handle);
    umock_c_reset_all_calls();

    setup_IoTHubTransport_MQTT_Common_DoWork_events_mocks(NULL, NULL, 0, TEST_IOTHUB_MSG_BYTEARRAY, false, NULL, NULL, NULL, NULL, NULL, NULL, NULL, false, NULL, false);
    umock_c_negative_tests_snapshot();

    // act
    size_t count = umock_c_negative_tests_call_count();
    for (size_t index = 0; index < count; index++)
    {
        if (umock_c_negative_tests_can_call_fail(index))
        {
            umock_c_negative_tests_reset();
            umock_c_negative_tests_fail_call(index);

            char tmp_msg[64];
            sprintf(tmp_msg, "IoTHubTransport_MQTT_Common_DoWork failure in test %lu/%lu", (unsigned long)index, (unsigned long)count);

            IoTHubTransport_MQTT_Common_DoWork(handle);

            //assert
        }
    }

    //cleanup
    IoTHubTransport_MQTT_Common_Destroy(handle);
    umock_c_negative_tests_deinit();
}

TEST_FUNCTION(IoTHubTransport_MQTT_Common_DoWork_with_1_event_item_with_properties_succeeds)
{
    // arrange
    IOTHUBTRANSPORT_CONFIG config = { 0 };
    SetupIothubTransportConfig(&config, TEST_DEVICE_ID, TEST_DEVICE_KEY, TEST_IOTHUB_NAME, TEST_IOTHUB_SUFFIX, TEST_PROTOCOL_GATEWAY_HOSTNAME, NULL);

    QOS_VALUE QosValue[] = { DELIVER_AT_LEAST_ONCE };
    SUBSCRIBE_ACK suback;
    suback.packetId = 1234;
    suback.qosCount = 1;
    suback.qosReturn = QosValue;

    g_nullMapVariable = false;

    const size_t propCount = 1;
    const char* keys[1] = { "propKey1" };
    const char* values[1] = { "propValue1" };

    IOTHUB_MESSAGE_LIST message1;
    memset(&message1, 0, sizeof(IOTHUB_MESSAGE_LIST));
    message1.messageHandle = TEST_IOTHUB_MSG_BYTEARRAY;

    DList_InsertTailList(config.waitingToSend, &(message1.entry));
    TRANSPORT_LL_HANDLE handle = IoTHubTransport_MQTT_Common_Create(&config, get_IO_transport, &transport_cb_info, transport_cb_ctx);

    CONNECT_ACK connack = { true, CONNECTION_ACCEPTED };
    g_fnMqttOperationCallback(TEST_MQTT_CLIENT_HANDLE, MQTT_CLIENT_ON_CONNACK, &connack, g_callbackCtx);
    IoTHubTransport_MQTT_Common_DoWork(handle);

    g_fnMqttOperationCallback(TEST_MQTT_CLIENT_HANDLE, MQTT_CLIENT_ON_SUBSCRIBE_ACK, &suback, g_callbackCtx);
    setup_initialize_connection_mocks(false);
    IoTHubTransport_MQTT_Common_DoWork(handle);
    umock_c_reset_all_calls();

    setup_IoTHubTransport_MQTT_Common_DoWork_events_mocks((const char* const**)&keys, (const char* const**)&values, propCount, TEST_IOTHUB_MSG_BYTEARRAY, false, NULL, NULL, NULL, NULL, NULL, NULL, NULL, false, NULL, false);

    // act
    IoTHubTransport_MQTT_Common_DoWork(handle);

    //assert
    ASSERT_ARE_EQUAL(char_ptr, umock_c_get_expected_calls(), umock_c_get_actual_calls());

    //cleanup
    IoTHubTransport_MQTT_Common_Destroy(handle);
}

TEST_FUNCTION(IoTHubTransport_MQTT_Common_DoWork_with_1_event_item_with_2_properties_succeeds)
{
    // arrange
    IOTHUBTRANSPORT_CONFIG config ={ 0 };
    SetupIothubTransportConfig(&config, TEST_DEVICE_ID, TEST_DEVICE_KEY, TEST_IOTHUB_NAME, TEST_IOTHUB_SUFFIX, TEST_PROTOCOL_GATEWAY_HOSTNAME, NULL);

    QOS_VALUE QosValue[] ={ DELIVER_AT_LEAST_ONCE };
    SUBSCRIBE_ACK suback;
    suback.packetId = 1234;
    suback.qosCount = 1;
    suback.qosReturn = QosValue;

    g_nullMapVariable = false;

    const size_t propCount = 2;
    const char* keys[2] = { "propKey1", "propKey2" };
    const char* values[2] = { "propValue1", "propValue2" };

    IOTHUB_MESSAGE_LIST message1;
    memset(&message1, 0, sizeof(IOTHUB_MESSAGE_LIST));
    message1.messageHandle = TEST_IOTHUB_MSG_BYTEARRAY;

    DList_InsertTailList(config.waitingToSend, &(message1.entry));
    TRANSPORT_LL_HANDLE handle = IoTHubTransport_MQTT_Common_Create(&config, get_IO_transport, &transport_cb_info, transport_cb_ctx);

    CONNECT_ACK connack = { true, CONNECTION_ACCEPTED };
    g_fnMqttOperationCallback(TEST_MQTT_CLIENT_HANDLE, MQTT_CLIENT_ON_CONNACK, &connack, g_callbackCtx);
    IoTHubTransport_MQTT_Common_DoWork(handle);

    g_fnMqttOperationCallback(TEST_MQTT_CLIENT_HANDLE, MQTT_CLIENT_ON_SUBSCRIBE_ACK, &suback, g_callbackCtx);
    setup_initialize_connection_mocks(false);
    IoTHubTransport_MQTT_Common_DoWork(handle);
    umock_c_reset_all_calls();

    setup_IoTHubTransport_MQTT_Common_DoWork_events_mocks((const char* const**)&keys, (const char* const**)&values, propCount, TEST_IOTHUB_MSG_BYTEARRAY, false, NULL, NULL, NULL, NULL, NULL, NULL, NULL, false, NULL, false);

    // act
    IoTHubTransport_MQTT_Common_DoWork(handle);

    //assert
    ASSERT_ARE_EQUAL(char_ptr, umock_c_get_expected_calls(), umock_c_get_actual_calls());

    //cleanup
    IoTHubTransport_MQTT_Common_Destroy(handle);
}

TEST_FUNCTION(IoTHubTransport_MQTT_Common_DoWork_with_1_event_item_with_properties_succeeds_autoencode)
{
    // arrange
    IOTHUBTRANSPORT_CONFIG config = { 0 };
    SetupIothubTransportConfig(&config, TEST_DEVICE_ID, TEST_DEVICE_KEY, TEST_IOTHUB_NAME, TEST_IOTHUB_SUFFIX, TEST_PROTOCOL_GATEWAY_HOSTNAME, NULL);

    QOS_VALUE QosValue[] = { DELIVER_AT_LEAST_ONCE };
    SUBSCRIBE_ACK suback;
    suback.packetId = 1234;
    suback.qosCount = 1;
    suback.qosReturn = QosValue;

    g_nullMapVariable = false;

    const size_t propCount = 1;
    const char* keys[1] = { "propKey1" };
    const char* values[1] = { "propValue1" };

    IOTHUB_MESSAGE_LIST message1;
    memset(&message1, 0, sizeof(IOTHUB_MESSAGE_LIST));
    message1.messageHandle = TEST_IOTHUB_MSG_BYTEARRAY;

    DList_InsertTailList(config.waitingToSend, &(message1.entry));
    TRANSPORT_LL_HANDLE handle = IoTHubTransport_MQTT_Common_Create(&config, get_IO_transport, &transport_cb_info, transport_cb_ctx);

    CONNECT_ACK connack = { true, CONNECTION_ACCEPTED };
    g_fnMqttOperationCallback(TEST_MQTT_CLIENT_HANDLE, MQTT_CLIENT_ON_CONNACK, &connack, g_callbackCtx);
    IoTHubTransport_MQTT_Common_DoWork(handle);

    bool urlencode = true;
    IoTHubTransport_MQTT_Common_SetOption(handle, OPTION_AUTO_URL_ENCODE_DECODE, &urlencode);
    g_fnMqttOperationCallback(TEST_MQTT_CLIENT_HANDLE, MQTT_CLIENT_ON_SUBSCRIBE_ACK, &suback, g_callbackCtx);
    setup_initialize_connection_mocks(false);
    IoTHubTransport_MQTT_Common_DoWork(handle);
    umock_c_reset_all_calls();

    setup_IoTHubTransport_MQTT_Common_DoWork_events_mocks((const char* const**)&keys, (const char* const**)&values, propCount, TEST_IOTHUB_MSG_BYTEARRAY, false, NULL, NULL, NULL, NULL, NULL, NULL, NULL, true, NULL, false);

    // act
    IoTHubTransport_MQTT_Common_DoWork(handle);

    //assert
    ASSERT_ARE_EQUAL(char_ptr, umock_c_get_expected_calls(), umock_c_get_actual_calls());

    //cleanup
    IoTHubTransport_MQTT_Common_Destroy(handle);
}

TEST_FUNCTION(IoTHubTransport_MQTT_Common_DoWork_with_1_event_item_with_2_properties_succeeds_autoencode)
{
    // arrange
    IOTHUBTRANSPORT_CONFIG config = { 0 };
    SetupIothubTransportConfig(&config, TEST_DEVICE_ID, TEST_DEVICE_KEY, TEST_IOTHUB_NAME, TEST_IOTHUB_SUFFIX, TEST_PROTOCOL_GATEWAY_HOSTNAME, NULL);

    QOS_VALUE QosValue[] = { DELIVER_AT_LEAST_ONCE };
    SUBSCRIBE_ACK suback;
    suback.packetId = 1234;
    suback.qosCount = 1;
    suback.qosReturn = QosValue;

    g_nullMapVariable = false;

    const size_t propCount = 2;
    const char* keys[2] = { "propKey1", "propKey2" };
    const char* values[2] = { "propValue1", "propValue2" };

    IOTHUB_MESSAGE_LIST message1;
    memset(&message1, 0, sizeof(IOTHUB_MESSAGE_LIST));
    message1.messageHandle = TEST_IOTHUB_MSG_BYTEARRAY;

    DList_InsertTailList(config.waitingToSend, &(message1.entry));
    TRANSPORT_LL_HANDLE handle = IoTHubTransport_MQTT_Common_Create(&config, get_IO_transport, &transport_cb_info, transport_cb_ctx);

    CONNECT_ACK connack = { true, CONNECTION_ACCEPTED };
    g_fnMqttOperationCallback(TEST_MQTT_CLIENT_HANDLE, MQTT_CLIENT_ON_CONNACK, &connack, g_callbackCtx);
    IoTHubTransport_MQTT_Common_DoWork(handle);

    bool urlencode = true;
    IoTHubTransport_MQTT_Common_SetOption(handle, OPTION_AUTO_URL_ENCODE_DECODE, &urlencode);
    g_fnMqttOperationCallback(TEST_MQTT_CLIENT_HANDLE, MQTT_CLIENT_ON_SUBSCRIBE_ACK, &suback, g_callbackCtx);
    setup_initialize_connection_mocks(false);
    IoTHubTransport_MQTT_Common_DoWork(handle);
    umock_c_reset_all_calls();

    setup_IoTHubTransport_MQTT_Common_DoWork_events_mocks((const char* const**)&keys, (const char* const**)&values, propCount, TEST_IOTHUB_MSG_BYTEARRAY, false, NULL, NULL, NULL, NULL, NULL, NULL, NULL, true, NULL, false);

    // act
    IoTHubTransport_MQTT_Common_DoWork(handle);

    //assert
    ASSERT_ARE_EQUAL(char_ptr, umock_c_get_expected_calls(), umock_c_get_actual_calls());

    //cleanup
    IoTHubTransport_MQTT_Common_Destroy(handle);
}

/* Test_SRS_IOTHUB_MQTT_TRANSPORT_07_033: [IoTHubTransport_MQTT_Common_DoWork shall iterate through the Waiting Acknowledge messages looking for any message that has been waiting longer than 2 min.]*/
TEST_FUNCTION(IoTHubTransport_MQTT_Common_DoWork_no_resend_message_succeeds)
{
    // arrange
    IOTHUBTRANSPORT_CONFIG config ={ 0 };
    SetupIothubTransportConfig(&config, TEST_DEVICE_ID, TEST_DEVICE_KEY, TEST_IOTHUB_NAME, TEST_IOTHUB_SUFFIX, TEST_PROTOCOL_GATEWAY_HOSTNAME, NULL);

    QOS_VALUE QosValue[] = { DELIVER_AT_LEAST_ONCE };
    SUBSCRIBE_ACK suback;
    suback.packetId = 1234;
    suback.qosCount = 1;
    suback.qosReturn = QosValue;

    IOTHUB_MESSAGE_LIST message2;
    memset(&message2, 0, sizeof(IOTHUB_MESSAGE_LIST));
    message2.messageHandle = TEST_IOTHUB_MSG_STRING;

    DList_InsertTailList(config.waitingToSend, &(message2.entry));
    TRANSPORT_LL_HANDLE handle = IoTHubTransport_MQTT_Common_Create(&config, get_IO_transport, &transport_cb_info, transport_cb_ctx);
    g_fnMqttOperationCallback(TEST_MQTT_CLIENT_HANDLE, MQTT_CLIENT_ON_SUBSCRIBE_ACK, &suback, g_callbackCtx);
    setup_initialize_connection_mocks(false);
    IoTHubTransport_MQTT_Common_DoWork(handle);
    IoTHubTransport_MQTT_Common_DoWork(handle);
    umock_c_reset_all_calls();

    STRICT_EXPECTED_CALL(tickcounter_get_current_ms(IGNORED_PTR_ARG, IGNORED_PTR_ARG));
    STRICT_EXPECTED_CALL(mqtt_client_dowork(IGNORED_PTR_ARG));
    STRICT_EXPECTED_CALL(tickcounter_get_current_ms(IGNORED_PTR_ARG, IGNORED_PTR_ARG));
    // removeExpiredTwinRequests
    STRICT_EXPECTED_CALL(tickcounter_get_current_ms(IGNORED_PTR_ARG, IGNORED_PTR_ARG));

    // act
    IoTHubTransport_MQTT_Common_DoWork(handle);

    //assert
    ASSERT_ARE_EQUAL(char_ptr, umock_c_get_expected_calls(), umock_c_get_actual_calls());

    //cleanup
    IoTHubTransport_MQTT_Common_Destroy(handle);
}

/* Test_SRS_IOTHUB_MQTT_TRANSPORT_07_033: [IoTHubTransport_MQTT_Common_DoWork shall iterate through the Waiting Acknowledge messages looking for any message that has been waiting longer than 2 min.]*/
TEST_FUNCTION(IoTHubTransport_MQTT_Common_DoWork_resend_message_succeeds)
{
    // arrange
    IOTHUBTRANSPORT_CONFIG config ={ 0 };
    SetupIothubTransportConfig(&config, TEST_DEVICE_ID, TEST_DEVICE_KEY, TEST_IOTHUB_NAME, TEST_IOTHUB_SUFFIX, TEST_PROTOCOL_GATEWAY_HOSTNAME, NULL);

    CONNECT_ACK connack = { true, CONNECTION_ACCEPTED };
    QOS_VALUE QosValue[] ={ DELIVER_AT_LEAST_ONCE };
    SUBSCRIBE_ACK suback;
    suback.packetId = 1234;
    suback.qosCount = 1;
    suback.qosReturn = QosValue;

    IOTHUB_MESSAGE_LIST message2;
    memset(&message2, 0, sizeof(IOTHUB_MESSAGE_LIST));
    message2.messageHandle = TEST_IOTHUB_MSG_STRING;

    DList_InsertTailList(config.waitingToSend, &(message2.entry));
    TRANSPORT_LL_HANDLE handle = IoTHubTransport_MQTT_Common_Create(&config, get_IO_transport, &transport_cb_info, transport_cb_ctx);
    setup_initialize_connection_mocks(false);
    IoTHubTransport_MQTT_Common_DoWork(handle);
    g_fnMqttOperationCallback(TEST_MQTT_CLIENT_HANDLE, MQTT_CLIENT_ON_CONNACK, &connack, g_callbackCtx);
    g_fnMqttOperationCallback(TEST_MQTT_CLIENT_HANDLE, MQTT_CLIENT_ON_SUBSCRIBE_ACK, &suback, g_callbackCtx);
    IoTHubTransport_MQTT_Common_DoWork(handle);
    umock_c_reset_all_calls();

    g_current_ms += 5*60*1000;
    setup_IoTHubTransport_MQTT_Common_DoWork_resend_events_mocks(NULL, NULL, 0, TEST_IOTHUB_MSG_STRING, false, NULL, NULL, NULL, NULL, NULL, NULL, NULL, false, NULL, false);

    // act
    IoTHubTransport_MQTT_Common_DoWork(handle);

    //assert
    ASSERT_ARE_EQUAL(char_ptr, umock_c_get_expected_calls(), umock_c_get_actual_calls());

    //cleanup
    IoTHubTransport_MQTT_Common_Destroy(handle);
}

/* Tests_SRS_IOTHUB_TRANSPORT_MQTT_COMMON_07_034: [ If IoTHubTransport_MQTT_Common_DoWork has previously resent the message two times then it shall fail the message and reconnect to IoTHub ... ]*/
/* Tests_SRS_IOTHUB_TRANSPORT_MQTT_COMMON_07_057: [ ... then go through all the rest of the waiting messages and reset the retryCount on the message. ]*/
TEST_FUNCTION(IoTHubTransport_MQTT_Common_DoWork_message_timeout_succeeds)
{
    CONNECT_ACK connack = { true, CONNECTION_ACCEPTED };
    SUBSCRIBE_ACK suback;
    QOS_VALUE QosValue[] = { DELIVER_AT_LEAST_ONCE };
    IOTHUB_MESSAGE_LIST message2;
    TRANSPORT_LL_HANDLE handle;

    // arrange
    IOTHUBTRANSPORT_CONFIG config = { 0 };
    SetupIothubTransportConfig(&config, TEST_DEVICE_ID, TEST_DEVICE_KEY, TEST_IOTHUB_NAME, TEST_IOTHUB_SUFFIX, TEST_PROTOCOL_GATEWAY_HOSTNAME, NULL);

    handle = IoTHubTransport_MQTT_Common_Create(&config, get_IO_transport, &transport_cb_info, transport_cb_ctx);

    IoTHubTransport_MQTT_Common_DoWork(handle);
    g_fnMqttOperationCallback(TEST_MQTT_CLIENT_HANDLE, MQTT_CLIENT_ON_CONNACK, &connack, g_callbackCtx);
    IoTHubTransport_MQTT_Common_DoWork(handle);

    suback.packetId = 1234;
    suback.qosCount = 1;
    suback.qosReturn = QosValue;
    g_fnMqttOperationCallback(TEST_MQTT_CLIENT_HANDLE, MQTT_CLIENT_ON_SUBSCRIBE_ACK, &suback, g_callbackCtx);
    IoTHubTransport_MQTT_Common_DoWork(handle);

    memset(&message2, 0, sizeof(IOTHUB_MESSAGE_LIST));
    message2.messageHandle = TEST_IOTHUB_MSG_STRING;
    DList_InsertTailList(config.waitingToSend, &(message2.entry));
    IoTHubTransport_MQTT_Common_DoWork(handle);

    IoTHubTransport_MQTT_Common_DoWork(handle);

    g_current_ms += 5 * 60 * 1000;
    STRICT_EXPECTED_CALL(tickcounter_get_current_ms(IGNORED_PTR_ARG, IGNORED_PTR_ARG))
        .CopyOutArgumentBuffer(2, &g_current_ms, sizeof(g_current_ms));
    IoTHubTransport_MQTT_Common_DoWork(handle);
    umock_c_reset_all_calls();

    g_current_ms += 5 * 60 * 1000;
    STRICT_EXPECTED_CALL(tickcounter_get_current_ms(IGNORED_PTR_ARG, IGNORED_PTR_ARG))
        .CopyOutArgumentBuffer(2, &g_current_ms, sizeof(g_current_ms));
    STRICT_EXPECTED_CALL(IoTHubClient_Auth_Get_Credential_Type(IGNORED_PTR_ARG));
    STRICT_EXPECTED_CALL(IoTHubClient_Auth_Get_SasToken_Expiry(IGNORED_PTR_ARG));
    STRICT_EXPECTED_CALL(mqtt_client_dowork(IGNORED_PTR_ARG));

    STRICT_EXPECTED_CALL(tickcounter_get_current_ms(IGNORED_PTR_ARG, IGNORED_PTR_ARG));

    STRICT_EXPECTED_CALL(DList_InitializeListHead(IGNORED_PTR_ARG));
    STRICT_EXPECTED_CALL(DList_InsertTailList(IGNORED_PTR_ARG, IGNORED_PTR_ARG));
    STRICT_EXPECTED_CALL(Transport_SendComplete_Callback(IGNORED_PTR_ARG, IOTHUB_CLIENT_CONFIRMATION_MESSAGE_TIMEOUT, transport_cb_ctx));
    STRICT_EXPECTED_CALL(DList_RemoveEntryList(IGNORED_PTR_ARG));
    STRICT_EXPECTED_CALL(gballoc_free(IGNORED_PTR_ARG));
    STRICT_EXPECTED_CALL(xio_retrieveoptions(IGNORED_PTR_ARG));
    STRICT_EXPECTED_CALL(mqtt_client_disconnect(IGNORED_PTR_ARG, IGNORED_PTR_ARG, IGNORED_PTR_ARG));
    for (size_t index = 0; index < NUM_DOWORK_VALUE; index++)
    {
        STRICT_EXPECTED_CALL(mqtt_client_dowork(IGNORED_PTR_ARG));
        STRICT_EXPECTED_CALL(ThreadAPI_Sleep(IGNORED_NUM_ARG));
    }
    STRICT_EXPECTED_CALL(mqtt_client_clear_xio(IGNORED_PTR_ARG));
    STRICT_EXPECTED_CALL(xio_destroy(IGNORED_PTR_ARG));
    // removeExpiredTwinRequests
    STRICT_EXPECTED_CALL(tickcounter_get_current_ms(IGNORED_PTR_ARG, IGNORED_PTR_ARG));

    // act
    IoTHubTransport_MQTT_Common_DoWork(handle);

    //assert
    ASSERT_ARE_EQUAL(char_ptr, umock_c_get_expected_calls(), umock_c_get_actual_calls());

    //cleanup
    IoTHubTransport_MQTT_Common_Destroy(handle);
}

/* Tests_SRS_IOTHUB_TRANSPORT_MQTT_COMMON_07_034: [ If IoTHubTransport_MQTT_Common_DoWork has previously resent the message two times then it shall fail the message and reconnect to IoTHub ... ]*/
/* Tests_SRS_IOTHUB_TRANSPORT_MQTT_COMMON_07_057: [ ... then go through all the rest of the waiting messages and reset the retryCount on the message. ]*/
TEST_FUNCTION(IoTHubTransport_MQTT_Common_DoWork_2_message_timeout_succeeds)
{
    CONNECT_ACK connack = { true, CONNECTION_ACCEPTED };
    SUBSCRIBE_ACK suback;
    QOS_VALUE QosValue[] = { DELIVER_AT_LEAST_ONCE };
    IOTHUB_MESSAGE_LIST message2;
    IOTHUB_MESSAGE_LIST message1;
    TRANSPORT_LL_HANDLE handle;

    // arrange
    IOTHUBTRANSPORT_CONFIG config = { 0 };
    SetupIothubTransportConfig(&config, TEST_DEVICE_ID, TEST_DEVICE_KEY, TEST_IOTHUB_NAME, TEST_IOTHUB_SUFFIX, TEST_PROTOCOL_GATEWAY_HOSTNAME, NULL);

    handle = IoTHubTransport_MQTT_Common_Create(&config, get_IO_transport, &transport_cb_info, transport_cb_ctx);

    IoTHubTransport_MQTT_Common_DoWork(handle);
    g_fnMqttOperationCallback(TEST_MQTT_CLIENT_HANDLE, MQTT_CLIENT_ON_CONNACK, &connack, g_callbackCtx);
    IoTHubTransport_MQTT_Common_DoWork(handle);

    suback.packetId = 1234;
    suback.qosCount = 1;
    suback.qosReturn = QosValue;
    g_fnMqttOperationCallback(TEST_MQTT_CLIENT_HANDLE, MQTT_CLIENT_ON_SUBSCRIBE_ACK, &suback, g_callbackCtx);
    IoTHubTransport_MQTT_Common_DoWork(handle);

    memset(&message1, 0, sizeof(IOTHUB_MESSAGE_LIST));
    message1.messageHandle = TEST_IOTHUB_MSG_STRING;
    DList_InsertTailList(config.waitingToSend, &(message1.entry));

    memset(&message2, 0, sizeof(IOTHUB_MESSAGE_LIST));
    message2.messageHandle = TEST_IOTHUB_MSG_STRING;
    DList_InsertTailList(config.waitingToSend, &(message2.entry));
    IoTHubTransport_MQTT_Common_DoWork(handle);

    IoTHubTransport_MQTT_Common_DoWork(handle);

    g_current_ms += 5 * 60 * 1000;
    STRICT_EXPECTED_CALL(tickcounter_get_current_ms(IGNORED_PTR_ARG, IGNORED_PTR_ARG))
        .CopyOutArgumentBuffer(2, &g_current_ms, sizeof(g_current_ms));
    IoTHubTransport_MQTT_Common_DoWork(handle);
    umock_c_reset_all_calls();

    STRICT_EXPECTED_CALL(tickcounter_get_current_ms(IGNORED_PTR_ARG, IGNORED_PTR_ARG));
    STRICT_EXPECTED_CALL(IoTHubClient_Auth_Get_Credential_Type(IGNORED_PTR_ARG));
    STRICT_EXPECTED_CALL(IoTHubClient_Auth_Get_SasToken_Expiry(IGNORED_PTR_ARG));
    STRICT_EXPECTED_CALL(mqtt_client_dowork(IGNORED_PTR_ARG));

    g_current_ms += 5 * 60 * 1000;
    STRICT_EXPECTED_CALL(tickcounter_get_current_ms(IGNORED_PTR_ARG, IGNORED_PTR_ARG))
        .CopyOutArgumentBuffer(2, &g_current_ms, sizeof(g_current_ms));

    STRICT_EXPECTED_CALL(DList_InitializeListHead(IGNORED_PTR_ARG));
    STRICT_EXPECTED_CALL(DList_InsertTailList(IGNORED_PTR_ARG, IGNORED_PTR_ARG));
    STRICT_EXPECTED_CALL(Transport_SendComplete_Callback(IGNORED_PTR_ARG, IOTHUB_CLIENT_CONFIRMATION_MESSAGE_TIMEOUT, transport_cb_ctx));
    STRICT_EXPECTED_CALL(DList_RemoveEntryList(IGNORED_PTR_ARG));
    STRICT_EXPECTED_CALL(gballoc_free(IGNORED_PTR_ARG));
    STRICT_EXPECTED_CALL(xio_retrieveoptions(IGNORED_PTR_ARG));
    STRICT_EXPECTED_CALL(mqtt_client_disconnect(IGNORED_PTR_ARG, IGNORED_PTR_ARG, IGNORED_PTR_ARG));
    for (size_t index = 0; index < NUM_DOWORK_VALUE; index++)
    {
        STRICT_EXPECTED_CALL(mqtt_client_dowork(IGNORED_PTR_ARG));
        STRICT_EXPECTED_CALL(ThreadAPI_Sleep(IGNORED_NUM_ARG));
    }
    STRICT_EXPECTED_CALL(mqtt_client_clear_xio(IGNORED_PTR_ARG));
    STRICT_EXPECTED_CALL(xio_destroy(IGNORED_PTR_ARG));

    STRICT_EXPECTED_CALL(DList_InitializeListHead(IGNORED_PTR_ARG));
    STRICT_EXPECTED_CALL(DList_InsertTailList(IGNORED_PTR_ARG, IGNORED_PTR_ARG));
    STRICT_EXPECTED_CALL(Transport_SendComplete_Callback(IGNORED_PTR_ARG, IOTHUB_CLIENT_CONFIRMATION_MESSAGE_TIMEOUT, transport_cb_ctx));
    STRICT_EXPECTED_CALL(DList_RemoveEntryList(IGNORED_PTR_ARG));
    STRICT_EXPECTED_CALL(gballoc_free(IGNORED_PTR_ARG));

    // removeExpiredTwinRequests
    STRICT_EXPECTED_CALL(tickcounter_get_current_ms(IGNORED_PTR_ARG, IGNORED_PTR_ARG));

    // act
    IoTHubTransport_MQTT_Common_DoWork(handle);

    //assert
    ASSERT_ARE_EQUAL(char_ptr, umock_c_get_expected_calls(), umock_c_get_actual_calls());

    //cleanup
    IoTHubTransport_MQTT_Common_Destroy(handle);
}

/* Test_SRS_IOTHUB_MQTT_TRANSPORT_07_055: [ IoTHubTransport_MQTT_Common_DoWork shall send a device twin get property message upon successfully retrieving a SUBACK on device twin topics. ] */
TEST_FUNCTION(IoTHubTransport_MQTT_Common_DoWork_device_twin_resend_message_succeeds)
{
    // arrange
    IOTHUBTRANSPORT_CONFIG config = { 0 };
    SetupIothubTransportConfig(&config, TEST_DEVICE_ID, TEST_DEVICE_KEY, TEST_IOTHUB_NAME, TEST_IOTHUB_SUFFIX, TEST_PROTOCOL_GATEWAY_HOSTNAME, NULL);
    TRANSPORT_LL_HANDLE handle = IoTHubTransport_MQTT_Common_Create(&config, get_IO_transport, &transport_cb_info, transport_cb_ctx);

    CONNECT_ACK connack = { true, CONNECTION_ACCEPTED };

    QOS_VALUE QosValue[] ={ DELIVER_AT_LEAST_ONCE };
    SUBSCRIBE_ACK suback;
    suback.packetId = 1234;
    suback.qosCount = 1;
    suback.qosReturn = QosValue;

    (void)IoTHubTransport_MQTT_Common_Subscribe_DeviceTwin(handle);
    setup_initialize_connection_mocks(false);
    IoTHubTransport_MQTT_Common_DoWork(handle);
    g_fnMqttOperationCallback(TEST_MQTT_CLIENT_HANDLE, MQTT_CLIENT_ON_CONNACK, &connack, g_callbackCtx);
    IoTHubTransport_MQTT_Common_DoWork(handle);
    g_fnMqttOperationCallback(TEST_MQTT_CLIENT_HANDLE, MQTT_CLIENT_ON_SUBSCRIBE_ACK, &suback, g_callbackCtx);
    IoTHubTransport_MQTT_Common_DoWork(handle);

    // Disconnect due to sas reconnect
    g_current_ms += 3600*1000;
    IoTHubTransport_MQTT_Common_DoWork(handle);
    IoTHubTransport_MQTT_Common_DoWork(handle);
    g_fnMqttOperationCallback(TEST_MQTT_CLIENT_HANDLE, MQTT_CLIENT_ON_SUBSCRIBE_ACK, &suback, g_callbackCtx);

    umock_c_reset_all_calls();

    RETRY_ACTION retry_action = RETRY_ACTION_RETRY_NOW;
    STRICT_EXPECTED_CALL(retry_control_should_retry(TEST_RETRY_CONTROL_HANDLE, IGNORED_PTR_ARG))
        .CopyOutArgumentBuffer_retry_action(&retry_action, sizeof(retry_action));
    STRICT_EXPECTED_CALL(tickcounter_get_current_ms(IGNORED_PTR_ARG, IGNORED_PTR_ARG));
    STRICT_EXPECTED_CALL(IoTHubClient_Auth_Get_Credential_Type(IGNORED_PTR_ARG));
    EXPECTED_CALL(STRING_c_str(IGNORED_PTR_ARG)).SetReturn(TEST_STRING_VALUE);
    STRICT_EXPECTED_CALL(IoTHubClient_Auth_Get_SasToken(IGNORED_PTR_ARG, IGNORED_PTR_ARG, IGNORED_NUM_ARG, IGNORED_PTR_ARG));
    EXPECTED_CALL(STRING_c_str(IGNORED_PTR_ARG)).SetReturn(TEST_DEVICE_ID);
    EXPECTED_CALL(STRING_c_str(IGNORED_PTR_ARG)).SetReturn(NULL);
    EXPECTED_CALL(STRING_c_str(IGNORED_PTR_ARG)).SetReturn(TEST_STRING_VALUE);
    EXPECTED_CALL(STRING_c_str(IGNORED_PTR_ARG)).SetReturn(TEST_STRING_VALUE);
    EXPECTED_CALL(STRING_c_str(IGNORED_PTR_ARG)).SetReturn(TEST_STRING_VALUE);
    STRICT_EXPECTED_CALL(IoTHubClient_Auth_Get_Credential_Type(IGNORED_PTR_ARG));
    EXPECTED_CALL(mqtt_client_connect(IGNORED_PTR_ARG, IGNORED_PTR_ARG, IGNORED_PTR_ARG));
    STRICT_EXPECTED_CALL(tickcounter_get_current_ms(IGNORED_PTR_ARG, IGNORED_PTR_ARG));
    STRICT_EXPECTED_CALL(gballoc_free(IGNORED_PTR_ARG));
    STRICT_EXPECTED_CALL(STRING_delete(IGNORED_PTR_ARG));
    EXPECTED_CALL(mqtt_client_dowork(IGNORED_PTR_ARG));
    STRICT_EXPECTED_CALL(tickcounter_get_current_ms(IGNORED_PTR_ARG, IGNORED_PTR_ARG));
    // removeExpiredTwinRequests
    STRICT_EXPECTED_CALL(tickcounter_get_current_ms(IGNORED_PTR_ARG, IGNORED_PTR_ARG));

    // act
    IoTHubTransport_MQTT_Common_DoWork(handle);

    //assert
    ASSERT_ARE_EQUAL(char_ptr, umock_c_get_expected_calls(), umock_c_get_actual_calls());

    //cleanup
    IoTHubTransport_MQTT_Common_Destroy(handle);
}

/* Tests_SRS_IOTHUB_MQTT_TRANSPORT_07_027: [IoTHubTransport_MQTT_Common_DoWork shall inspect the "waitingToSend" DLIST passed in config structure.] */
/* Tests_SRS_IOTHUB_MQTT_TRANSPORT_07_029: [IoTHubTransport_MQTT_Common_DoWork shall create a MQTT_MESSAGE_HANDLE and pass this to a call to mqtt_client_publish.] */
/* Tests_SRS_IOTHUB_MQTT_TRANSPORT_07_030: [IoTHubTransport_MQTT_Common_DoWork shall call mqtt_client_dowork everytime it is called if it is connected.] */
TEST_FUNCTION(IoTHubTransport_MQTT_Common_DoWork_with_1_event_item_STRING_type_succeeds)
{
    // arrange
    IOTHUBTRANSPORT_CONFIG config ={ 0 };
    SetupIothubTransportConfig(&config, TEST_DEVICE_ID, TEST_DEVICE_KEY, TEST_IOTHUB_NAME, TEST_IOTHUB_SUFFIX, TEST_PROTOCOL_GATEWAY_HOSTNAME, NULL);

    QOS_VALUE QosValue[] ={ DELIVER_AT_LEAST_ONCE };
    SUBSCRIBE_ACK suback;
    suback.packetId = 1234;
    suback.qosCount = 1;
    suback.qosReturn = QosValue;

    IOTHUB_MESSAGE_LIST message2;
    memset(&message2, 0, sizeof(IOTHUB_MESSAGE_LIST));
    message2.messageHandle = TEST_IOTHUB_MSG_STRING;

    DList_InsertTailList(config.waitingToSend, &(message2.entry));
    TRANSPORT_LL_HANDLE handle = IoTHubTransport_MQTT_Common_Create(&config, get_IO_transport, &transport_cb_info, transport_cb_ctx);

    CONNECT_ACK connack = { true, CONNECTION_ACCEPTED };
    g_fnMqttOperationCallback(TEST_MQTT_CLIENT_HANDLE, MQTT_CLIENT_ON_CONNACK, &connack, g_callbackCtx);
    IoTHubTransport_MQTT_Common_DoWork(handle);

    g_fnMqttOperationCallback(TEST_MQTT_CLIENT_HANDLE, MQTT_CLIENT_ON_SUBSCRIBE_ACK, &suback, g_callbackCtx);
    setup_initialize_connection_mocks(false);
    IoTHubTransport_MQTT_Common_DoWork(handle);
    umock_c_reset_all_calls();

    setup_IoTHubTransport_MQTT_Common_DoWork_events_mocks(NULL, NULL, 0, TEST_IOTHUB_MSG_STRING, false, NULL, NULL, NULL, NULL, NULL, NULL, NULL, false, NULL, false);

    // act
    IoTHubTransport_MQTT_Common_DoWork(handle);

    //assert
    ASSERT_ARE_EQUAL(char_ptr, umock_c_get_expected_calls(), umock_c_get_actual_calls());

    //cleanup
    IoTHubTransport_MQTT_Common_Destroy(handle);
}

// As of now, this test covers: message id, correlation id, content type, content encoding, diagId, diagCreationTimeUtc.
// Tests_SRS_IOTHUB_TRANSPORT_MQTT_COMMON_09_010: [ `IoTHubTransport_MQTT_Common_DoWork` shall check for the ContentType property and if found add the `value` as a system property in the format of `$.ct=<value>` ]
// Tests_SRS_IOTHUB_TRANSPORT_MQTT_COMMON_09_011: [ `IoTHubTransport_MQTT_Common_DoWork` shall check for the ContentEncoding property and if found add the `value` as a system property in the format of `$.ce=<value>` ]
// Tests_SRS_IOTHUB_TRANSPORT_MQTT_COMMON_09_014: [ `IoTHubTransport_MQTT_Common_DoWork` shall check for the diagnostic properties including diagid and diagCreationTimeUtc and if found both add them as system property in the format of `$.diagid` and `$.diagctx` respectively]
// Tests_SRS_IOTHUB_TRANSPORT_MQTT_COMMON_31_060: [ `IoTHubTransport_MQTT_Common_DoWork` shall check for the OutputName property and if found add the value as a system property in the format of $.on=<value> ]
TEST_FUNCTION(IoTHubTransport_MQTT_Common_DoWork_with_message_system_properties_succeeds)
{
    // arrange
    IOTHUBTRANSPORT_CONFIG config = { 0 };
    SetupIothubTransportConfig(&config, TEST_DEVICE_ID, TEST_DEVICE_KEY, TEST_IOTHUB_NAME, TEST_IOTHUB_SUFFIX, TEST_PROTOCOL_GATEWAY_HOSTNAME, NULL);

    QOS_VALUE QosValue[] = { DELIVER_AT_LEAST_ONCE };
    SUBSCRIBE_ACK suback;
    suback.packetId = 1234;
    suback.qosCount = 1;
    suback.qosReturn = QosValue;

    IOTHUB_MESSAGE_LIST message2;
    memset(&message2, 0, sizeof(IOTHUB_MESSAGE_LIST));
    message2.messageHandle = TEST_IOTHUB_MSG_STRING;

    DList_InsertTailList(config.waitingToSend, &(message2.entry));
    TRANSPORT_LL_HANDLE handle = IoTHubTransport_MQTT_Common_Create(&config, get_IO_transport, &transport_cb_info, transport_cb_ctx);

    CONNECT_ACK connack = { true, CONNECTION_ACCEPTED };
    g_fnMqttOperationCallback(TEST_MQTT_CLIENT_HANDLE, MQTT_CLIENT_ON_CONNACK, &connack, g_callbackCtx);
    IoTHubTransport_MQTT_Common_DoWork(handle);

    g_fnMqttOperationCallback(TEST_MQTT_CLIENT_HANDLE, MQTT_CLIENT_ON_SUBSCRIBE_ACK, &suback, g_callbackCtx);
    setup_initialize_connection_mocks(false);
    IoTHubTransport_MQTT_Common_DoWork(handle);
    umock_c_reset_all_calls();

    setup_IoTHubTransport_MQTT_Common_DoWork_events_mocks(NULL, NULL, 0, TEST_IOTHUB_MSG_STRING, false,
        "msg_id", "core_id", TEST_CONTENT_TYPE, TEST_CONTENT_ENCODING, TEST_DIAG_ID, TEST_DIAG_CREATION_TIME_UTC, TEST_MESSAGE_CREATION_TIME_UTC, false, TEST_OUTPUT_NAME, false);

    // act
    IoTHubTransport_MQTT_Common_DoWork(handle);

    //assert
    ASSERT_ARE_EQUAL(char_ptr, umock_c_get_expected_calls(), umock_c_get_actual_calls());

    //cleanup
    IoTHubTransport_MQTT_Common_Destroy(handle);
}

TEST_FUNCTION(IoTHubTransport_MQTT_Common_DoWork_with_message_system_properties_succeeds_autoencode)
{
    // arrange
    IOTHUBTRANSPORT_CONFIG config = { 0 };
    SetupIothubTransportConfig(&config, TEST_DEVICE_ID, TEST_DEVICE_KEY, TEST_IOTHUB_NAME, TEST_IOTHUB_SUFFIX, TEST_PROTOCOL_GATEWAY_HOSTNAME, NULL);

    QOS_VALUE QosValue[] = { DELIVER_AT_LEAST_ONCE };
    SUBSCRIBE_ACK suback;
    suback.packetId = 1234;
    suback.qosCount = 1;
    suback.qosReturn = QosValue;

    IOTHUB_MESSAGE_LIST message2;
    memset(&message2, 0, sizeof(IOTHUB_MESSAGE_LIST));
    message2.messageHandle = TEST_IOTHUB_MSG_STRING;

    DList_InsertTailList(config.waitingToSend, &(message2.entry));
    TRANSPORT_LL_HANDLE handle = IoTHubTransport_MQTT_Common_Create(&config, get_IO_transport, &transport_cb_info, transport_cb_ctx);

    CONNECT_ACK connack = { true, CONNECTION_ACCEPTED };
    g_fnMqttOperationCallback(TEST_MQTT_CLIENT_HANDLE, MQTT_CLIENT_ON_CONNACK, &connack, g_callbackCtx);
    IoTHubTransport_MQTT_Common_DoWork(handle);

    bool urlencode = true;
    IoTHubTransport_MQTT_Common_SetOption(handle, OPTION_AUTO_URL_ENCODE_DECODE, &urlencode);
    g_fnMqttOperationCallback(TEST_MQTT_CLIENT_HANDLE, MQTT_CLIENT_ON_SUBSCRIBE_ACK, &suback, g_callbackCtx);
    setup_initialize_connection_mocks(false);
    IoTHubTransport_MQTT_Common_DoWork(handle);
    umock_c_reset_all_calls();

    setup_IoTHubTransport_MQTT_Common_DoWork_events_mocks(NULL, NULL, 0, TEST_IOTHUB_MSG_STRING, false,
        "msg_id", "core_id", TEST_CONTENT_TYPE, TEST_CONTENT_ENCODING, TEST_DIAG_ID, TEST_DIAG_CREATION_TIME_UTC, TEST_MESSAGE_CREATION_TIME_UTC, true, NULL, false);

    // act
    IoTHubTransport_MQTT_Common_DoWork(handle);

    //assert
    ASSERT_ARE_EQUAL(char_ptr, umock_c_get_expected_calls(), umock_c_get_actual_calls());

    //cleanup
    IoTHubTransport_MQTT_Common_Destroy(handle);
}

// Tests_SRS_IOTHUB_TRANSPORT_MQTT_COMMON_09_015: [ `IoTHubTransport_MQTT_Common_DoWork` shall check whether diagid and diagCreationTimeUtc be present simultaneously, treat as error if not]
TEST_FUNCTION(IoTHubTransport_MQTT_Common_DoWork_with_message_incomplete_diagnostic_system_properties_fails)
{
    // arrange
    IOTHUBTRANSPORT_CONFIG config = { 0 };
    SetupIothubTransportConfig(&config, TEST_DEVICE_ID, TEST_DEVICE_KEY, TEST_IOTHUB_NAME, TEST_IOTHUB_SUFFIX, TEST_PROTOCOL_GATEWAY_HOSTNAME, NULL);

    QOS_VALUE QosValue[] = { DELIVER_AT_LEAST_ONCE };
    SUBSCRIBE_ACK suback;
    suback.packetId = 1234;
    suback.qosCount = 1;
    suback.qosReturn = QosValue;

    IOTHUB_MESSAGE_LIST message2;
    memset(&message2, 0, sizeof(IOTHUB_MESSAGE_LIST));
    message2.messageHandle = TEST_IOTHUB_MSG_STRING;

    DList_InsertTailList(config.waitingToSend, &(message2.entry));
    TRANSPORT_LL_HANDLE handle = IoTHubTransport_MQTT_Common_Create(&config, get_IO_transport, &transport_cb_info, transport_cb_ctx);

    CONNECT_ACK connack = { true, CONNECTION_ACCEPTED };
    g_fnMqttOperationCallback(TEST_MQTT_CLIENT_HANDLE, MQTT_CLIENT_ON_CONNACK, &connack, g_callbackCtx);
    IoTHubTransport_MQTT_Common_DoWork(handle);

    g_fnMqttOperationCallback(TEST_MQTT_CLIENT_HANDLE, MQTT_CLIENT_ON_SUBSCRIBE_ACK, &suback, g_callbackCtx);
    setup_initialize_connection_mocks(true);
    IoTHubTransport_MQTT_Common_DoWork(handle);
    umock_c_reset_all_calls();

    setup_IoTHubTransport_MQTT_Common_DoWork_events_mocks(NULL, NULL, 0, TEST_IOTHUB_MSG_STRING, false,
        NULL, NULL, NULL, NULL, TEST_DIAG_ID, NULL, NULL, false, NULL, false);

    // act
    IoTHubTransport_MQTT_Common_DoWork(handle);

    //assert
    ASSERT_ARE_EQUAL(char_ptr, umock_c_get_expected_calls(), umock_c_get_actual_calls());

    //cleanup
    IoTHubTransport_MQTT_Common_Destroy(handle);
}

/* Tests_SRS_IOTHUB_MQTT_TRANSPORT_07_034: [If IoTHubTransport_MQTT_Common_DoWork has resent the message two times then it shall fail the message and reconnect to IoTHub ... ] */
TEST_FUNCTION(IoTHubTransport_MQTT_Common_DoWork_resend_max_recount_reached_message_succeeds)
{
    // arrange
    IOTHUBTRANSPORT_CONFIG config ={ 0 };
    SetupIothubTransportConfig(&config, TEST_DEVICE_ID, TEST_DEVICE_KEY, TEST_IOTHUB_NAME, TEST_IOTHUB_SUFFIX, TEST_PROTOCOL_GATEWAY_HOSTNAME, NULL);

    CONNECT_ACK connack = { true, CONNECTION_ACCEPTED };
    QOS_VALUE QosValue[] ={ DELIVER_AT_LEAST_ONCE };
    SUBSCRIBE_ACK suback;
    suback.packetId = 1234;
    suback.qosCount = 1;
    suback.qosReturn = QosValue;

    IOTHUB_MESSAGE_LIST message2;
    memset(&message2, 0, sizeof(IOTHUB_MESSAGE_LIST));
    message2.messageHandle = TEST_IOTHUB_MSG_STRING;

    DList_InsertTailList(config.waitingToSend, &(message2.entry));
    TRANSPORT_LL_HANDLE handle = IoTHubTransport_MQTT_Common_Create(&config, get_IO_transport, &transport_cb_info, transport_cb_ctx);
    g_fnMqttOperationCallback(TEST_MQTT_CLIENT_HANDLE, MQTT_CLIENT_ON_CONNACK, &connack, g_callbackCtx);
    g_fnMqttOperationCallback(TEST_MQTT_CLIENT_HANDLE, MQTT_CLIENT_ON_SUBSCRIBE_ACK, &suback, g_callbackCtx);

    RETRY_ACTION retry_action = RETRY_ACTION_RETRY_NOW;
    EXPECTED_CALL(retry_control_should_retry(IGNORED_PTR_ARG, IGNORED_PTR_ARG))
        .CopyOutArgumentBuffer_retry_action(&retry_action, sizeof(retry_action));
    EXPECTED_CALL(retry_control_should_retry(IGNORED_PTR_ARG, IGNORED_PTR_ARG))
        .CopyOutArgumentBuffer_retry_action(&retry_action, sizeof(retry_action));
    EXPECTED_CALL(retry_control_should_retry(IGNORED_PTR_ARG, IGNORED_PTR_ARG))
        .CopyOutArgumentBuffer_retry_action(&retry_action, sizeof(retry_action));

    for (size_t index = 0; index < 3; index++)
    {
        IoTHubTransport_MQTT_Common_DoWork(handle);
        g_current_ms = (tickcounter_ms_t)(index * 15 * 1000);
    }
    umock_c_reset_all_calls();

    set_expected_calls_for_DoWork_for_twin_timeouts();
    // removeExpiredTwinRequests
    STRICT_EXPECTED_CALL(tickcounter_get_current_ms(IGNORED_PTR_ARG, IGNORED_PTR_ARG));

    // act
    IoTHubTransport_MQTT_Common_DoWork(handle);

    //assert
    ASSERT_ARE_EQUAL(char_ptr, umock_c_get_expected_calls(), umock_c_get_actual_calls());

    //cleanup
    IoTHubTransport_MQTT_Common_Destroy(handle);
}

TEST_FUNCTION(IoTHubTransport_MQTT_Common_DoWork_connectFailCount_exceed_succeed)
{
    // arrange
    IOTHUBTRANSPORT_CONFIG config ={ 0 };
    const size_t iterationCount = 7;
    SetupIothubTransportConfig(&config, TEST_DEVICE_ID, TEST_DEVICE_KEY, TEST_IOTHUB_NAME, TEST_IOTHUB_SUFFIX, TEST_PROTOCOL_GATEWAY_HOSTNAME, NULL);

    TRANSPORT_LL_HANDLE handle = IoTHubTransport_MQTT_Common_Create(&config, get_IO_transport, &transport_cb_info, transport_cb_ctx);
    umock_c_reset_all_calls();

    setup_initialize_connection_mocks(false);

    for (size_t index = 0; index < iterationCount-1; index++)
    {
        STRICT_EXPECTED_CALL(mqtt_client_dowork(IGNORED_PTR_ARG));
        STRICT_EXPECTED_CALL(tickcounter_get_current_ms(IGNORED_PTR_ARG, IGNORED_PTR_ARG));
        STRICT_EXPECTED_CALL(tickcounter_get_current_ms(IGNORED_PTR_ARG, IGNORED_PTR_ARG));
        // removeExpiredTwinRequests
        STRICT_EXPECTED_CALL(tickcounter_get_current_ms(IGNORED_PTR_ARG, IGNORED_PTR_ARG));
    }
    STRICT_EXPECTED_CALL(mqtt_client_dowork(IGNORED_PTR_ARG));
    STRICT_EXPECTED_CALL(tickcounter_get_current_ms(IGNORED_PTR_ARG, IGNORED_PTR_ARG));
    // removeExpiredTwinRequests
    STRICT_EXPECTED_CALL(tickcounter_get_current_ms(IGNORED_PTR_ARG, IGNORED_PTR_ARG));

    // act
    for (size_t index = 0; index < iterationCount; index++)
    {
        IoTHubTransport_MQTT_Common_DoWork(handle);
    }

    //assert
    ASSERT_ARE_EQUAL(char_ptr, umock_c_get_expected_calls(), umock_c_get_actual_calls());

    //cleanup
    IoTHubTransport_MQTT_Common_Destroy(handle);
}

// Tests_SRS_IOTHUB_TRANSPORT_MQTT_COMMON_09_001: [ IoTHubTransport_MQTT_Common_DoWork shall trigger reconnection if the mqtt_client_connect does not complete within `keepalive` seconds]
TEST_FUNCTION(IoTHubTransport_MQTT_Common_DoWork_mqtt_client_connect_times_out)
{
    // arrange
    IOTHUBTRANSPORT_CONFIG config = { 0 };
    CONNECT_ACK connack = { true, CONNECTION_ACCEPTED };

    SetupIothubTransportConfig(&config, TEST_DEVICE_ID, TEST_DEVICE_KEY, TEST_IOTHUB_NAME, TEST_IOTHUB_SUFFIX, TEST_PROTOCOL_GATEWAY_HOSTNAME, NULL);

    TRANSPORT_LL_HANDLE handle = IoTHubTransport_MQTT_Common_Create(&config, get_IO_transport, &transport_cb_info, transport_cb_ctx);

    umock_c_reset_all_calls();
    setup_initialize_connection_mocks(false);
    IoTHubTransport_MQTT_Common_DoWork(handle);
    g_fnMqttOperationCallback(TEST_MQTT_CLIENT_HANDLE, MQTT_CLIENT_ON_CONNACK, &connack, g_callbackCtx);

    g_current_ms += (5 * 600 * 2000); // 4+ minutes have passed.
    umock_c_reset_all_calls();

    STRICT_EXPECTED_CALL(tickcounter_get_current_ms(IGNORED_PTR_ARG, IGNORED_PTR_ARG));
    STRICT_EXPECTED_CALL(IoTHubClient_Auth_Get_Credential_Type(IGNORED_PTR_ARG));
    STRICT_EXPECTED_CALL(IoTHubClient_Auth_Get_SasToken_Expiry(IGNORED_PTR_ARG));
    STRICT_EXPECTED_CALL(xio_retrieveoptions(IGNORED_PTR_ARG));
    STRICT_EXPECTED_CALL(mqtt_client_disconnect(IGNORED_PTR_ARG, IGNORED_PTR_ARG, IGNORED_PTR_ARG));
    for (size_t index = 0; index < NUM_DOWORK_VALUE; index++)
    {
        STRICT_EXPECTED_CALL(mqtt_client_dowork(IGNORED_PTR_ARG));
        STRICT_EXPECTED_CALL(ThreadAPI_Sleep(IGNORED_NUM_ARG));
    }
    STRICT_EXPECTED_CALL(mqtt_client_clear_xio(IGNORED_PTR_ARG));
    STRICT_EXPECTED_CALL(xio_destroy(IGNORED_PTR_ARG));
    STRICT_EXPECTED_CALL(Transport_ConnectionStatusCallBack(IOTHUB_CLIENT_CONNECTION_UNAUTHENTICATED, IOTHUB_CLIENT_CONNECTION_EXPIRED_SAS_TOKEN, IGNORED_PTR_ARG));
    STRICT_EXPECTED_CALL(mqtt_client_dowork(IGNORED_PTR_ARG));
    STRICT_EXPECTED_CALL(tickcounter_get_current_ms(IGNORED_PTR_ARG, IGNORED_PTR_ARG));
    // removeExpiredTwinRequests
    STRICT_EXPECTED_CALL(tickcounter_get_current_ms(IGNORED_PTR_ARG, IGNORED_PTR_ARG));

    // act
    IoTHubTransport_MQTT_Common_DoWork(handle);

    //assert
    ASSERT_ARE_EQUAL(char_ptr, umock_c_get_expected_calls(), umock_c_get_actual_calls());

    //cleanup
    IoTHubTransport_MQTT_Common_Destroy(handle);
}

// Tests_SRS_IOTHUB_TRANSPORT_MQTT_COMMON_07_030: [ IoTHubTransport_MQTT_Common_DoWork shall call mqtt_client_dowork everytime it is called if it is connected. ]
TEST_FUNCTION(IoTHubTransport_MQTT_Common_DoWork_mqtt_client_connecting_times_out)
{
    // arrange
    IOTHUBTRANSPORT_CONFIG config = { 0 };

    SetupIothubTransportConfig(&config, TEST_DEVICE_ID, TEST_DEVICE_KEY, TEST_IOTHUB_NAME, TEST_IOTHUB_SUFFIX, TEST_PROTOCOL_GATEWAY_HOSTNAME, NULL);

    TRANSPORT_LL_HANDLE handle = IoTHubTransport_MQTT_Common_Create(&config, get_IO_transport, &transport_cb_info, transport_cb_ctx);

    umock_c_reset_all_calls();
    setup_initialize_connection_mocks(false);
    IoTHubTransport_MQTT_Common_DoWork(handle);

    g_current_ms += (5 * 600 * 2000); // 4+ minutes have passed.
    umock_c_reset_all_calls();

    STRICT_EXPECTED_CALL(tickcounter_get_current_ms(IGNORED_PTR_ARG, IGNORED_PTR_ARG));
    STRICT_EXPECTED_CALL(xio_retrieveoptions(IGNORED_PTR_ARG));
    STRICT_EXPECTED_CALL(mqtt_client_clear_xio(IGNORED_PTR_ARG));
    STRICT_EXPECTED_CALL(xio_destroy(IGNORED_PTR_ARG));
    STRICT_EXPECTED_CALL(tickcounter_get_current_ms(IGNORED_PTR_ARG, IGNORED_PTR_ARG));
    // removeExpiredTwinRequests
    STRICT_EXPECTED_CALL(tickcounter_get_current_ms(IGNORED_PTR_ARG, IGNORED_PTR_ARG));

    //
    // client is not connected now, so mqtt_client_dowork shouldn't be called
    //

    // act
    IoTHubTransport_MQTT_Common_DoWork(handle);

    //assert
    ASSERT_ARE_EQUAL(char_ptr, umock_c_get_expected_calls(), umock_c_get_actual_calls());

    //cleanup
    IoTHubTransport_MQTT_Common_Destroy(handle);
}

/* Test_SRS_IOTHUB_MQTT_TRANSPORT_07_023: [IoTHubTransport_MQTT_Common_GetSendStatus shall return IOTHUB_CLIENT_INVALID_ARG if called with NULL parameter.] */
TEST_FUNCTION(IoTHubTransport_MQTT_Common_GetSendStatus_InvalidHandleArgument_fail)
{
    // arrange
    IOTHUBTRANSPORT_CONFIG config ={ 0 };
    SetupIothubTransportConfig(&config, TEST_DEVICE_ID, TEST_DEVICE_KEY, TEST_IOTHUB_NAME, TEST_IOTHUB_SUFFIX, TEST_PROTOCOL_GATEWAY_HOSTNAME, NULL);

    TRANSPORT_LL_HANDLE handle = IoTHubTransport_MQTT_Common_Create(&config, get_IO_transport, &transport_cb_info, transport_cb_ctx);
    umock_c_reset_all_calls();

    IOTHUB_CLIENT_STATUS status;

    // act
    IOTHUB_CLIENT_RESULT result = IoTHubTransport_MQTT_Common_GetSendStatus(NULL, &status);

    // assert
    ASSERT_ARE_EQUAL(IOTHUB_CLIENT_RESULT, result, IOTHUB_CLIENT_INVALID_ARG);

    ASSERT_ARE_EQUAL(char_ptr, umock_c_get_expected_calls(), umock_c_get_actual_calls());

    // cleanup
    IoTHubTransport_MQTT_Common_Destroy(handle);
}

/* Test_SRS_IOTHUB_MQTT_TRANSPORT_07_023: [IoTHubTransport_MQTT_Common_GetSendStatus shall return IOTHUB_CLIENT_INVALID_ARG if called with NULL parameter.] */
TEST_FUNCTION(IoTHubTransport_MQTT_Common_GetSendStatus_InvalidStatusArgument_fail)
{
    // arrange
    IOTHUBTRANSPORT_CONFIG config ={ 0 };
    SetupIothubTransportConfig(&config, TEST_DEVICE_ID, TEST_DEVICE_KEY, TEST_IOTHUB_NAME, TEST_IOTHUB_SUFFIX, TEST_PROTOCOL_GATEWAY_HOSTNAME, NULL);

    TRANSPORT_LL_HANDLE handle = IoTHubTransport_MQTT_Common_Create(&config, get_IO_transport, &transport_cb_info, transport_cb_ctx);
    umock_c_reset_all_calls();

    // act
    IOTHUB_CLIENT_RESULT result = IoTHubTransport_MQTT_Common_GetSendStatus(handle, NULL);

    // assert
    ASSERT_ARE_EQUAL(IOTHUB_CLIENT_RESULT, result, IOTHUB_CLIENT_INVALID_ARG);

    ASSERT_ARE_EQUAL(char_ptr, umock_c_get_expected_calls(), umock_c_get_actual_calls());

    // cleanup
    IoTHubTransport_MQTT_Common_Destroy(handle);
}

/* Tests_SRS_IOTHUB_MQTT_TRANSPORT_07_024: [IoTHubTransport_MQTT_Common_GetSendStatus shall return IOTHUB_CLIENT_OK and status IOTHUB_CLIENT_SEND_STATUS_IDLE if there are currently no event items to be sent or being sent.] */
TEST_FUNCTION(IoTHubTransport_MQTT_Common_GetSendStatus_empty_waitingToSend_and_empty_waitingforAck_success)
{
    // arrange
    IOTHUBTRANSPORT_CONFIG config ={ 0 };
    SetupIothubTransportConfig(&config, TEST_DEVICE_ID, TEST_DEVICE_KEY, TEST_IOTHUB_NAME, TEST_IOTHUB_SUFFIX, TEST_PROTOCOL_GATEWAY_HOSTNAME, NULL);

    TRANSPORT_LL_HANDLE handle = IoTHubTransport_MQTT_Common_Create(&config, get_IO_transport, &transport_cb_info, transport_cb_ctx);
    umock_c_reset_all_calls();

    STRICT_EXPECTED_CALL(DList_IsListEmpty(config.waitingToSend));
    STRICT_EXPECTED_CALL(DList_IsListEmpty(IGNORED_PTR_ARG)).IgnoreArgument(1);

    IOTHUB_CLIENT_STATUS status;

    // act
    IOTHUB_CLIENT_RESULT result = IoTHubTransport_MQTT_Common_GetSendStatus(handle, &status);

    // assert
    ASSERT_ARE_EQUAL(IOTHUB_CLIENT_RESULT, result, IOTHUB_CLIENT_OK);
    ASSERT_ARE_EQUAL(IOTHUB_CLIENT_STATUS, status, IOTHUB_CLIENT_SEND_STATUS_IDLE);

    ASSERT_ARE_EQUAL(char_ptr, umock_c_get_expected_calls(), umock_c_get_actual_calls());

    // cleanup
    IoTHubTransport_MQTT_Common_Destroy(handle);
}

/* Tests_SRS_IOTHUB_MQTT_TRANSPORT_07_025: [IoTHubTransport_MQTT_Common_GetSendStatus shall return IOTHUB_CLIENT_OK and status IOTHUB_CLIENT_SEND_STATUS_BUSY if there are currently event items to be sent or being sent.] */
TEST_FUNCTION(IoTHubTransport_MQTT_Common_GetSendStatus_waitingToSend_not_empty_success)
{
    // arrange
    IOTHUBTRANSPORT_CONFIG config ={ 0 };
    SetupIothubTransportConfig(&config, TEST_DEVICE_ID, TEST_DEVICE_KEY, TEST_IOTHUB_NAME, TEST_IOTHUB_SUFFIX, TEST_PROTOCOL_GATEWAY_HOSTNAME, NULL);

    TRANSPORT_LL_HANDLE handle = IoTHubTransport_MQTT_Common_Create(&config, get_IO_transport, &transport_cb_info, transport_cb_ctx);

    IOTHUB_MESSAGE_HANDLE eventMessageHandle = IoTHubMessage_CreateFromByteArray(IGNORED_PTR_ARG, IGNORED_NUM_ARG);
    IOTHUB_MESSAGE_LIST newEntry;
    newEntry.messageHandle = eventMessageHandle;
    DList_InsertTailList(config.waitingToSend, &(newEntry.entry));

    umock_c_reset_all_calls();

    STRICT_EXPECTED_CALL(DList_IsListEmpty(config.waitingToSend));

    IOTHUB_CLIENT_STATUS status;

    // act
    IOTHUB_CLIENT_RESULT result = IoTHubTransport_MQTT_Common_GetSendStatus(handle, &status);

    // assert
    ASSERT_ARE_EQUAL(IOTHUB_CLIENT_RESULT, result, IOTHUB_CLIENT_OK);
    ASSERT_ARE_EQUAL(IOTHUB_CLIENT_STATUS, status, IOTHUB_CLIENT_SEND_STATUS_BUSY);

    ASSERT_ARE_EQUAL(char_ptr, umock_c_get_expected_calls(), umock_c_get_actual_calls());

    // cleanup
    IoTHubTransport_MQTT_Common_Destroy(handle);
    IoTHubMessage_Destroy(eventMessageHandle);
}

TEST_FUNCTION(IoTHubTransport_MQTT_Common_delivered_NULL_context_do_Nothing)
{
    // arrange
    IOTHUBTRANSPORT_CONFIG config = { 0 };
    SetupIothubTransportConfig(&config, TEST_DEVICE_ID, TEST_DEVICE_KEY, TEST_IOTHUB_NAME, TEST_IOTHUB_SUFFIX, TEST_PROTOCOL_GATEWAY_HOSTNAME, NULL);

    TRANSPORT_LL_HANDLE handle = IoTHubTransport_MQTT_Common_Create(&config, get_IO_transport, &transport_cb_info, transport_cb_ctx);

    umock_c_reset_all_calls();

    // act
    g_fnMqttErrorCallback(TEST_MQTT_CLIENT_HANDLE, MQTT_CLIENT_UNKNOWN_ERROR, g_callbackCtx);

    // assert
    ASSERT_ARE_EQUAL(char_ptr, umock_c_get_expected_calls(), umock_c_get_actual_calls());

    //cleanup
    IoTHubTransport_MQTT_Common_Destroy(handle);
}

TEST_FUNCTION(IoTHubTransport_MQTT_Common_delivered_MQTT_CLIENT_NO_PING_RESPONSE_success)
{
    // arrange
    IOTHUBTRANSPORT_CONFIG config ={ 0 };
    SetupIothubTransportConfig(&config, TEST_DEVICE_ID, TEST_DEVICE_KEY, TEST_IOTHUB_NAME, TEST_IOTHUB_SUFFIX, TEST_PROTOCOL_GATEWAY_HOSTNAME, NULL);

    TRANSPORT_LL_HANDLE handle = IoTHubTransport_MQTT_Common_Create(&config, get_IO_transport, &transport_cb_info, transport_cb_ctx);

    umock_c_reset_all_calls();
    STRICT_EXPECTED_CALL(Transport_ConnectionStatusCallBack(IOTHUB_CLIENT_CONNECTION_UNAUTHENTICATED, IOTHUB_CLIENT_CONNECTION_NO_PING_RESPONSE, IGNORED_PTR_ARG));
    STRICT_EXPECTED_CALL(xio_retrieveoptions(IGNORED_PTR_ARG));
    STRICT_EXPECTED_CALL(mqtt_client_clear_xio(IGNORED_PTR_ARG));
    STRICT_EXPECTED_CALL(xio_destroy(IGNORED_PTR_ARG));
    STRICT_EXPECTED_CALL(mqtt_client_dowork(IGNORED_PTR_ARG));
    STRICT_EXPECTED_CALL(tickcounter_get_current_ms(IGNORED_PTR_ARG, IGNORED_PTR_ARG));
    // removeExpiredTwinRequests
    STRICT_EXPECTED_CALL(tickcounter_get_current_ms(IGNORED_PTR_ARG, IGNORED_PTR_ARG));

    // act
    g_fnMqttErrorCallback(TEST_MQTT_CLIENT_HANDLE, MQTT_CLIENT_NO_PING_RESPONSE, g_callbackCtx);
    IoTHubTransport_MQTT_Common_DoWork(handle);

    // assert
    ASSERT_ARE_EQUAL(char_ptr, umock_c_get_expected_calls(), umock_c_get_actual_calls());

    //cleanup
    IoTHubTransport_MQTT_Common_Destroy(handle);
}

TEST_FUNCTION(IoTHubTransport_MQTT_Common_delivered_MQTT_CLIENT_MQTT_CLIENT_MEMORY_ERROR_success)
{
    // arrange
    IOTHUBTRANSPORT_CONFIG config = { 0 };
    SetupIothubTransportConfig(&config, TEST_DEVICE_ID, TEST_DEVICE_KEY, TEST_IOTHUB_NAME, TEST_IOTHUB_SUFFIX, TEST_PROTOCOL_GATEWAY_HOSTNAME, NULL);

    TRANSPORT_LL_HANDLE handle = IoTHubTransport_MQTT_Common_Create(&config, get_IO_transport, &transport_cb_info, transport_cb_ctx);

    umock_c_reset_all_calls();
    STRICT_EXPECTED_CALL(xio_retrieveoptions(IGNORED_PTR_ARG));
    STRICT_EXPECTED_CALL(mqtt_client_clear_xio(IGNORED_PTR_ARG));
    STRICT_EXPECTED_CALL(xio_destroy(IGNORED_PTR_ARG));
    STRICT_EXPECTED_CALL(mqtt_client_dowork(IGNORED_PTR_ARG));
    STRICT_EXPECTED_CALL(tickcounter_get_current_ms(IGNORED_PTR_ARG, IGNORED_PTR_ARG));
    // removeExpiredTwinRequests
    STRICT_EXPECTED_CALL(tickcounter_get_current_ms(IGNORED_PTR_ARG, IGNORED_PTR_ARG));

    // act
    g_fnMqttErrorCallback(TEST_MQTT_CLIENT_HANDLE, MQTT_CLIENT_MEMORY_ERROR, g_callbackCtx);
    IoTHubTransport_MQTT_Common_DoWork(handle);

    // assert
    ASSERT_ARE_EQUAL(char_ptr, umock_c_get_expected_calls(), umock_c_get_actual_calls());

    //cleanup
    IoTHubTransport_MQTT_Common_Destroy(handle);
}

TEST_FUNCTION(IoTHubTransportMqtt_delivered_MQTT_CLIENT_NO_NETWORK_success)
{
    // arrange
    IOTHUBTRANSPORT_CONFIG config = { 0 };
    SetupIothubTransportConfig(&config, TEST_DEVICE_ID, TEST_DEVICE_KEY, TEST_IOTHUB_NAME, TEST_IOTHUB_SUFFIX, TEST_PROTOCOL_GATEWAY_HOSTNAME, NULL);

    TRANSPORT_LL_HANDLE handle = IoTHubTransport_MQTT_Common_Create(&config, get_IO_transport, &transport_cb_info, transport_cb_ctx);

    umock_c_reset_all_calls();

    STRICT_EXPECTED_CALL(Transport_ConnectionStatusCallBack(IOTHUB_CLIENT_CONNECTION_UNAUTHENTICATED, IOTHUB_CLIENT_CONNECTION_NO_NETWORK, IGNORED_PTR_ARG));

    // act
    g_fnMqttErrorCallback(TEST_MQTT_CLIENT_HANDLE, MQTT_CLIENT_CONNECTION_ERROR, g_callbackCtx);

    // assert
    ASSERT_ARE_EQUAL(char_ptr, umock_c_get_expected_calls(), umock_c_get_actual_calls());

    //cleanup
    IoTHubTransport_MQTT_Common_Destroy(handle);
}

TEST_FUNCTION(IoTHubTransportMqtt_delivered_MQTT_CLIENT_COMMUNICATION_ERROR_success)
{
    // arrange
    IOTHUBTRANSPORT_CONFIG config = { 0 };
    SetupIothubTransportConfig(&config, TEST_DEVICE_ID, TEST_DEVICE_KEY, TEST_IOTHUB_NAME, TEST_IOTHUB_SUFFIX, TEST_PROTOCOL_GATEWAY_HOSTNAME, NULL);

    TRANSPORT_LL_HANDLE handle = IoTHubTransport_MQTT_Common_Create(&config, get_IO_transport, &transport_cb_info, transport_cb_ctx);

    umock_c_reset_all_calls();

    STRICT_EXPECTED_CALL(Transport_ConnectionStatusCallBack(IOTHUB_CLIENT_CONNECTION_UNAUTHENTICATED, IOTHUB_CLIENT_CONNECTION_COMMUNICATION_ERROR, IGNORED_PTR_ARG));

    // act
    g_fnMqttErrorCallback(TEST_MQTT_CLIENT_HANDLE, MQTT_CLIENT_COMMUNICATION_ERROR, g_callbackCtx);

    // assert
    ASSERT_ARE_EQUAL(char_ptr, umock_c_get_expected_calls(), umock_c_get_actual_calls());

    //cleanup
    IoTHubTransport_MQTT_Common_Destroy(handle);
}

TEST_FUNCTION(IoTHubTransport_MQTT_Common_MqttOpCompleteCallback_DISCONNECT_succeed)
{
    // arrange
    IOTHUBTRANSPORT_CONFIG config ={ 0 };
    SetupIothubTransportConfig(&config, TEST_DEVICE_ID, TEST_DEVICE_KEY, TEST_IOTHUB_NAME, TEST_IOTHUB_SUFFIX, TEST_PROTOCOL_GATEWAY_HOSTNAME, NULL);

    TRANSPORT_LL_HANDLE handle = IoTHubTransport_MQTT_Common_Create(&config, get_IO_transport, &transport_cb_info, transport_cb_ctx);
    umock_c_reset_all_calls();

    // act
    g_fnMqttOperationCallback(TEST_MQTT_CLIENT_HANDLE, MQTT_CLIENT_ON_DISCONNECT, NULL, g_callbackCtx);

    //assert
    ASSERT_ARE_EQUAL(char_ptr, umock_c_get_expected_calls(), umock_c_get_actual_calls());

    //cleanup
    IoTHubTransport_MQTT_Common_Destroy(handle);
}

TEST_FUNCTION(IoTHubTransport_MQTT_Common_MqttOpCompleteCallback_CONN_ACK_NOT_CONNECTED_succeed)
{
    // arrange
    IOTHUBTRANSPORT_CONFIG config ={ 0 };
    SetupIothubTransportConfig(&config, TEST_DEVICE_ID, TEST_DEVICE_KEY, TEST_IOTHUB_NAME, TEST_IOTHUB_SUFFIX, TEST_PROTOCOL_GATEWAY_HOSTNAME, NULL);

    CONNECT_ACK connack;
    connack.isSessionPresent = false;
    connack.returnCode = CONN_REFUSED_BAD_USERNAME_PASSWORD;

    TRANSPORT_LL_HANDLE handle = IoTHubTransport_MQTT_Common_Create(&config, get_IO_transport, &transport_cb_info, transport_cb_ctx);
    umock_c_reset_all_calls();

    STRICT_EXPECTED_CALL(Transport_ConnectionStatusCallBack(IOTHUB_CLIENT_CONNECTION_UNAUTHENTICATED, IOTHUB_CLIENT_CONNECTION_BAD_CREDENTIAL, IGNORED_PTR_ARG));

    // act
    g_fnMqttOperationCallback(TEST_MQTT_CLIENT_HANDLE, MQTT_CLIENT_ON_CONNACK, &connack, g_callbackCtx);

    //assert
    ASSERT_ARE_EQUAL(char_ptr, umock_c_get_expected_calls(), umock_c_get_actual_calls());

    //cleanup
    IoTHubTransport_MQTT_Common_Destroy(handle);
}

TEST_FUNCTION(IoTHubTransportMqtt_MqttOpCompleteCallback_CONN_ACK_CONN_REFUSED_NOT_CONNECTED_succeed)
{
    // arrange
    IOTHUBTRANSPORT_CONFIG config = { 0 };
    SetupIothubTransportConfig(&config, TEST_DEVICE_ID, TEST_DEVICE_KEY, TEST_IOTHUB_NAME, TEST_IOTHUB_SUFFIX, TEST_PROTOCOL_GATEWAY_HOSTNAME, NULL);

    CONNECT_ACK connack;
    connack.isSessionPresent = false;
    connack.returnCode = CONN_REFUSED_NOT_AUTHORIZED;

    TRANSPORT_LL_HANDLE handle = IoTHubTransport_MQTT_Common_Create(&config, get_IO_transport, &transport_cb_info, transport_cb_ctx);
    umock_c_reset_all_calls();

    STRICT_EXPECTED_CALL(Transport_ConnectionStatusCallBack(IOTHUB_CLIENT_CONNECTION_UNAUTHENTICATED, IOTHUB_CLIENT_CONNECTION_BAD_CREDENTIAL, IGNORED_PTR_ARG));

    // act
    g_fnMqttOperationCallback(TEST_MQTT_CLIENT_HANDLE, MQTT_CLIENT_ON_CONNACK, &connack, g_callbackCtx);

    //assert
    ASSERT_ARE_EQUAL(char_ptr, umock_c_get_expected_calls(), umock_c_get_actual_calls());

    //cleanup
    IoTHubTransport_MQTT_Common_Destroy(handle);
}

TEST_FUNCTION(IoTHubTransport_MQTT_Common_MqttOpCompleteCallback_PUBLISH_ACK_succeed)
{
    // arrange
    IOTHUBTRANSPORT_CONFIG config = { 0 };
    SetupIothubTransportConfig(&config, TEST_DEVICE_ID, TEST_DEVICE_KEY, TEST_IOTHUB_NAME, TEST_IOTHUB_SUFFIX, TEST_PROTOCOL_GATEWAY_HOSTNAME, NULL);

    PUBLISH_ACK puback;
    puback.packetId = 2;

    QOS_VALUE QosValue[] ={ DELIVER_AT_LEAST_ONCE };
    SUBSCRIBE_ACK suback;
    suback.packetId = 1234;
    suback.qosCount = 1;
    suback.qosReturn = QosValue;

    IOTHUB_MESSAGE_LIST message1;
    memset(&message1, 0, sizeof(IOTHUB_MESSAGE_LIST));
    message1.messageHandle = TEST_IOTHUB_MSG_BYTEARRAY;

    DList_InsertTailList(config.waitingToSend, &(message1.entry));
    TRANSPORT_LL_HANDLE handle = setup_iothub_mqtt_connection(&config);
    g_fnMqttOperationCallback(TEST_MQTT_CLIENT_HANDLE, MQTT_CLIENT_ON_SUBSCRIBE_ACK, &suback, g_callbackCtx);
    IoTHubTransport_MQTT_Common_DoWork(handle);
    IoTHubTransport_MQTT_Common_DoWork(handle);
    umock_c_reset_all_calls();

    setup_invoke_message_callback_mocks(IOTHUB_CLIENT_CONFIRMATION_OK, true, false);

    // act
    g_fnMqttOperationCallback(TEST_MQTT_CLIENT_HANDLE, MQTT_CLIENT_ON_PUBLISH_ACK, &puback, g_callbackCtx);

    //assert
    ASSERT_ARE_EQUAL(char_ptr, umock_c_get_expected_calls(), umock_c_get_actual_calls());

    //cleanup
    IoTHubTransport_MQTT_Common_Destroy(handle);
}

/* Tests_SRS_IOTHUB_MQTT_TRANSPORT_07_051: [ If msgHandle or callbackCtx is NULL, mqtt_notification_callback shall do nothing. ] */
TEST_FUNCTION(IoTHubTransport_MQTT_Common_MessageRecv_message_NULL_fail)
{
    // arrange
    IOTHUBTRANSPORT_CONFIG config ={ 0 };
    SetupIothubTransportConfig(&config, TEST_DEVICE_ID, TEST_DEVICE_KEY, TEST_IOTHUB_NAME, TEST_IOTHUB_SUFFIX, TEST_PROTOCOL_GATEWAY_HOSTNAME, NULL);

    TRANSPORT_LL_HANDLE handle = IoTHubTransport_MQTT_Common_Create(&config, get_IO_transport, &transport_cb_info, transport_cb_ctx);

    umock_c_reset_all_calls();

    // act
    ASSERT_IS_NOT_NULL(g_fnMqttMsgRecv);
    g_fnMqttMsgRecv(NULL, g_callbackCtx);

    // assert
    ASSERT_ARE_EQUAL(char_ptr, umock_c_get_expected_calls(), umock_c_get_actual_calls());

    //cleanup
    IoTHubTransport_MQTT_Common_Destroy(handle);
}

/* Tests_SRS_IOTHUB_MQTT_TRANSPORT_07_051: [ If msgHandle or callbackCtx is NULL, mqtt_notification_callback shall do nothing. ] */
TEST_FUNCTION(IoTHubTransport_MQTT_Common_MessageRecv_context_NULL_fail)
{
    // arrange
    IOTHUBTRANSPORT_CONFIG config ={ 0 };
    SetupIothubTransportConfig(&config, TEST_DEVICE_ID, TEST_DEVICE_KEY, TEST_IOTHUB_NAME, TEST_IOTHUB_SUFFIX, TEST_PROTOCOL_GATEWAY_HOSTNAME, NULL);

    TRANSPORT_LL_HANDLE handle = IoTHubTransport_MQTT_Common_Create(&config, get_IO_transport, &transport_cb_info, transport_cb_ctx);

    umock_c_reset_all_calls();

    // act
    ASSERT_IS_NOT_NULL(g_fnMqttMsgRecv);
    g_fnMqttMsgRecv(TEST_MQTT_MESSAGE_HANDLE, NULL);

    // assert
    ASSERT_ARE_EQUAL(char_ptr, umock_c_get_expected_calls(), umock_c_get_actual_calls());

    //cleanup
    IoTHubTransport_MQTT_Common_Destroy(handle);
}

/* Tests_SRS_IOTHUB_MQTT_TRANSPORT_07_051: [ If msgHandle or callbackCtx is NULL, mqtt_notification_callback shall do nothing. ] */
TEST_FUNCTION(IoTHubTransport_MQTT_Common_MessageRecv_Message_context_NULL_fail)
{
    // arrange
    IOTHUBTRANSPORT_CONFIG config ={ 0 };
    SetupIothubTransportConfig(&config, TEST_DEVICE_ID, TEST_DEVICE_KEY, TEST_IOTHUB_NAME, TEST_IOTHUB_SUFFIX, TEST_PROTOCOL_GATEWAY_HOSTNAME, NULL);

    TRANSPORT_LL_HANDLE handle = IoTHubTransport_MQTT_Common_Create(&config, get_IO_transport, &transport_cb_info, transport_cb_ctx);

    umock_c_reset_all_calls();

    // act
    ASSERT_IS_NOT_NULL(g_fnMqttMsgRecv);
    g_fnMqttMsgRecv(NULL, NULL);

    // assert
    ASSERT_ARE_EQUAL(char_ptr, umock_c_get_expected_calls(), umock_c_get_actual_calls());

    //cleanup
    IoTHubTransport_MQTT_Common_Destroy(handle);
}

/* Tests_SRS_IOTHUB_MQTT_TRANSPORT_07_056: [ If type is IOTHUB_TYPE_TELEMETRY, then on success mqtt_notification_callback shall call IoTHubClientCore_LL_MessageCallback. ] */
TEST_FUNCTION(IoTHubTransport_MQTT_Common_MessageRecv_succeed)
{
    // arrange
    IOTHUBTRANSPORT_CONFIG config = { 0 };
    SetupIothubTransportConfig(&config, TEST_DEVICE_ID, TEST_DEVICE_KEY, TEST_IOTHUB_NAME, TEST_IOTHUB_SUFFIX, TEST_PROTOCOL_GATEWAY_HOSTNAME, NULL);

    TRANSPORT_LL_HANDLE handle = IoTHubTransport_MQTT_Common_Create(&config, get_IO_transport, &transport_cb_info, transport_cb_ctx);
    IoTHubTransport_MQTT_Common_DoWork(handle);
    umock_c_reset_all_calls();

    g_msg_disposition = IOTHUBMESSAGE_ACCEPTED;
    setup_message_recv_msg_callback_mocks();

    // act
    ASSERT_IS_NOT_NULL(g_fnMqttMsgRecv);
    g_fnMqttMsgRecv(TEST_MQTT_MESSAGE_HANDLE, g_callbackCtx);

    // assert
    ASSERT_ARE_EQUAL(char_ptr, umock_c_get_expected_calls(), umock_c_get_actual_calls());

    //cleanup
    IoTHubTransport_MQTT_Common_Destroy(handle);
}

/* Tests_SRS_IOTHUB_MQTT_TRANSPORT_07_055: [ if device_twin_msg_type is not RETRIEVE_PROPERTIES then mqtt_notification_callback shall call IoTHubClientCore_LL_ReportedStateComplete ] */
TEST_FUNCTION(IoTHubTransportMqtt_MessageRecv_device_twin_succeed)
{
    // arrange
    IOTHUBTRANSPORT_CONFIG config = { 0 };
    SetupIothubTransportConfig(&config, TEST_DEVICE_ID, TEST_DEVICE_KEY, TEST_IOTHUB_NAME, TEST_IOTHUB_SUFFIX, TEST_PROTOCOL_GATEWAY_HOSTNAME, NULL);

    TRANSPORT_LL_HANDLE handle = IoTHubTransport_MQTT_Common_Create(&config, get_IO_transport, &transport_cb_info, transport_cb_ctx);
    (void)IoTHubTransport_MQTT_Common_Subscribe_DeviceTwin(handle);

    CONNECT_ACK connack = { true, CONNECTION_ACCEPTED };
    g_fnMqttOperationCallback(TEST_MQTT_CLIENT_HANDLE, MQTT_CLIENT_ON_CONNACK, &connack, g_callbackCtx);
    IoTHubTransport_MQTT_Common_DoWork(handle);

    QOS_VALUE QosValue[] = { DELIVER_AT_LEAST_ONCE };
    SUBSCRIBE_ACK suback;
    suback.packetId = 2;
    suback.qosCount = 1;
    suback.qosReturn = QosValue;
    g_fnMqttOperationCallback(TEST_MQTT_CLIENT_HANDLE, MQTT_CLIENT_ON_SUBSCRIBE_ACK, &suback, g_callbackCtx);

    IoTHubTransport_MQTT_Common_DoWork(handle);
    CONSTBUFFER cbuff;
    cbuff.buffer = appMessage;
    cbuff.size = appMsgSize;
    STRICT_EXPECTED_CALL(CONSTBUFFER_GetContent(IGNORED_PTR_ARG)).SetReturn(&cbuff);
    IOTHUB_DEVICE_TWIN device_twin;
    device_twin.report_data_handle = TEST_CONST_BUFFER_HANDLE;
    device_twin.item_id = 1;
    IOTHUB_IDENTITY_INFO identity_info;
    identity_info.device_twin = &device_twin;
    (void)IoTHubTransport_MQTT_Common_ProcessItem(handle, IOTHUB_TYPE_DEVICE_TWIN, &identity_info);

    umock_c_reset_all_calls();

    g_tokenizerIndex = 1;

    setup_message_recv_callback_device_twin_mocks("res");

    // act
    ASSERT_IS_NOT_NULL(g_fnMqttMsgRecv);
    g_fnMqttMsgRecv(TEST_MQTT_MESSAGE_HANDLE, g_callbackCtx);

    // assert
    ASSERT_ARE_EQUAL(char_ptr, umock_c_get_expected_calls(), umock_c_get_actual_calls());

    //cleanup
    IoTHubTransport_MQTT_Common_Destroy(handle);
}

TEST_FUNCTION(IoTHubTransportMqtt_MessageRecv_device_twin_fail)
{
    // arrange
    int negativeTestsInitResult = umock_c_negative_tests_init();
    ASSERT_ARE_EQUAL(int, 0, negativeTestsInitResult);

    IOTHUBTRANSPORT_CONFIG config ={ 0 };
    SetupIothubTransportConfig(&config, TEST_DEVICE_ID, TEST_DEVICE_KEY, TEST_IOTHUB_NAME, TEST_IOTHUB_SUFFIX, TEST_PROTOCOL_GATEWAY_HOSTNAME, NULL);

    TRANSPORT_LL_HANDLE handle = IoTHubTransport_MQTT_Common_Create(&config, get_IO_transport, &transport_cb_info, transport_cb_ctx);

    QOS_VALUE QosValue[] ={ DELIVER_AT_LEAST_ONCE };
    SUBSCRIBE_ACK suback;
    suback.packetId = 1234;
    suback.qosCount = 1;
    suback.qosReturn = QosValue;

    g_fnMqttOperationCallback(TEST_MQTT_CLIENT_HANDLE, MQTT_CLIENT_ON_SUBSCRIBE_ACK, &suback, g_callbackCtx);

    IoTHubTransport_MQTT_Common_DoWork(handle);
    CONSTBUFFER cbuff;
    cbuff.buffer = appMessage;
    cbuff.size = appMsgSize;
    STRICT_EXPECTED_CALL(CONSTBUFFER_GetContent(IGNORED_PTR_ARG)).SetReturn(&cbuff);
    IOTHUB_DEVICE_TWIN device_twin;
    device_twin.report_data_handle = TEST_CONST_BUFFER_HANDLE;
    device_twin.item_id = 1;
    IOTHUB_IDENTITY_INFO identity_info;
    identity_info.device_twin = &device_twin;
    (void)IoTHubTransport_MQTT_Common_ProcessItem(handle, IOTHUB_TYPE_DEVICE_TWIN, &identity_info);
    umock_c_reset_all_calls();

    g_tokenizerIndex = 8;

    setup_message_recv_callback_device_twin_mocks("res");

    umock_c_negative_tests_snapshot();

    ASSERT_IS_NOT_NULL(g_fnMqttMsgRecv);

    // act
    size_t count = umock_c_negative_tests_call_count();
    for (size_t index = 0; index < count; index++)
    {
        if (umock_c_negative_tests_can_call_fail(index))
        {
            umock_c_negative_tests_reset();
            umock_c_negative_tests_fail_call(index);
<<<<<<< HEAD

            char tmp_msg[64];
            sprintf(tmp_msg, "MessageRecv_device_twin failure in test %lu/%lu", (unsigned long)index, (unsigned long)count);

=======

            char tmp_msg[64];
            sprintf(tmp_msg, "MessageRecv_device_twin failure in test %lu/%lu", (unsigned long)index, (unsigned long)count);

>>>>>>> d10d0fdd
            g_fnMqttMsgRecv(TEST_MQTT_MESSAGE_HANDLE, g_callbackCtx);
            // assert
        }
    }

    //cleanup
    IoTHubTransport_MQTT_Common_Destroy(handle);
    umock_c_negative_tests_deinit();
}

// Subscribe for a twin notification, which implicitly initiates a GetTwin, and have the request timeout.
TEST_FUNCTION(IoTHubTransportMqtt_implicit_gettwin_timeout)
{
    // arrange
    IOTHUBTRANSPORT_CONFIG config = { 0 };
    SetupIothubTransportConfig(&config, TEST_DEVICE_ID, TEST_DEVICE_KEY, TEST_IOTHUB_NAME, TEST_IOTHUB_SUFFIX, TEST_PROTOCOL_GATEWAY_HOSTNAME, NULL);

    TRANSPORT_LL_HANDLE handle = IoTHubTransport_MQTT_Common_Create(&config, get_IO_transport, &transport_cb_info, transport_cb_ctx);
    (void)IoTHubTransport_MQTT_Common_Subscribe_DeviceTwin(handle);

    CONNECT_ACK connack = { true, CONNECTION_ACCEPTED };
    g_fnMqttOperationCallback(TEST_MQTT_CLIENT_HANDLE, MQTT_CLIENT_ON_CONNACK, &connack, g_callbackCtx);
    IoTHubTransport_MQTT_Common_DoWork(handle);

    QOS_VALUE QosValue[] = { DELIVER_AT_LEAST_ONCE };
    SUBSCRIBE_ACK suback;
    suback.packetId = 2;
    suback.qosCount = 1;
    suback.qosReturn = QosValue;
    g_fnMqttOperationCallback(TEST_MQTT_CLIENT_HANDLE, MQTT_CLIENT_ON_SUBSCRIBE_ACK, &suback, g_callbackCtx);

    IoTHubTransport_MQTT_Common_DoWork(handle);    

    umock_c_reset_all_calls();
    set_expected_calls_for_DoWork_for_twin_timeouts();

    // Set up the returned time such that it's far enough into the future to trigger time out related logic.
    g_current_ms += 6*60*1000;
    STRICT_EXPECTED_CALL(tickcounter_get_current_ms(IGNORED_PTR_ARG, IGNORED_PTR_ARG))
        .CopyOutArgumentBuffer(2, &g_current_ms, sizeof(g_current_ms));

    // The initial message removed is the implicit GetTwin() created on a listen for twin subscription.
    // This is not reported back to the application, by convention.
    STRICT_EXPECTED_CALL(DList_RemoveEntryList(IGNORED_PTR_ARG));
    STRICT_EXPECTED_CALL(gballoc_free(IGNORED_PTR_ARG));

    // act
    IoTHubTransport_MQTT_Common_DoWork(handle);

    // assert
    ASSERT_ARE_EQUAL(char_ptr, umock_c_get_expected_calls(), umock_c_get_actual_calls());

    //cleanup
    IoTHubTransport_MQTT_Common_Destroy(handle);
}


// Test that if a Reported Property is timed out, then appropriate application callbacks are notified
TEST_FUNCTION(IoTHubTransportMqtt_reported_property_timeout)
{
    // arrange
    IOTHUBTRANSPORT_CONFIG config = { 0 };
    SetupIothubTransportConfig(&config, TEST_DEVICE_ID, TEST_DEVICE_KEY, TEST_IOTHUB_NAME, TEST_IOTHUB_SUFFIX, TEST_PROTOCOL_GATEWAY_HOSTNAME, NULL);

    TRANSPORT_LL_HANDLE handle = IoTHubTransport_MQTT_Common_Create(&config, get_IO_transport, &transport_cb_info, transport_cb_ctx);
    (void)IoTHubTransport_MQTT_Common_Subscribe_DeviceTwin(handle);

    CONNECT_ACK connack = { true, CONNECTION_ACCEPTED };
    g_fnMqttOperationCallback(TEST_MQTT_CLIENT_HANDLE, MQTT_CLIENT_ON_CONNACK, &connack, g_callbackCtx);
    IoTHubTransport_MQTT_Common_DoWork(handle);

    QOS_VALUE QosValue[] = { DELIVER_AT_LEAST_ONCE };
    SUBSCRIBE_ACK suback;
    suback.packetId = 2;
    suback.qosCount = 1;
    suback.qosReturn = QosValue;
    g_fnMqttOperationCallback(TEST_MQTT_CLIENT_HANDLE, MQTT_CLIENT_ON_SUBSCRIBE_ACK, &suback, g_callbackCtx);

    IoTHubTransport_MQTT_Common_DoWork(handle);
    CONSTBUFFER cbuff;
    cbuff.buffer = appMessage;
    cbuff.size = appMsgSize;
    STRICT_EXPECTED_CALL(CONSTBUFFER_GetContent(IGNORED_PTR_ARG)).SetReturn(&cbuff);
    IOTHUB_DEVICE_TWIN device_twin;
    device_twin.report_data_handle = TEST_CONST_BUFFER_HANDLE;
    device_twin.item_id = 1;
    IOTHUB_IDENTITY_INFO identity_info;
    identity_info.device_twin = &device_twin;
    (void)IoTHubTransport_MQTT_Common_ProcessItem(handle, IOTHUB_TYPE_DEVICE_TWIN, &identity_info);

    umock_c_reset_all_calls();
    set_expected_calls_for_DoWork_for_twin_timeouts();

    // Set up the returned time such that it's far enough into the future to trigger time out related logic.
    g_current_ms += 6*60*1000;
    STRICT_EXPECTED_CALL(tickcounter_get_current_ms(IGNORED_PTR_ARG, IGNORED_PTR_ARG))
        .CopyOutArgumentBuffer(2, &g_current_ms, sizeof(g_current_ms));

    // The initial message removed is the implicit GetTwin() created on a listen for twin subscription.
    // This is not reported back to the application, by convention.
    STRICT_EXPECTED_CALL(DList_RemoveEntryList(IGNORED_PTR_ARG));
    STRICT_EXPECTED_CALL(gballoc_free(IGNORED_PTR_ARG));

    // The next message was queued there by the UT's request to send a reported property.
    STRICT_EXPECTED_CALL(Transport_Twin_ReportedStateComplete_Callback(1, STATUS_CODE_TIMEOUT_VALUE, IGNORED_PTR_ARG));
    STRICT_EXPECTED_CALL(DList_RemoveEntryList(IGNORED_PTR_ARG));
    STRICT_EXPECTED_CALL(gballoc_free(IGNORED_PTR_ARG));

    // act
    IoTHubTransport_MQTT_Common_DoWork(handle);

    // assert
    ASSERT_ARE_EQUAL(char_ptr, umock_c_get_expected_calls(), umock_c_get_actual_calls());

    //cleanup
    IoTHubTransport_MQTT_Common_Destroy(handle);
}


/* Tests_SRS_IOTHUB_MQTT_TRANSPORT_07_054: [ If type is IOTHUB_TYPE_DEVICE_TWIN, then on success if msg_type is RETRIEVE_PROPERTIES then mqtt_notification_callback shall call IoTHubClientCore_LL_RetrievePropertyComplete... ]*/
TEST_FUNCTION(IoTHubTransport_MQTT_Common_MessageRecv_with_sys_Properties_succeed)
{
    // arrange
    IOTHUBTRANSPORT_CONFIG config ={ 0 };
    SetupIothubTransportConfig(&config, TEST_DEVICE_ID, TEST_DEVICE_KEY, TEST_IOTHUB_NAME, TEST_IOTHUB_SUFFIX, TEST_PROTOCOL_GATEWAY_HOSTNAME, NULL);

    TRANSPORT_LL_HANDLE handle = IoTHubTransport_MQTT_Common_Create(&config, get_IO_transport, &transport_cb_info, transport_cb_ctx);
    g_tokenizerIndex = 6;
    IoTHubTransport_MQTT_Common_DoWork(handle);
    umock_c_reset_all_calls();

<<<<<<< HEAD
    setup_message_receive_initial_calls(TEST_MQTT_MSG_TOPIC_W_1_PROP, false);
    STRICT_EXPECTED_CALL(STRING_c_str(IGNORED_PTR_ARG)).CallCannotFail().SetReturn(TEST_MQTT_MESSAGE_TOPIC);
=======
    setup_message_receive_initial_calls(TEST_MQTT_MSG_TOPIC_W_1_PROP);
>>>>>>> d10d0fdd

    EXPECTED_CALL(STRING_TOKENIZER_create_from_char(TEST_MQTT_MSG_TOPIC_W_1_PROP));
    STRICT_EXPECTED_CALL(STRING_new());
    STRICT_EXPECTED_CALL(IoTHubMessage_Properties(TEST_IOTHUB_MSG_BYTEARRAY));

    STRICT_EXPECTED_CALL(STRING_TOKENIZER_get_next_token(IGNORED_PTR_ARG, IGNORED_PTR_ARG, "&")).SetReturn(0);
    STRICT_EXPECTED_CALL(STRING_c_str(IGNORED_PTR_ARG))
        .SetReturn("iothub-ack=Full");

    STRICT_EXPECTED_CALL(STRING_TOKENIZER_get_next_token(IGNORED_PTR_ARG, IGNORED_PTR_ARG, "&")).SetReturn(1);
    EXPECTED_CALL(STRING_delete(IGNORED_PTR_ARG));
    EXPECTED_CALL(STRING_TOKENIZER_destroy(IGNORED_PTR_ARG));
    setup_message_deliver_to_next_layer();

    // act
    ASSERT_IS_NOT_NULL(g_fnMqttMsgRecv);
    g_fnMqttMsgRecv(TEST_MQTT_MESSAGE_HANDLE, g_callbackCtx);

    // assert
    ASSERT_ARE_EQUAL(char_ptr, umock_c_get_expected_calls(), umock_c_get_actual_calls());

    //cleanup
    IoTHubTransport_MQTT_Common_Destroy(handle);
}

TEST_FUNCTION(IoTHubTransport_MQTT_Common_MessageRecv_with_sys_Properties_succeed_autodecode)
{
    // arrange
    IOTHUBTRANSPORT_CONFIG config = { 0 };
    SetupIothubTransportConfig(&config, TEST_DEVICE_ID, TEST_DEVICE_KEY, TEST_IOTHUB_NAME, TEST_IOTHUB_SUFFIX, TEST_PROTOCOL_GATEWAY_HOSTNAME, NULL);

    TRANSPORT_LL_HANDLE handle = IoTHubTransport_MQTT_Common_Create(&config, get_IO_transport, &transport_cb_info, transport_cb_ctx);
    bool urlencode = true;
    IoTHubTransport_MQTT_Common_SetOption(handle, OPTION_AUTO_URL_ENCODE_DECODE, &urlencode);
    g_tokenizerIndex = 6;
    IoTHubTransport_MQTT_Common_DoWork(handle);
    umock_c_reset_all_calls();

<<<<<<< HEAD
    setup_message_receive_initial_calls(TEST_MQTT_MSG_TOPIC_W_1_PROP, false);
    STRICT_EXPECTED_CALL(STRING_c_str(IGNORED_PTR_ARG)).CallCannotFail().SetReturn(TEST_MQTT_MESSAGE_TOPIC);
=======
    setup_message_receive_initial_calls(TEST_MQTT_MSG_TOPIC_W_1_PROP);
>>>>>>> d10d0fdd

    EXPECTED_CALL(STRING_TOKENIZER_create_from_char(TEST_MQTT_MSG_TOPIC_W_1_PROP));
    STRICT_EXPECTED_CALL(STRING_new());
    STRICT_EXPECTED_CALL(IoTHubMessage_Properties(TEST_IOTHUB_MSG_BYTEARRAY));

    // "%24.cid&%24.uid";
    STRICT_EXPECTED_CALL(STRING_TOKENIZER_get_next_token(IGNORED_PTR_ARG, IGNORED_PTR_ARG, "&")).SetReturn(0);
    STRICT_EXPECTED_CALL(STRING_c_str(IGNORED_PTR_ARG))
        .SetReturn("iothub-ack=Full");
    // iothub-ack-full is a "system" property but not mapped to IOTHUB_MESSAGE_HANDLE so it is silently ignored

    STRICT_EXPECTED_CALL(STRING_TOKENIZER_get_next_token(IGNORED_PTR_ARG, IGNORED_PTR_ARG, "&")).SetReturn(0);;
    STRICT_EXPECTED_CALL(STRING_c_str(IGNORED_PTR_ARG))
        .SetReturn("propName=PropValue");

    set_expected_calls_for_custom_message_property(true);

    STRICT_EXPECTED_CALL(STRING_TOKENIZER_get_next_token(IGNORED_PTR_ARG, IGNORED_PTR_ARG, "&")).SetReturn(0);;
    STRICT_EXPECTED_CALL(STRING_c_str(IGNORED_PTR_ARG))
        .SetReturn("DeviceInfo=smokeTest");

    set_expected_calls_for_custom_message_property(true);

    STRICT_EXPECTED_CALL(STRING_TOKENIZER_get_next_token(IGNORED_PTR_ARG, IGNORED_PTR_ARG, "&")).SetReturn(0);;
    STRICT_EXPECTED_CALL(STRING_c_str(IGNORED_PTR_ARG))
        .SetReturn("%24.to=%2Fdevices%2FjebrandoDevice%2Fmessages%2FdeviceBound&");
    // %24.to is also silently ignored

    STRICT_EXPECTED_CALL(STRING_TOKENIZER_get_next_token(IGNORED_PTR_ARG, IGNORED_PTR_ARG, "&")).SetReturn(0);;
    STRICT_EXPECTED_CALL(STRING_c_str(IGNORED_PTR_ARG))
        .SetReturn("%24.cid=123");

    STRICT_EXPECTED_CALL(URL_DecodeString(IGNORED_PTR_ARG));
    STRICT_EXPECTED_CALL(STRING_c_str(IGNORED_PTR_ARG)).CallCannotFail();
    STRICT_EXPECTED_CALL(IoTHubMessage_SetCorrelationId(IGNORED_PTR_ARG, IGNORED_PTR_ARG));
    STRICT_EXPECTED_CALL(STRING_delete(IGNORED_PTR_ARG));

    STRICT_EXPECTED_CALL(STRING_TOKENIZER_get_next_token(IGNORED_PTR_ARG, IGNORED_PTR_ARG, "&")).SetReturn(0);;
    STRICT_EXPECTED_CALL(STRING_c_str(IGNORED_PTR_ARG))
        .SetReturn("%24.uid=456");

    STRICT_EXPECTED_CALL(URL_DecodeString(IGNORED_PTR_ARG));
    STRICT_EXPECTED_CALL(STRING_c_str(IGNORED_PTR_ARG)).CallCannotFail();
    STRICT_EXPECTED_CALL(IoTHubMessage_SetMessageUserIdSystemProperty(IGNORED_PTR_ARG, IGNORED_PTR_ARG));
    STRICT_EXPECTED_CALL(STRING_delete(IGNORED_PTR_ARG));

    STRICT_EXPECTED_CALL(STRING_TOKENIZER_get_next_token(IGNORED_PTR_ARG, IGNORED_PTR_ARG, "&")).SetReturn(1);
    EXPECTED_CALL(STRING_delete(IGNORED_PTR_ARG));
    EXPECTED_CALL(STRING_TOKENIZER_destroy(IGNORED_PTR_ARG));

    setup_message_deliver_to_next_layer();

    // act
    ASSERT_IS_NOT_NULL(g_fnMqttMsgRecv);
    g_fnMqttMsgRecv(TEST_MQTT_MESSAGE_HANDLE, g_callbackCtx);

    // assert
    ASSERT_ARE_EQUAL(char_ptr, umock_c_get_expected_calls(), umock_c_get_actual_calls());

    //cleanup
    IoTHubTransport_MQTT_Common_Destroy(handle);
}

/* Tests_SRS_IOTHUB_MQTT_TRANSPORT_07_054: [ If type is IOTHUB_TYPE_DEVICE_TWIN, then on success if msg_type is RETRIEVE_PROPERTIES then mqtt_notification_callback shall call IoTHubClientCore_LL_RetrievePropertyComplete... ]*/
// Tests_SRS_IOTHUB_TRANSPORT_MQTT_COMMON_09_012: [ If type is IOTHUB_TYPE_TELEMETRY and the system property `$.ct` is defined, its value shall be set on the IOTHUB_MESSAGE_HANDLE's ContentType property ]
// Tests_SRS_IOTHUB_TRANSPORT_MQTT_COMMON_09_013: [ If type is IOTHUB_TYPE_TELEMETRY and the system property `$.ce` is defined, its value shall be set on the IOTHUB_MESSAGE_HANDLE's ContentEncoding property ]
TEST_FUNCTION(IoTHubTransport_MQTT_Common_MessageRecv_with_Properties_succeed)
{
    // arrange
    IOTHUBTRANSPORT_CONFIG config ={ 0 };
    SetupIothubTransportConfig(&config, TEST_DEVICE_ID, TEST_DEVICE_KEY, TEST_IOTHUB_NAME, TEST_IOTHUB_SUFFIX, TEST_PROTOCOL_GATEWAY_HOSTNAME, NULL);

    TRANSPORT_LL_HANDLE handle = IoTHubTransport_MQTT_Common_Create(&config, get_IO_transport, &transport_cb_info, transport_cb_ctx);
    g_tokenizerIndex = 4;
    IoTHubTransport_MQTT_Common_DoWork(handle);
    umock_c_reset_all_calls();

    setup_message_recv_with_properties_mocks(true, true, false);

    // act
    ASSERT_IS_NOT_NULL(g_fnMqttMsgRecv);
    g_fnMqttMsgRecv(TEST_MQTT_MESSAGE_HANDLE, g_callbackCtx);

    // assert
    ASSERT_ARE_EQUAL(char_ptr, umock_c_get_expected_calls(), umock_c_get_actual_calls());

    //cleanup
    IoTHubTransport_MQTT_Common_Destroy(handle);
}

TEST_FUNCTION(IoTHubTransport_MQTT_Common_MessageRecv_with_Properties_succeed_autodecode)
{
    // arrange
    IOTHUBTRANSPORT_CONFIG config = { 0 };
    SetupIothubTransportConfig(&config, TEST_DEVICE_ID, TEST_DEVICE_KEY, TEST_IOTHUB_NAME, TEST_IOTHUB_SUFFIX, TEST_PROTOCOL_GATEWAY_HOSTNAME, NULL);

    TRANSPORT_LL_HANDLE handle = IoTHubTransport_MQTT_Common_Create(&config, get_IO_transport, &transport_cb_info, transport_cb_ctx);
    bool urlencode = true;
    IoTHubTransport_MQTT_Common_SetOption(handle, OPTION_AUTO_URL_ENCODE_DECODE, &urlencode);
    g_tokenizerIndex = 4;
    IoTHubTransport_MQTT_Common_DoWork(handle);
    umock_c_reset_all_calls();

    setup_message_recv_with_properties_mocks(true, true, true);

    // act
    ASSERT_IS_NOT_NULL(g_fnMqttMsgRecv);
    g_fnMqttMsgRecv(TEST_MQTT_MESSAGE_HANDLE, g_callbackCtx);

    // assert
    ASSERT_ARE_EQUAL(char_ptr, umock_c_get_expected_calls(), umock_c_get_actual_calls());

    //cleanup
    IoTHubTransport_MQTT_Common_Destroy(handle);
}

/* Tests_SRS_IOTHUB_MQTT_TRANSPORT_07_054: [ If type is IOTHUB_TYPE_DEVICE_TWIN, then on success if msg_type is RETRIEVE_PROPERTIES then mqtt_notification_callback shall call IoTHubClientCore_LL_RetrievePropertyComplete... ]*/
TEST_FUNCTION(IoTHubTransport_MQTT_Common_MessageRecv_with_Properties_fail)
{
    // arrange
    int negativeTestsInitResult = umock_c_negative_tests_init();
    ASSERT_ARE_EQUAL(int, 0, negativeTestsInitResult);

    IOTHUBTRANSPORT_CONFIG config ={ 0 };
    SetupIothubTransportConfig(&config, TEST_DEVICE_ID, TEST_DEVICE_KEY, TEST_IOTHUB_NAME, TEST_IOTHUB_SUFFIX, TEST_PROTOCOL_GATEWAY_HOSTNAME, NULL);

    TRANSPORT_LL_HANDLE handle = IoTHubTransport_MQTT_Common_Create(&config, get_IO_transport, &transport_cb_info, transport_cb_ctx);
    g_tokenizerIndex = 6;
    IoTHubTransport_MQTT_Common_DoWork(handle);
    umock_c_reset_all_calls();

    setup_message_recv_with_properties_mocks(false, false, false);

    umock_c_negative_tests_snapshot();

    // act
    size_t count = umock_c_negative_tests_call_count();
    for (size_t index = 0; index < count; index++)
    {
        if (umock_c_negative_tests_can_call_fail(index))
        {
            umock_c_negative_tests_reset();
            umock_c_negative_tests_fail_call(index);

            char tmp_msg[64];
            sprintf(tmp_msg, "g_fnMqttMsgRecv failure in test %lu/%lu", (unsigned long)index, (unsigned long)count);

            g_fnMqttMsgRecv(TEST_MQTT_MESSAGE_HANDLE, g_callbackCtx);
        }
    }

    // assert

    //cleanup
    IoTHubTransport_MQTT_Common_Destroy(handle);
    umock_c_negative_tests_deinit();
}

TEST_FUNCTION(IoTHubTransport_MQTT_Common_MessageRecv_with_Properties_fail_autodecode)
{
    // arrange
    int negativeTestsInitResult = umock_c_negative_tests_init();
    ASSERT_ARE_EQUAL(int, 0, negativeTestsInitResult);

    IOTHUBTRANSPORT_CONFIG config = { 0 };
    SetupIothubTransportConfig(&config, TEST_DEVICE_ID, TEST_DEVICE_KEY, TEST_IOTHUB_NAME, TEST_IOTHUB_SUFFIX, TEST_PROTOCOL_GATEWAY_HOSTNAME, NULL);

    TRANSPORT_LL_HANDLE handle = IoTHubTransport_MQTT_Common_Create(&config, get_IO_transport, &transport_cb_info, transport_cb_ctx);
    bool urlencode = true;
    IoTHubTransport_MQTT_Common_SetOption(handle, OPTION_AUTO_URL_ENCODE_DECODE, &urlencode);
    g_tokenizerIndex = 6;
    IoTHubTransport_MQTT_Common_DoWork(handle);
    umock_c_reset_all_calls();

    setup_message_recv_with_properties_mocks(false, false, true);

    umock_c_negative_tests_snapshot();

    // act
     size_t count = umock_c_negative_tests_call_count();
    for (size_t index = 0; index < count; index++)
    {
        if (umock_c_negative_tests_can_call_fail(index)) 
        {
            umock_c_negative_tests_reset();
            umock_c_negative_tests_fail_call(index);

            char tmp_msg[64];
            sprintf(tmp_msg, "g_fnMqttMsgRecv failure in test %lu/%lu", (unsigned long)index, (unsigned long)count);

            g_fnMqttMsgRecv(TEST_MQTT_MESSAGE_HANDLE, g_callbackCtx);
        }
    }

    // assert

    //cleanup
    IoTHubTransport_MQTT_Common_Destroy(handle);
    umock_c_negative_tests_deinit();
}

/* Tests_SRS_IOTHUB_MQTT_TRANSPORT_07_054: [ If type is IOTHUB_TYPE_DEVICE_TWIN, then on success if msg_type is RETRIEVE_PROPERTIES then mqtt_notification_callback shall call IoTHubClientCore_LL_RetrievePropertyComplete... ]*/
TEST_FUNCTION(IoTHubTransport_MQTT_Common_MessageRecv_messagecallback_ABANDONED_fail)
{
    // arrange
    IOTHUBTRANSPORT_CONFIG config ={ 0 };
    SetupIothubTransportConfig(&config, TEST_DEVICE_ID, TEST_DEVICE_KEY, TEST_IOTHUB_NAME, TEST_IOTHUB_SUFFIX, TEST_PROTOCOL_GATEWAY_HOSTNAME, NULL);

    QOS_VALUE QosValue[] ={ DELIVER_AT_LEAST_ONCE };
    SUBSCRIBE_ACK suback;
    suback.packetId = 1234;
    suback.qosCount = 1;
    suback.qosReturn = QosValue;

    IOTHUB_MESSAGE_LIST message1;
    memset(&message1, 0, sizeof(IOTHUB_MESSAGE_LIST));
    message1.messageHandle = TEST_IOTHUB_MSG_BYTEARRAY;

    DList_InsertTailList(config.waitingToSend, &(message1.entry));
    TRANSPORT_LL_HANDLE handle = IoTHubTransport_MQTT_Common_Create(&config, get_IO_transport, &transport_cb_info, transport_cb_ctx);
    g_fnMqttOperationCallback(TEST_MQTT_CLIENT_HANDLE, MQTT_CLIENT_ON_SUBSCRIBE_ACK, &suback, g_callbackCtx);
    IoTHubTransport_MQTT_Common_DoWork(handle);
    IoTHubTransport_MQTT_Common_DoWork(handle);
    umock_c_reset_all_calls();

    g_msg_disposition = IOTHUBMESSAGE_ABANDONED;
    setup_message_recv_msg_callback_mocks();

    // act
    ASSERT_IS_NOT_NULL(g_fnMqttMsgRecv);
    g_fnMqttMsgRecv(TEST_MQTT_MESSAGE_HANDLE, g_callbackCtx);

    // assert
    ASSERT_ARE_EQUAL(char_ptr, umock_c_get_expected_calls(), umock_c_get_actual_calls());

    //cleanup
    IoTHubTransport_MQTT_Common_Destroy(handle);
}

/* Tests_SRS_IOTHUB_MQTT_TRANSPORT_07_053: [ If type is IOTHUB_TYPE_DEVICE_METHODS, then on success mqtt_notification_callback shall call IoTHubClientCore_LL_DeviceMethodComplete. ] */
TEST_FUNCTION(IoTHubTransportMqtt_MessageRecv_device_method_succeed)
{
    // arrange
    IOTHUBTRANSPORT_CONFIG config = { 0 };
    SetupIothubTransportConfig(&config, TEST_DEVICE_ID, TEST_DEVICE_KEY, TEST_IOTHUB_NAME, TEST_IOTHUB_SUFFIX, TEST_PROTOCOL_GATEWAY_HOSTNAME, NULL);

    TRANSPORT_LL_HANDLE handle = IoTHubTransport_MQTT_Common_Create(&config, get_IO_transport, &transport_cb_info, transport_cb_ctx);
    g_tokenizerIndex = 8;
    IoTHubTransport_MQTT_Common_DoWork(handle);
    umock_c_reset_all_calls();

    setup_message_recv_device_method_mocks();

    // act
    ASSERT_IS_NOT_NULL(g_fnMqttMsgRecv);
    g_fnMqttMsgRecv(TEST_MQTT_MESSAGE_HANDLE, g_callbackCtx);

    // assert
    ASSERT_ARE_EQUAL(char_ptr, umock_c_get_expected_calls(), umock_c_get_actual_calls());

    //cleanup
    IoTHubTransport_MQTT_Common_DeviceMethod_Response(handle, g_method_handle_value, NULL, 0, 0);
    IoTHubTransport_MQTT_Common_Destroy(handle);

}

/* Tests_SRS_IOTHUB_MQTT_TRANSPORT_07_053: [ If type is IOTHUB_TYPE_DEVICE_METHODS, then on success mqtt_notification_callback shall call IoTHubClientCore_LL_DeviceMethodComplete. ] */
TEST_FUNCTION(IoTHubTransportMqtt_MessageRecv_device_method_fail)
{
    // arrange
    int negativeTestsInitResult = umock_c_negative_tests_init();
    ASSERT_ARE_EQUAL(int, 0, negativeTestsInitResult);

    IOTHUBTRANSPORT_CONFIG config = { 0 };
    SetupIothubTransportConfig(&config, TEST_DEVICE_ID, TEST_DEVICE_KEY, TEST_IOTHUB_NAME, TEST_IOTHUB_SUFFIX, TEST_PROTOCOL_GATEWAY_HOSTNAME, NULL);

    TRANSPORT_LL_HANDLE handle = IoTHubTransport_MQTT_Common_Create(&config, get_IO_transport, &transport_cb_info, transport_cb_ctx);
    g_tokenizerIndex = 6;
    IoTHubTransport_MQTT_Common_DoWork(handle);
    umock_c_reset_all_calls();

    setup_message_recv_device_method_mocks();

    umock_c_negative_tests_snapshot();

    // act
    size_t count = umock_c_negative_tests_call_count();
    for (size_t index = 0; index < count; index++)
    {
        if (umock_c_negative_tests_can_call_fail(index)) 
        {
            umock_c_negative_tests_reset();
            umock_c_negative_tests_fail_call(index);

            char tmp_msg[64];
            sprintf(tmp_msg, "IoTHubTransport_MQTT_Common_DoWork failure in test %lu/%lu", (unsigned long)index, (unsigned long)count);

            g_fnMqttMsgRecv(TEST_MQTT_MESSAGE_HANDLE, g_callbackCtx);
        }
    }

    // assert

    //cleanup
    IoTHubTransport_MQTT_Common_Destroy(handle);
    umock_c_negative_tests_deinit();
}

// Tests_SRS_IOTHUB_MQTT_TRANSPORT_03_001: [ IoTHubTransport_MQTT_Common_Register shall return NULL if deviceId, or both deviceKey and deviceSasToken are NULL.]
TEST_FUNCTION(IoTHubTransport_MQTT_Common_Register_deviceKey_null_and_deviceSasToken_null_returns_null)
{
    // arrange
    IOTHUBTRANSPORT_CONFIG config = { 0 };
    SetupIothubTransportConfig(&config, TEST_DEVICE_ID, TEST_DEVICE_KEY, TEST_IOTHUB_NAME, TEST_IOTHUB_SUFFIX, TEST_PROTOCOL_GATEWAY_HOSTNAME, NULL);
    IOTHUB_DEVICE_CONFIG deviceConfig;
    deviceConfig.deviceId = TEST_DEVICE_ID;
    deviceConfig.deviceKey = NULL;
    deviceConfig.deviceSasToken = NULL;
    deviceConfig.moduleId = NULL;

    TRANSPORT_LL_HANDLE handle = IoTHubTransport_MQTT_Common_Create(&config, get_IO_transport, &transport_cb_info, transport_cb_ctx);
    umock_c_reset_all_calls();

    EXPECTED_CALL(STRING_c_str(IGNORED_PTR_ARG));

    // act
    IOTHUB_DEVICE_HANDLE devHandle = IoTHubTransport_MQTT_Common_Register(handle, &deviceConfig, config.waitingToSend);

    // assert
    ASSERT_IS_NULL(devHandle);
    ASSERT_ARE_EQUAL(char_ptr, umock_c_get_expected_calls(), umock_c_get_actual_calls());

    //cleanup
    IoTHubTransport_MQTT_Common_Destroy(handle);
}

//Tests_SRS_IOTHUB_TRANSPORT_MQTT_COMMON_43_001: [ IoTHubTransport_MQTT_Common_Register shall return NULL if deviceKey is NULL when credential type is IOTHUB_CREDENTIAL_TYPE_DEVICE_KEY ]
TEST_FUNCTION(IoTHubTransport_MQTT_Common_Register_deviceKey_provided_null_returns_null)
{
    // arrange
    IOTHUBTRANSPORT_CONFIG config = { 0 };
    SetupIothubTransportConfig(&config, TEST_DEVICE_ID, TEST_DEVICE_KEY, TEST_IOTHUB_NAME, TEST_IOTHUB_SUFFIX, TEST_PROTOCOL_GATEWAY_HOSTNAME, NULL);
    IOTHUB_DEVICE_CONFIG deviceConfig;
    deviceConfig.deviceId = TEST_DEVICE_ID;
    deviceConfig.deviceKey = NULL;
    deviceConfig.deviceSasToken = TEST_DEVICE_SAS;
    deviceConfig.moduleId = NULL;
    //deviceConfig.authorization_module.cred_type = IOTHUB_CREDENTIAL_TYPE_DEVICE_KEY;

    TRANSPORT_LL_HANDLE handle = IoTHubTransport_MQTT_Common_Create(&config, get_IO_transport, &transport_cb_info, transport_cb_ctx);
    umock_c_reset_all_calls();

    STRICT_EXPECTED_CALL(STRING_c_str(IGNORED_PTR_ARG)).SetReturn(TEST_DEVICE_ID);
    STRICT_EXPECTED_CALL(STRING_c_str(IGNORED_PTR_ARG)).SetReturn(NULL);
    STRICT_EXPECTED_CALL(IoTHubClient_Auth_Get_Credential_Type(IGNORED_PTR_ARG)).SetReturn(IOTHUB_CREDENTIAL_TYPE_DEVICE_KEY);

    // act
    IOTHUB_DEVICE_HANDLE devHandle = IoTHubTransport_MQTT_Common_Register(handle, &deviceConfig, config.waitingToSend);

    // assert
    ASSERT_IS_NULL(devHandle);
    ASSERT_ARE_EQUAL(char_ptr, umock_c_get_expected_calls(), umock_c_get_actual_calls());

    //cleanup
    IoTHubTransport_MQTT_Common_Destroy(handle);
}

static void set_expected_call_for_get_cred_and_devicekey()
{
    EXPECTED_CALL(STRING_c_str(IGNORED_PTR_ARG)).SetReturn(TEST_DEVICE_ID);
    EXPECTED_CALL(STRING_c_str(IGNORED_PTR_ARG)).SetReturn(NULL);
    STRICT_EXPECTED_CALL(IoTHubClient_Auth_Get_Credential_Type(IGNORED_PTR_ARG));
    STRICT_EXPECTED_CALL(IoTHubClient_Auth_Get_DeviceKey(IGNORED_PTR_ARG));
}

// Tests_SRS_IOTHUB_MQTT_TRANSPORT_17_004: [ IoTHubTransport_MQTT_Common_Register shall return the TRANSPORT_LL_HANDLE as the IOTHUB_DEVICE_HANDLE. ]
TEST_FUNCTION(IoTHubTransport_MQTT_Common_Register_succeeds_returns_transport)
{
    // arrange
    IOTHUBTRANSPORT_CONFIG config ={ 0 };
    SetupIothubTransportConfig(&config, TEST_DEVICE_ID, TEST_DEVICE_KEY, TEST_IOTHUB_NAME, TEST_IOTHUB_SUFFIX, TEST_PROTOCOL_GATEWAY_HOSTNAME, NULL);

    IOTHUB_DEVICE_CONFIG TEST_DEVICE_1;
    TEST_DEVICE_1.deviceId = TEST_DEVICE_ID;
    TEST_DEVICE_1.deviceKey = TEST_DEVICE_KEY;
    TEST_DEVICE_1.deviceSasToken = NULL;
    TEST_DEVICE_1.moduleId = NULL;

    TRANSPORT_LL_HANDLE handle = IoTHubTransport_MQTT_Common_Create(&config, get_IO_transport, &transport_cb_info, transport_cb_ctx);
    umock_c_reset_all_calls();

    set_expected_call_for_get_cred_and_devicekey();

    // act
    IOTHUB_DEVICE_HANDLE devHandle = IoTHubTransport_MQTT_Common_Register(handle, &TEST_DEVICE_1, config.waitingToSend);

    // assert
    ASSERT_IS_NOT_NULL(devHandle);
    ASSERT_ARE_EQUAL(void_ptr, handle, devHandle);
    ASSERT_ARE_EQUAL(char_ptr, umock_c_get_expected_calls(), umock_c_get_actual_calls());

    //cleanup
    IoTHubTransport_MQTT_Common_Destroy(handle);
}

// Tests_SRS_IOTHUB_MQTT_TRANSPORT_17_004: [ IoTHubTransport_MQTT_Common_Register shall return the TRANSPORT_LL_HANDLE as the IOTHUB_DEVICE_HANDLE. ]
TEST_FUNCTION(IoTHubTransport_MQTT_Common_Register_twice_fails_second_time)
{
    // arrange
    IOTHUBTRANSPORT_CONFIG config ={ 0 };
    SetupIothubTransportConfig(&config, TEST_DEVICE_ID, TEST_DEVICE_KEY, TEST_IOTHUB_NAME, TEST_IOTHUB_SUFFIX, TEST_PROTOCOL_GATEWAY_HOSTNAME, NULL);

    IOTHUB_DEVICE_CONFIG TEST_DEVICE_1;
    TEST_DEVICE_1.deviceId = TEST_DEVICE_ID;
    TEST_DEVICE_1.deviceKey = TEST_DEVICE_KEY;
    TEST_DEVICE_1.deviceSasToken = NULL;
    TEST_DEVICE_1.moduleId = NULL;

    TRANSPORT_LL_HANDLE handle = IoTHubTransport_MQTT_Common_Create(&config, get_IO_transport, &transport_cb_info, transport_cb_ctx);

    umock_c_reset_all_calls();

    set_expected_call_for_get_cred_and_devicekey();
    EXPECTED_CALL(STRING_c_str(IGNORED_PTR_ARG)).SetReturn(TEST_DEVICE_KEY);

    // act
    IOTHUB_DEVICE_HANDLE devHandle = IoTHubTransport_MQTT_Common_Register(handle, &TEST_DEVICE_1, config.waitingToSend);
    IOTHUB_DEVICE_HANDLE devHandle2 = IoTHubTransport_MQTT_Common_Register(handle, &TEST_DEVICE_1, config.waitingToSend);

    // assert
    ASSERT_IS_NOT_NULL(devHandle);
    ASSERT_IS_NULL(devHandle2);
    ASSERT_ARE_EQUAL(char_ptr, umock_c_get_expected_calls(), umock_c_get_actual_calls());

    //cleanup
    IoTHubTransport_MQTT_Common_Destroy(handle);
}

// Tests_SRS_IOTHUB_MQTT_TRANSPORT_17_003: [ IoTHubTransport_MQTT_Common_Register shall return NULL if deviceId or deviceKey do not match the deviceId and deviceKey passed in during IoTHubTransport_MQTT_Common_Create.]
TEST_FUNCTION(IoTHubTransport_MQTT_Common_Register_deviceKey_mismatch_returns_null)
{
    // arrange
    IOTHUBTRANSPORT_CONFIG config ={ 0 };
    SetupIothubTransportConfig(&config, TEST_DEVICE_ID, TEST_DEVICE_KEY, TEST_IOTHUB_NAME, TEST_IOTHUB_SUFFIX, TEST_PROTOCOL_GATEWAY_HOSTNAME, NULL);
    IOTHUB_DEVICE_CONFIG deviceConfig;
    deviceConfig.deviceId = TEST_DEVICE_ID;
    deviceConfig.deviceKey = "not the right device key";
    deviceConfig.deviceSasToken = NULL;
    deviceConfig.moduleId = NULL;


    TRANSPORT_LL_HANDLE handle = IoTHubTransport_MQTT_Common_Create(&config, get_IO_transport, &transport_cb_info, transport_cb_ctx);
    umock_c_reset_all_calls();

    set_expected_call_for_get_cred_and_devicekey();

    // act
    IOTHUB_DEVICE_HANDLE devHandle = IoTHubTransport_MQTT_Common_Register(handle, &deviceConfig, config.waitingToSend);

    // assert
    ASSERT_IS_NULL(devHandle);
    ASSERT_ARE_EQUAL(char_ptr, umock_c_get_expected_calls(), umock_c_get_actual_calls());

    //cleanup
    IoTHubTransport_MQTT_Common_Destroy(handle);
}

// Tests_SRS_IOTHUB_MQTT_TRANSPORT_17_003: [ IoTHubTransport_MQTT_Common_Register shall return NULL if deviceId or deviceKey do not match the deviceId and deviceKey passed in during IoTHubTransport_MQTT_Common_Create.]
TEST_FUNCTION(IoTHubTransport_MQTT_Common_Register_deviceid_mismatch_returns_null)
{
    // arrange
    IOTHUBTRANSPORT_CONFIG config ={ 0 };
    SetupIothubTransportConfig(&config, TEST_DEVICE_ID, TEST_DEVICE_KEY, TEST_IOTHUB_NAME, TEST_IOTHUB_SUFFIX, TEST_PROTOCOL_GATEWAY_HOSTNAME, NULL);
    IOTHUB_DEVICE_CONFIG deviceConfig;
    deviceConfig.deviceId = "not a good id after all";
    deviceConfig.deviceKey = TEST_DEVICE_KEY;
    deviceConfig.deviceSasToken = NULL;
    deviceConfig.moduleId = NULL;

    TRANSPORT_LL_HANDLE handle = IoTHubTransport_MQTT_Common_Create(&config, get_IO_transport, &transport_cb_info, transport_cb_ctx);
    umock_c_reset_all_calls();

    EXPECTED_CALL(STRING_c_str(IGNORED_PTR_ARG));

    // act
    IOTHUB_DEVICE_HANDLE devHandle = IoTHubTransport_MQTT_Common_Register(handle, &deviceConfig, config.waitingToSend);

    // assert
    ASSERT_IS_NULL(devHandle);
    ASSERT_ARE_EQUAL(char_ptr, umock_c_get_expected_calls(), umock_c_get_actual_calls());

    //cleanup
    IoTHubTransport_MQTT_Common_Destroy(handle);
}

// Tests_SRS_IOTHUB_MQTT_TRANSPORT_17_002: [ IoTHubTransport_MQTT_Common_Register shall return NULL if device or waitingToSend are NULL.]
TEST_FUNCTION(IoTHubTransport_MQTT_Common_Register_wts_null_returns_null)
{
    // arrange
    IOTHUBTRANSPORT_CONFIG config ={ 0 };
    SetupIothubTransportConfig(&config, TEST_DEVICE_ID, TEST_DEVICE_KEY, TEST_IOTHUB_NAME, TEST_IOTHUB_SUFFIX, TEST_PROTOCOL_GATEWAY_HOSTNAME, NULL);

    IOTHUB_DEVICE_CONFIG TEST_DEVICE_1;
    TEST_DEVICE_1.deviceId = TEST_DEVICE_ID;
    TEST_DEVICE_1.deviceKey = TEST_DEVICE_KEY;
    TEST_DEVICE_1.deviceSasToken = NULL;
    TEST_DEVICE_1.moduleId = NULL;

    TRANSPORT_LL_HANDLE handle = IoTHubTransport_MQTT_Common_Create(&config, get_IO_transport, &transport_cb_info, transport_cb_ctx);
    umock_c_reset_all_calls();

    // act
    IOTHUB_DEVICE_HANDLE devHandle = IoTHubTransport_MQTT_Common_Register(handle, &TEST_DEVICE_1, NULL);

    // assert
    ASSERT_IS_NULL(devHandle);
    ASSERT_ARE_EQUAL(char_ptr, umock_c_get_expected_calls(), umock_c_get_actual_calls());

    //cleanup
    IoTHubTransport_MQTT_Common_Destroy(handle);
}

// Tests_SRS_IOTHUB_MQTT_TRANSPORT_17_002: [ IoTHubTransport_MQTT_Common_Register shall return NULL if device or waitingToSend are NULL.]
TEST_FUNCTION(IoTHubTransport_MQTT_Common_Register_device_null_returns_null)
{
    // arrange
    IOTHUBTRANSPORT_CONFIG config ={ 0 };
    SetupIothubTransportConfig(&config, TEST_DEVICE_ID, TEST_DEVICE_KEY, TEST_IOTHUB_NAME, TEST_IOTHUB_SUFFIX, TEST_PROTOCOL_GATEWAY_HOSTNAME, NULL);

    TRANSPORT_LL_HANDLE handle = IoTHubTransport_MQTT_Common_Create(&config, get_IO_transport, &transport_cb_info, transport_cb_ctx);
    umock_c_reset_all_calls();

    // act
    IOTHUB_DEVICE_HANDLE devHandle = IoTHubTransport_MQTT_Common_Register(handle, NULL, config.waitingToSend);

    // assert
    ASSERT_IS_NULL(devHandle);
    ASSERT_ARE_EQUAL(char_ptr, umock_c_get_expected_calls(), umock_c_get_actual_calls());

    //cleanup
    IoTHubTransport_MQTT_Common_Destroy(handle);
}

// Tests_SRS_IOTHUB_MQTT_TRANSPORT_03_001: [ IoTHubTransport_MQTT_Common_Register shall return NULL if deviceId, or both deviceKey and deviceSasToken are NULL.]
TEST_FUNCTION(IoTHubTransport_MQTT_Common_Register_deviceId_null_returns_null)
{
    // arrange
    IOTHUBTRANSPORT_CONFIG config ={ 0 };
    SetupIothubTransportConfig(&config, TEST_DEVICE_ID, TEST_DEVICE_KEY, TEST_IOTHUB_NAME, TEST_IOTHUB_SUFFIX, TEST_PROTOCOL_GATEWAY_HOSTNAME, NULL);
    IOTHUB_DEVICE_CONFIG deviceConfig;
    deviceConfig.deviceId = NULL;
    deviceConfig.deviceKey = TEST_DEVICE_KEY;
    deviceConfig.deviceSasToken = NULL;
    deviceConfig.moduleId = NULL;

    TRANSPORT_LL_HANDLE handle = IoTHubTransport_MQTT_Common_Create(&config, get_IO_transport, &transport_cb_info, transport_cb_ctx);
    umock_c_reset_all_calls();

    // act
    IOTHUB_DEVICE_HANDLE devHandle = IoTHubTransport_MQTT_Common_Register(handle, &deviceConfig, config.waitingToSend);

    // assert
    ASSERT_IS_NULL(devHandle);
    ASSERT_ARE_EQUAL(char_ptr, umock_c_get_expected_calls(), umock_c_get_actual_calls());

    //cleanup
    IoTHubTransport_MQTT_Common_Destroy(handle);
}

// Tests_SRS_IOTHUB_MQTT_TRANSPORT_03_002: [ IoTHubTransport_MQTT_Common_Register shall return NULL if both deviceKey and deviceSasToken are provided.]
TEST_FUNCTION(IoTHubTransport_MQTT_Common_Register_deviceKey_and_deviceSasToken_both_provided_returns_null)
{
    // arrange
    IOTHUBTRANSPORT_CONFIG config ={ 0 };
    SetupIothubTransportConfigWithKeyAndSasToken(&config, TEST_DEVICE_ID, TEST_DEVICE_KEY, TEST_DEVICE_SAS, TEST_IOTHUB_NAME, TEST_IOTHUB_SUFFIX, TEST_PROTOCOL_GATEWAY_HOSTNAME, NULL);
    IOTHUB_DEVICE_CONFIG deviceConfig;
    deviceConfig.deviceId = TEST_DEVICE_ID;
    deviceConfig.deviceKey = TEST_DEVICE_KEY;
    deviceConfig.deviceSasToken = TEST_DEVICE_SAS;
    deviceConfig.moduleId = NULL;

    TRANSPORT_LL_HANDLE handle = IoTHubTransport_MQTT_Common_Create(&config, get_IO_transport, &transport_cb_info, transport_cb_ctx);
    umock_c_reset_all_calls();

    // act
    IOTHUB_DEVICE_HANDLE devHandle = IoTHubTransport_MQTT_Common_Register(handle, &deviceConfig, config.waitingToSend);

    // assert
    ASSERT_IS_NULL(devHandle);
    ASSERT_ARE_EQUAL(char_ptr, umock_c_get_expected_calls(), umock_c_get_actual_calls());

    //cleanup
    IoTHubTransport_MQTT_Common_Destroy(handle);
}

// SRS_IOTHUB_MQTT_TRANSPORT_17_004: [IoTHubTransport_MQTT_Common_Register shall return the TRANSPORT_LL_HANDLE as the IOTHUB_DEVICE_HANDLE.]
TEST_FUNCTION(IoTHubTransport_MQTT_Common_Register_deviceKey_null_and_deviceSas_valid_succeeds)
{
    // arrange
    IOTHUBTRANSPORT_CONFIG config ={ 0 };
    SetupIothubTransportConfigWithKeyAndSasToken(&config, TEST_DEVICE_ID, NULL, TEST_DEVICE_SAS, TEST_IOTHUB_NAME, TEST_IOTHUB_SUFFIX, TEST_PROTOCOL_GATEWAY_HOSTNAME, NULL);
    IOTHUB_DEVICE_CONFIG deviceConfig;
    deviceConfig.deviceId = TEST_DEVICE_ID;
    deviceConfig.deviceKey = NULL;
    deviceConfig.deviceSasToken = TEST_DEVICE_SAS;
    deviceConfig.moduleId = NULL;

    TRANSPORT_LL_HANDLE handle = IoTHubTransport_MQTT_Common_Create(&config, get_IO_transport, &transport_cb_info, transport_cb_ctx);
    umock_c_reset_all_calls();

    EXPECTED_CALL(STRING_c_str(IGNORED_PTR_ARG)).SetReturn(TEST_DEVICE_ID);
    EXPECTED_CALL(STRING_c_str(IGNORED_PTR_ARG)).SetReturn(NULL);
    EXPECTED_CALL(IoTHubClient_Auth_Get_Credential_Type(IGNORED_PTR_ARG)).SetReturn(IOTHUB_CREDENTIAL_TYPE_SAS_TOKEN);

    // act
    IOTHUB_DEVICE_HANDLE devHandle = IoTHubTransport_MQTT_Common_Register(handle, &deviceConfig, config.waitingToSend);

    // assert
    ASSERT_IS_NOT_NULL(devHandle);
    ASSERT_ARE_EQUAL(char_ptr, umock_c_get_expected_calls(), umock_c_get_actual_calls());

    //cleanup
    IoTHubTransport_MQTT_Common_Destroy(handle);
}

// Tests_SRS_IOTHUB_MQTT_TRANSPORT_17_001: [ IoTHubTransport_MQTT_Common_Register shall return NULL if the TRANSPORT_LL_HANDLE is NULL.]
TEST_FUNCTION(IoTHubTransport_MQTT_Common_Register_transport_null_returns_null)
{
    // arrange
    IOTHUBTRANSPORT_CONFIG config ={ 0 };
    SetupIothubTransportConfig(&config, TEST_DEVICE_ID, TEST_DEVICE_KEY, TEST_IOTHUB_NAME, TEST_IOTHUB_SUFFIX, TEST_PROTOCOL_GATEWAY_HOSTNAME, NULL);

    IOTHUB_DEVICE_CONFIG TEST_DEVICE_1;
    TEST_DEVICE_1.deviceId = TEST_DEVICE_ID;
    TEST_DEVICE_1.deviceKey = TEST_DEVICE_KEY;
    TEST_DEVICE_1.deviceSasToken = NULL;
    TEST_DEVICE_1.moduleId = NULL;

    TRANSPORT_LL_HANDLE handle = IoTHubTransport_MQTT_Common_Create(&config, get_IO_transport, &transport_cb_info, transport_cb_ctx);
    umock_c_reset_all_calls();

    // act
    IOTHUB_DEVICE_HANDLE devHandle = IoTHubTransport_MQTT_Common_Register(NULL, &TEST_DEVICE_1, config.waitingToSend);

    // assert
    ASSERT_IS_NULL(devHandle);
    ASSERT_ARE_EQUAL(char_ptr, umock_c_get_expected_calls(), umock_c_get_actual_calls());

    //cleanup
    IoTHubTransport_MQTT_Common_Destroy(handle);
}

// Tests_SRS_IOTHUB_MQTT_TRANSPORT_17_005: [ IoTHubTransport_MQTT_Common_Unregister shall return. ]
TEST_FUNCTION(IoTHubTransport_MQTT_Common_Unregister_succeeds)
{
    // arrange
    IOTHUBTRANSPORT_CONFIG config ={ 0 };
    SetupIothubTransportConfig(&config, TEST_DEVICE_ID, TEST_DEVICE_KEY, TEST_IOTHUB_NAME, TEST_IOTHUB_SUFFIX, TEST_PROTOCOL_GATEWAY_HOSTNAME, NULL);

    IOTHUB_DEVICE_CONFIG TEST_DEVICE_1;
    TEST_DEVICE_1.deviceId = TEST_DEVICE_ID;
    TEST_DEVICE_1.deviceKey = TEST_DEVICE_KEY;
    TEST_DEVICE_1.deviceSasToken = NULL;
    TEST_DEVICE_1.moduleId = NULL;

    TRANSPORT_LL_HANDLE handle = IoTHubTransport_MQTT_Common_Create(&config, get_IO_transport, &transport_cb_info, transport_cb_ctx);
    umock_c_reset_all_calls();

    set_expected_call_for_get_cred_and_devicekey();

    // act
    IOTHUB_DEVICE_HANDLE devHandle = IoTHubTransport_MQTT_Common_Register(handle, &TEST_DEVICE_1, config.waitingToSend);

    IoTHubTransport_MQTT_Common_Unregister(devHandle);

    // assert
    ASSERT_ARE_EQUAL(char_ptr, umock_c_get_expected_calls(), umock_c_get_actual_calls());

    //cleanup
    IoTHubTransport_MQTT_Common_Destroy(handle);
}

// Tests_SRS_IOTHUB_MQTT_TRANSPORT_17_004: [ IoTHubTransport_MQTT_Common_Register shall return the TRANSPORT_LL_HANDLE as the IOTHUB_DEVICE_HANDLE. ]
TEST_FUNCTION(IoTHubTransport_MQTT_Common_Register_Unregister_Register_returns_handle)
{
    // arrange
    IOTHUBTRANSPORT_CONFIG config ={ 0 };
    SetupIothubTransportConfig(&config, TEST_DEVICE_ID, TEST_DEVICE_KEY, TEST_IOTHUB_NAME, TEST_IOTHUB_SUFFIX, TEST_PROTOCOL_GATEWAY_HOSTNAME, NULL);

    IOTHUB_DEVICE_CONFIG TEST_DEVICE_1;
    TEST_DEVICE_1.deviceId = TEST_DEVICE_ID;
    TEST_DEVICE_1.deviceKey = TEST_DEVICE_KEY;
    TEST_DEVICE_1.deviceSasToken = NULL;
    TEST_DEVICE_1.moduleId = NULL;

    TRANSPORT_LL_HANDLE handle = IoTHubTransport_MQTT_Common_Create(&config, get_IO_transport, &transport_cb_info, transport_cb_ctx);
    IOTHUB_DEVICE_HANDLE devHandle = IoTHubTransport_MQTT_Common_Register(handle, &TEST_DEVICE_1, config.waitingToSend);
    IoTHubTransport_MQTT_Common_Unregister(devHandle);

    umock_c_reset_all_calls();

    set_expected_call_for_get_cred_and_devicekey();

    // act
    IOTHUB_DEVICE_HANDLE devHandle2 = IoTHubTransport_MQTT_Common_Register(handle, &TEST_DEVICE_1, config.waitingToSend);

    // assert
    ASSERT_IS_NOT_NULL(devHandle2);
    ASSERT_ARE_EQUAL(void_ptr, handle, devHandle2);
    ASSERT_ARE_EQUAL(char_ptr, umock_c_get_expected_calls(), umock_c_get_actual_calls());

    //cleanup
    IoTHubTransport_MQTT_Common_Destroy(handle);
}

/*Tests_SRS_IOTHUB_MQTT_TRANSPORT_02_001: [ If handle is NULL then IoTHubTransport_MQTT_Common_GetHostname shall fail and return NULL. ]*/
TEST_FUNCTION(IoTHubTransport_MQTT_Common_GetHostname_with_NULL_handle_fails)
{
    //arrange

    //act
    STRING_HANDLE hostname = IoTHubTransport_MQTT_Common_GetHostname(NULL);

    //assert
    ASSERT_IS_NULL(hostname);
    ASSERT_ARE_EQUAL(char_ptr, umock_c_get_expected_calls(), umock_c_get_actual_calls());

    //cleanup
}

/*Tests_SRS_IOTHUB_MQTT_TRANSPORT_02_002: [ Otherwise IoTHubTransport_MQTT_Common_GetHostname shall return a non-NULL STRING_HANDLE containg the hostname. ]*/
TEST_FUNCTION(IoTHubTransport_MQTT_Common_GetHostname_with_non_NULL_handle_succeeds)
{
    //arrange
    IOTHUBTRANSPORT_CONFIG config ={ 0 };
    SetupIothubTransportConfig(&config, TEST_DEVICE_ID, TEST_DEVICE_KEY, TEST_IOTHUB_NAME, TEST_IOTHUB_SUFFIX, TEST_PROTOCOL_GATEWAY_HOSTNAME, NULL);
    TRANSPORT_LL_HANDLE handle = IoTHubTransport_MQTT_Common_Create(&config, get_IO_transport, &transport_cb_info, transport_cb_ctx);
    umock_c_reset_all_calls();

    EXPECTED_CALL(STRING_clone(IGNORED_PTR_ARG))
        .IgnoreArgument_handle()
        .SetReturn(TEST_HOSTNAME_STRING_HANDLE);

    //act
    STRING_HANDLE hostname = IoTHubTransport_MQTT_Common_GetHostname(handle);

    //assert
    ASSERT_ARE_EQUAL(void_ptr, TEST_HOSTNAME_STRING_HANDLE, hostname);
    ASSERT_ARE_EQUAL(char_ptr, umock_c_get_expected_calls(), umock_c_get_actual_calls());

    //cleanup
    // No need to destroy STRING_HANDLE since it's a fake mem address.
    IoTHubTransport_MQTT_Common_Destroy(handle);
}

/* Tests_SRS_IOTHUB_MQTT_TRANSPORT_07_045: [If 'subscribe_state' is set to IOTHUB_DEVICE_TWIN_NOTIFICATION_STATE then IoTHubTransport_MQTT_Common_Subscribe_DeviceTwin shall construct the string $iothub/twin/PATCH/properties/desired] */
/* Tests_SRS_IOTHUB_MQTT_TRANSPORT_07_047: [On success IoTHubTransport_MQTT_Common_Subscribe_DeviceTwin shall return 0.] */
TEST_FUNCTION(IoTHubTransport_MQTT_Common_Subscribe_DeviceTwin_Succeed)
{
    // arrange
    CONNECT_ACK connack ={ true, CONNECTION_ACCEPTED };
    IOTHUBTRANSPORT_CONFIG config ={ 0 };
    SetupIothubTransportConfig(&config, TEST_DEVICE_ID, TEST_DEVICE_KEY, TEST_IOTHUB_NAME, TEST_IOTHUB_SUFFIX, TEST_PROTOCOL_GATEWAY_HOSTNAME, NULL);

    TRANSPORT_LL_HANDLE handle = IoTHubTransport_MQTT_Common_Create(&config, get_IO_transport, &transport_cb_info, transport_cb_ctx);

    g_fnMqttOperationCallback(TEST_MQTT_CLIENT_HANDLE, MQTT_CLIENT_ON_CONNACK, &connack, g_callbackCtx);
    umock_c_reset_all_calls();

    EXPECTED_CALL(STRING_construct(IGNORED_PTR_ARG)).IgnoreArgument_psz();

    // act
    int result = IoTHubTransport_MQTT_Common_Subscribe_DeviceTwin(handle);

    // assert
    ASSERT_ARE_EQUAL(int, result, 0);
    ASSERT_ARE_EQUAL(char_ptr, umock_c_get_expected_calls(), umock_c_get_actual_calls());

    //cleanup
    IoTHubTransport_MQTT_Common_Destroy(handle);
}

/* Tests_SRS_IOTHUB_MQTT_TRANSPORT_07_044: [`IoTHubTransport_MQTT_Common_Subscribe_DeviceTwin` shall construct the get state topic string and the notify state topic string.] */
/* Tests_SRS_IOTHUB_MQTT_TRANSPORT_07_047: [On success IoTHubTransport_MQTT_Common_Subscribe_DeviceTwin shall return 0.] */
TEST_FUNCTION(IoTHubTransport_MQTT_Common_Subscribe_DeviceTwin_DoWork_Succeed)
{
    // arrange
    IOTHUBTRANSPORT_CONFIG config = { 0 };
    SetupIothubTransportConfig(&config, TEST_DEVICE_ID, TEST_DEVICE_KEY, TEST_IOTHUB_NAME, TEST_IOTHUB_SUFFIX, TEST_PROTOCOL_GATEWAY_HOSTNAME, NULL);
    TRANSPORT_LL_HANDLE handle = IoTHubTransport_MQTT_Common_Create(&config, get_IO_transport, &transport_cb_info, transport_cb_ctx);

    (void)IoTHubTransport_MQTT_Common_Subscribe_DeviceTwin(handle);

    IoTHubTransport_MQTT_Common_DoWork(handle);

    CONNECT_ACK connack = { true, CONNECTION_ACCEPTED };
    g_fnMqttOperationCallback(TEST_MQTT_CLIENT_HANDLE, MQTT_CLIENT_ON_CONNACK, &connack, g_callbackCtx);

    umock_c_reset_all_calls();

    setup_subscribe_devicetwin_dowork_mocks();

    // act
    IoTHubTransport_MQTT_Common_DoWork(handle);

    // assert
    ASSERT_ARE_EQUAL(char_ptr, umock_c_get_expected_calls(), umock_c_get_actual_calls());

    //cleanup
    IoTHubTransport_MQTT_Common_Destroy(handle);
}

/* Tests_SRS_IOTHUB_MQTT_TRANSPORT_07_054: [ IoTHubTransport_MQTT_Common_DoWork shall subscribe to the Notification and get_state Topics if they are defined. ] */
TEST_FUNCTION(IoTHubTransport_MQTT_Common_Subscribe_DeviceTwin_DoWork_fails)
{
    // arrange
    int negativeTestsInitResult = umock_c_negative_tests_init();
    ASSERT_ARE_EQUAL(int, 0, negativeTestsInitResult);

    IOTHUBTRANSPORT_CONFIG config ={ 0 };
    SetupIothubTransportConfig(&config, TEST_DEVICE_ID, TEST_DEVICE_KEY, TEST_IOTHUB_NAME, TEST_IOTHUB_SUFFIX, TEST_PROTOCOL_GATEWAY_HOSTNAME, NULL);
    TRANSPORT_LL_HANDLE handle = IoTHubTransport_MQTT_Common_Create(&config, get_IO_transport, &transport_cb_info, transport_cb_ctx);

    (void)IoTHubTransport_MQTT_Common_Subscribe_DeviceTwin(handle);

    IoTHubTransport_MQTT_Common_DoWork(handle);

    umock_c_reset_all_calls();

    setup_subscribe_devicetwin_dowork_mocks();

    umock_c_negative_tests_snapshot();

    // act
    size_t count = umock_c_negative_tests_call_count();
    for (size_t index = 0; index < count; index++)
    {
        if (umock_c_negative_tests_can_call_fail(index))
        {
            CONNECT_ACK connack = { true, CONNECTION_ACCEPTED };
            g_fnMqttOperationCallback(TEST_MQTT_CLIENT_HANDLE, MQTT_CLIENT_ON_CONNACK, &connack, g_callbackCtx);

            umock_c_negative_tests_reset();
            umock_c_negative_tests_fail_call(index);

            char tmp_msg[64];
            sprintf(tmp_msg, "IoTHubTransport_MQTT_Common_DoWork failure in test %lu/%lu", (unsigned long)index, (unsigned long)count);

            IoTHubTransport_MQTT_Common_DoWork(handle);

            // assert
        }
    }

    //cleanup
    IoTHubTransport_MQTT_Common_Destroy(handle);
    umock_c_negative_tests_deinit();
}

/* Tests_SRS_IOTHUB_MQTT_TRANSPORT_07_054: [ IoTHubTransport_MQTT_Common_DoWork shall subscribe to the Notification and get_state Topics if they are defined. ] */
TEST_FUNCTION(IoTHubTransport_MQTT_Common_Subscribe_DeviceTwin_DoWork_2nd_fails)
{
    // arrange
    int negativeTestsInitResult = umock_c_negative_tests_init();
    ASSERT_ARE_EQUAL(int, 0, negativeTestsInitResult);

    IOTHUBTRANSPORT_CONFIG config ={ 0 };
    SetupIothubTransportConfig(&config, TEST_DEVICE_ID, TEST_DEVICE_KEY, TEST_IOTHUB_NAME, TEST_IOTHUB_SUFFIX, TEST_PROTOCOL_GATEWAY_HOSTNAME, NULL);
    TRANSPORT_LL_HANDLE handle = IoTHubTransport_MQTT_Common_Create(&config, get_IO_transport, &transport_cb_info, transport_cb_ctx);

    (void)IoTHubTransport_MQTT_Common_Subscribe_DeviceTwin(handle);

    IoTHubTransport_MQTT_Common_DoWork(handle);

    umock_c_reset_all_calls();

     STRICT_EXPECTED_CALL(tickcounter_get_current_ms(IGNORED_PTR_ARG, IGNORED_PTR_ARG))
        .IgnoreArgument(1)
        .IgnoreArgument(2);
    EXPECTED_CALL(gballoc_malloc(IGNORED_NUM_ARG));
    EXPECTED_CALL(STRING_c_str(IGNORED_PTR_ARG)).CallCannotFail();
    EXPECTED_CALL(mqttmessage_create(IGNORED_NUM_ARG, IGNORED_PTR_ARG, DELIVER_AT_MOST_ONCE, appMessage, appMsgSize))
        .IgnoreArgument(1)
        .IgnoreArgument(2);
    STRICT_EXPECTED_CALL(mqtt_client_publish(TEST_MQTT_CLIENT_HANDLE, IGNORED_PTR_ARG))
        .IgnoreArgument(1)
        .IgnoreArgument(2);
    STRICT_EXPECTED_CALL(DList_InsertTailList(IGNORED_PTR_ARG, IGNORED_PTR_ARG))
        .IgnoreArgument(1)
        .IgnoreArgument(2);
    STRICT_EXPECTED_CALL(mqttmessage_destroy(TEST_MQTT_MESSAGE_HANDLE))
        .IgnoreArgument(1);
    EXPECTED_CALL(STRING_delete(IGNORED_PTR_ARG));
    EXPECTED_CALL(mqtt_client_dowork(IGNORED_PTR_ARG));

    umock_c_negative_tests_snapshot();

    // act
    size_t count = umock_c_negative_tests_call_count();
    for (size_t index = 0; index < count; index++)
    {
        if (umock_c_negative_tests_can_call_fail(index))
        {
            umock_c_negative_tests_reset();
            umock_c_negative_tests_fail_call(index);

            QOS_VALUE QosValue[] ={ DELIVER_AT_LEAST_ONCE };
            SUBSCRIBE_ACK suback;
            suback.packetId = 1234;
            suback.qosCount = 1;
            suback.qosReturn = QosValue;

            g_fnMqttOperationCallback(TEST_MQTT_CLIENT_HANDLE, MQTT_CLIENT_ON_SUBSCRIBE_ACK, &suback, g_callbackCtx);

            char tmp_msg[64];
            sprintf(tmp_msg, "IoTHubTransport_MQTT_Common_DoWork failure in test %lu/%lu", (unsigned long)index, (unsigned long)count);

            IoTHubTransport_MQTT_Common_DoWork(handle);

            // assert
        }
    }

    //cleanup
    IoTHubTransport_MQTT_Common_Destroy(handle);
    umock_c_negative_tests_deinit();
}

/* Tests_SRS_IOTHUB_MQTT_TRANSPORT_07_045: [If 'subscribe_state' is set to IOTHUB_DEVICE_TWIN_NOTIFICATION_STATE then IoTHubTransport_MQTT_Common_Subscribe_DeviceTwin shall construct the string $iothub/twin/PATCH/properties/desired] */
/* Tests_SRS_IOTHUB_MQTT_TRANSPORT_07_047: [On success IoTHubTransport_MQTT_Common_Subscribe_DeviceTwin shall return 0.] */
TEST_FUNCTION(IoTHubTransport_MQTT_Common_Subscribe_DeviceTwin_notify_Succeed)
{
    // arrange
    CONNECT_ACK connack ={ true, CONNECTION_ACCEPTED };
    IOTHUBTRANSPORT_CONFIG config ={ 0 };
    SetupIothubTransportConfig(&config, TEST_DEVICE_ID, TEST_DEVICE_KEY, TEST_IOTHUB_NAME, TEST_IOTHUB_SUFFIX, TEST_PROTOCOL_GATEWAY_HOSTNAME, NULL);

    TRANSPORT_LL_HANDLE handle = IoTHubTransport_MQTT_Common_Create(&config, get_IO_transport, &transport_cb_info, transport_cb_ctx);

    g_fnMqttOperationCallback(TEST_MQTT_CLIENT_HANDLE, MQTT_CLIENT_ON_CONNACK, &connack, g_callbackCtx);
    umock_c_reset_all_calls();

    EXPECTED_CALL(STRING_construct(IGNORED_PTR_ARG)).IgnoreArgument_psz();

    // act
    int result = IoTHubTransport_MQTT_Common_Subscribe_DeviceTwin(handle);

    // assert
    ASSERT_ARE_EQUAL(int, result, 0);
    ASSERT_ARE_EQUAL(char_ptr, umock_c_get_expected_calls(), umock_c_get_actual_calls());

    //cleanup
    IoTHubTransport_MQTT_Common_Destroy(handle);
}

TEST_FUNCTION(IoTHubTransport_MQTT_Common_Subscribe_DeviceTwin_handle_NULL_fail)
{
    // arrange
    umock_c_reset_all_calls();

    // act
    int result = IoTHubTransport_MQTT_Common_Subscribe_DeviceTwin(NULL);

    // assert
    ASSERT_ARE_NOT_EQUAL(int, result, 0);
    ASSERT_ARE_EQUAL(char_ptr, umock_c_get_expected_calls(), umock_c_get_actual_calls());

    //cleanup
}

/* Tests_SRS_IOTHUB_MQTT_TRANSPORT_07_043: [If the subscribe_state has been previously subscribed IoTHubTransport_MQTT_Common_Subscribe_DeviceTwin shall return a non-zero value.] */
TEST_FUNCTION(IoTHubTransport_MQTT_Common_Subscribe_DeviceTwin_fail)
{
    // arrange
    int negativeTestsInitResult = umock_c_negative_tests_init();
    ASSERT_ARE_EQUAL(int, 0, negativeTestsInitResult);

    CONNECT_ACK connack = { true, CONNECTION_ACCEPTED };
    IOTHUBTRANSPORT_CONFIG config ={ 0 };
    SetupIothubTransportConfig(&config, TEST_DEVICE_ID, TEST_DEVICE_KEY, TEST_IOTHUB_NAME, TEST_IOTHUB_SUFFIX, TEST_PROTOCOL_GATEWAY_HOSTNAME, NULL);

    TRANSPORT_LL_HANDLE handle = IoTHubTransport_MQTT_Common_Create(&config, get_IO_transport, &transport_cb_info, transport_cb_ctx);

    g_fnMqttOperationCallback(TEST_MQTT_CLIENT_HANDLE, MQTT_CLIENT_ON_CONNACK, &connack, g_callbackCtx);
    umock_c_reset_all_calls();

    EXPECTED_CALL(STRING_construct(IGNORED_PTR_ARG)).IgnoreArgument_psz();

    umock_c_negative_tests_snapshot();

    // act
    size_t count = umock_c_negative_tests_call_count();
    for (size_t index = 0; index < count; index++)
    {
        umock_c_negative_tests_reset();
        umock_c_negative_tests_fail_call(index);

        char tmp_msg[128];
        sprintf(tmp_msg, "IoTHubTransport_MQTT_Common_Subscribe_DeviceTwin failure in test %lu/%lu", (unsigned long)index, (unsigned long)count);

        int result = IoTHubTransport_MQTT_Common_Subscribe_DeviceTwin(handle);

        // assert
        ASSERT_ARE_NOT_EQUAL(int, 0, result, tmp_msg);
    }

    //cleanup
    IoTHubTransport_MQTT_Common_Destroy(handle);
    umock_c_negative_tests_deinit();
}

/* Tests_SRS_IOTHUB_MQTT_TRANSPORT_07_043: [If the subscribe_state has been previously subscribed IoTHubTransport_MQTT_Common_Subscribe_DeviceTwin shall return a non-zero value.] */
TEST_FUNCTION(IoTHubTransport_MQTT_Common_Subscribe_DeviceTwin_notify_fail)
{
    // arrange
    int negativeTestsInitResult = umock_c_negative_tests_init();
    ASSERT_ARE_EQUAL(int, 0, negativeTestsInitResult);

    CONNECT_ACK connack ={ true, CONNECTION_ACCEPTED };
    IOTHUBTRANSPORT_CONFIG config ={ 0 };
    SetupIothubTransportConfig(&config, TEST_DEVICE_ID, TEST_DEVICE_KEY, TEST_IOTHUB_NAME, TEST_IOTHUB_SUFFIX, TEST_PROTOCOL_GATEWAY_HOSTNAME, NULL);

    TRANSPORT_LL_HANDLE handle = IoTHubTransport_MQTT_Common_Create(&config, get_IO_transport, &transport_cb_info, transport_cb_ctx);

    g_fnMqttOperationCallback(TEST_MQTT_CLIENT_HANDLE, MQTT_CLIENT_ON_CONNACK, &connack, g_callbackCtx);
    umock_c_reset_all_calls();

    EXPECTED_CALL(STRING_construct(IGNORED_PTR_ARG)).IgnoreArgument_psz();

    umock_c_negative_tests_snapshot();

    // act
    size_t count = umock_c_negative_tests_call_count();
    for (size_t index = 0; index < count; index++)
    {
        umock_c_negative_tests_reset();
        umock_c_negative_tests_fail_call(index);

        char tmp_msg[128];
        sprintf(tmp_msg, "IoTHubTransport_MQTT_Common_Subscribe_DeviceTwin failure in test %lu/%lu", (unsigned long)index, (unsigned long)count);

        int result = IoTHubTransport_MQTT_Common_Subscribe_DeviceTwin(handle);
        // assert
        ASSERT_ARE_NOT_EQUAL(int, result, 0, tmp_msg);
    }

    //cleanup
    IoTHubTransport_MQTT_Common_Destroy(handle);
    umock_c_negative_tests_deinit();
}

/*Tests_SRS_IOTHUB_MQTT_TRANSPORT_12_003: [ IoTHubTransport_MQTT_Common_Subscribe_DeviceMethod shall set the signaling flag for DEVICE_METHOD topic for the receiver's topic list. ]*/
/*Tests_SRS_IOTHUB_MQTT_TRANSPORT_12_004: [ IoTHubTransport_MQTT_Common_Subscribe_DeviceMethod shall construct the DEVICE_METHOD topic string for subscribe. ]*/
/*Tests_SRS_IOTHUB_MQTT_TRANSPORT_12_005: [ IoTHubTransport_MQTT_Common_Subscribe_DeviceMethod shall schedule the send of the subscription. ]*/
/*Tests_SRS_IOTHUB_MQTT_TRANSPORT_12_007: [ On success IoTHubTransport_MQTT_Common_Subscribe_DeviceMethod shall return 0. ]*/
TEST_FUNCTION(IoTHubTransport_MQTT_Common_Subscribe_DeviceMethod_Succeed)
{
    // arrange
    CONNECT_ACK connack = { true, CONNECTION_ACCEPTED };
    IOTHUBTRANSPORT_CONFIG config = { 0 };
    SetupIothubTransportConfig(&config, TEST_DEVICE_ID, TEST_DEVICE_KEY, TEST_IOTHUB_NAME, TEST_IOTHUB_SUFFIX, TEST_PROTOCOL_GATEWAY_HOSTNAME, NULL);

    TRANSPORT_LL_HANDLE handle = IoTHubTransport_MQTT_Common_Create(&config, get_IO_transport, &transport_cb_info, transport_cb_ctx);

    g_fnMqttOperationCallback(TEST_MQTT_CLIENT_HANDLE, MQTT_CLIENT_ON_CONNACK, &connack, g_callbackCtx);
    umock_c_reset_all_calls();

    EXPECTED_CALL(STRING_construct(IGNORED_PTR_ARG)).IgnoreArgument_psz();

    // act
    int result = IoTHubTransport_MQTT_Common_Subscribe_DeviceMethod(handle);

    // assert
    ASSERT_ARE_EQUAL(int, result, 0);
    ASSERT_ARE_EQUAL(char_ptr, umock_c_get_expected_calls(), umock_c_get_actual_calls());

    //cleanup
    IoTHubTransport_MQTT_Common_Destroy(handle);
}

/*Tests_SRS_IOTHUB_MQTT_TRANSPORT_12_001: [ If the parameter 'handle' is NULL than IoTHubTransport_MQTT_Common_Subscribe_DeviceMethod shall return a non-zero value. ]*/
TEST_FUNCTION(IoTHubTransport_MQTT_Common_Subscribe_DeviceMethod_handle_NULL_fail)
{
    // arrange
    umock_c_reset_all_calls();

    // act
    int result = IoTHubTransport_MQTT_Common_Subscribe_DeviceMethod(NULL);

    // assert
    ASSERT_ARE_NOT_EQUAL(int, result, 0);
    ASSERT_ARE_EQUAL(char_ptr, umock_c_get_expected_calls(), umock_c_get_actual_calls());

    //cleanup
}

/*Tests_SRS_IOTHUB_MQTT_TRANSPORT_12_006: [ Upon failure IoTHubTransport_MQTT_Common_Subscribe_DeviceMethod shall return a non-zero value. ]*/
TEST_FUNCTION(IoTHubTransport_MQTT_Common_Subscribe_DeviceMethod_fail)
{
    // arrange
    int negativeTestsInitResult = umock_c_negative_tests_init();
    ASSERT_ARE_EQUAL(int, 0, negativeTestsInitResult);

    CONNECT_ACK connack = { true, CONNECTION_ACCEPTED };
    IOTHUBTRANSPORT_CONFIG config = { 0 };
    SetupIothubTransportConfig(&config, TEST_DEVICE_ID, TEST_DEVICE_KEY, TEST_IOTHUB_NAME, TEST_IOTHUB_SUFFIX, TEST_PROTOCOL_GATEWAY_HOSTNAME, NULL);

    TRANSPORT_LL_HANDLE handle = IoTHubTransport_MQTT_Common_Create(&config, get_IO_transport, &transport_cb_info, transport_cb_ctx);

    g_fnMqttOperationCallback(TEST_MQTT_CLIENT_HANDLE, MQTT_CLIENT_ON_CONNACK, &connack, g_callbackCtx);
    umock_c_reset_all_calls();

    EXPECTED_CALL(STRING_construct(IGNORED_PTR_ARG)).IgnoreArgument_psz();

    umock_c_negative_tests_snapshot();

    // act
    size_t count = umock_c_negative_tests_call_count();
    for (size_t index = 0; index < count; index++)
    {
        umock_c_negative_tests_reset();
        umock_c_negative_tests_fail_call(index);

        char tmp_msg[128];
        sprintf(tmp_msg, "IoTHubTransport_MQTT_Common_Subscribe_DeviceMethod failure in test %lu/%lu", (unsigned long)index, (unsigned long)count);

        int result = IoTHubTransport_MQTT_Common_Subscribe_DeviceMethod(handle);
        // assert
        ASSERT_ARE_NOT_EQUAL(int, result, 0);
    }

    //cleanup
    IoTHubTransport_MQTT_Common_Destroy(handle);
    umock_c_negative_tests_deinit();
}

/*Tests_SRS_IOTHUB_MQTT_TRANSPORT_12_008: [ If the parameter 'handle' is NULL than IoTHubTransport_MQTT_Common_Unsubscribe_DeviceMethod shall do nothing and return. ]*/
/*Tests_SRS_IOTHUB_MQTT_TRANSPORT_12_009: [ If the MQTT transport has not been subscribed to DEVICE_METHOD topic IoTHubTransport_MQTT_Common_Unsubscribe_DeviceMethod shall do nothing and return. ]*/
/*Tests_SRS_IOTHUB_MQTT_TRANSPORT_12_010: [ IoTHubTransport_MQTT_Common_Unsubscribe_DeviceMethod shall construct the DEVICE_METHOD topic string for unsubscribe. ]*/
/*Tests_SRS_IOTHUB_MQTT_TRANSPORT_12_011: [ IoTHubTransport_MQTT_Common_Unsubscribe_DeviceMethod shall send the unsubscribe. ]*/
/*Tests_SRS_IOTHUB_MQTT_TRANSPORT_12_012: [ IoTHubTransport_MQTT_Common_Unsubscribe_DeviceMethod shall removes the signaling flag for DEVICE_METHOD topic from the receiver's topic list. ]*/
TEST_FUNCTION(IoTHubTransport_MQTT_Common_Unsubscribe_DeviceMethod_handle_OK)
{
    // arrange
    CONNECT_ACK connack = { true, CONNECTION_ACCEPTED };
    IOTHUBTRANSPORT_CONFIG config = { 0 };
    SetupIothubTransportConfig(&config, TEST_DEVICE_ID, TEST_DEVICE_KEY, TEST_IOTHUB_NAME, TEST_IOTHUB_SUFFIX, TEST_PROTOCOL_GATEWAY_HOSTNAME, NULL);

    TRANSPORT_LL_HANDLE handle = IoTHubTransport_MQTT_Common_Create(&config, get_IO_transport, &transport_cb_info, transport_cb_ctx);
    IoTHubTransport_MQTT_Common_Subscribe_DeviceMethod(handle);

    g_fnMqttOperationCallback(TEST_MQTT_CLIENT_HANDLE, MQTT_CLIENT_ON_CONNACK, &connack, g_callbackCtx);
    umock_c_reset_all_calls();

    set_expected_calls_around_unsubscribe();

    // act
    IoTHubTransport_MQTT_Common_Unsubscribe_DeviceMethod(handle);

    // assert
    ASSERT_ARE_EQUAL(char_ptr, umock_c_get_expected_calls(), umock_c_get_actual_calls());

    //cleanup
    IoTHubTransport_MQTT_Common_Destroy(handle);
}

TEST_FUNCTION(IoTHubTransport_MQTT_Common_Unsubscribe_DeviceMethod_handle_null)
{
    // arrange
    umock_c_reset_all_calls();

    // act
    IoTHubTransport_MQTT_Common_Unsubscribe_DeviceMethod(NULL);

    // assert
    ASSERT_ARE_EQUAL(char_ptr, umock_c_get_expected_calls(), umock_c_get_actual_calls());

    //cleanup
}

TEST_FUNCTION(IoTHubTransport_MQTT_Common_Unsubscribe_DeviceMethod_negative_cases)
{
    // arrange
    CONNECT_ACK connack = { true, CONNECTION_ACCEPTED };
    IOTHUBTRANSPORT_CONFIG config = { 0 };
    SetupIothubTransportConfig(&config, TEST_DEVICE_ID, TEST_DEVICE_KEY, TEST_IOTHUB_NAME, TEST_IOTHUB_SUFFIX, TEST_PROTOCOL_GATEWAY_HOSTNAME, NULL);

    TRANSPORT_LL_HANDLE handle = IoTHubTransport_MQTT_Common_Create(&config, get_IO_transport, &transport_cb_info, transport_cb_ctx);
    IoTHubTransport_MQTT_Common_Subscribe_DeviceMethod(handle);

    g_fnMqttOperationCallback(TEST_MQTT_CLIENT_HANDLE, MQTT_CLIENT_ON_CONNACK, &connack, g_callbackCtx);
    umock_c_reset_all_calls();
    umock_c_negative_tests_init();
    set_expected_calls_around_unsubscribe();

    umock_c_negative_tests_snapshot();

    // act
    IoTHubTransport_MQTT_Common_Unsubscribe_DeviceMethod(handle);

    // assert
    ASSERT_ARE_EQUAL(char_ptr, umock_c_get_expected_calls(), umock_c_get_actual_calls());

    //cleanup
    IoTHubTransport_MQTT_Common_Destroy(handle);
    umock_c_negative_tests_deinit();
}

TEST_FUNCTION(IoTHubTransport_MQTT_Common_ProcessItem_Succeed)
{
    // arrange
    IOTHUBTRANSPORT_CONFIG config = { 0 };
    SetupIothubTransportConfig(&config, TEST_DEVICE_ID, TEST_DEVICE_KEY, TEST_IOTHUB_NAME, TEST_IOTHUB_SUFFIX, TEST_PROTOCOL_GATEWAY_HOSTNAME, NULL);

    TRANSPORT_LL_HANDLE handle = IoTHubTransport_MQTT_Common_Create(&config, get_IO_transport, &transport_cb_info, transport_cb_ctx);
    (void)IoTHubTransport_MQTT_Common_Subscribe_DeviceTwin(handle);

    CONNECT_ACK connack = { true, CONNECTION_ACCEPTED };
    g_fnMqttOperationCallback(TEST_MQTT_CLIENT_HANDLE, MQTT_CLIENT_ON_CONNACK, &connack, g_callbackCtx);
    IoTHubTransport_MQTT_Common_DoWork(handle);

    QOS_VALUE QosValue[] = { DELIVER_AT_LEAST_ONCE };
    SUBSCRIBE_ACK suback;
    suback.packetId = 2;
    suback.qosCount = 1;
    suback.qosReturn = QosValue;
    g_fnMqttOperationCallback(TEST_MQTT_CLIENT_HANDLE, MQTT_CLIENT_ON_SUBSCRIBE_ACK, &suback, g_callbackCtx);
    IoTHubTransport_MQTT_Common_DoWork(handle);

    IOTHUB_DEVICE_TWIN device_twin;
    device_twin.report_data_handle = TEST_CONST_BUFFER_HANDLE;
    device_twin.item_id = 1;
    IOTHUB_IDENTITY_INFO identity_info;
    identity_info.device_twin = &device_twin;
    umock_c_reset_all_calls();

    setup_processItem_mocks(false);

    // act
    IOTHUB_PROCESS_ITEM_RESULT result_item = IoTHubTransport_MQTT_Common_ProcessItem(handle, IOTHUB_TYPE_DEVICE_TWIN, &identity_info);

    // assert
    ASSERT_ARE_EQUAL(char_ptr, umock_c_get_expected_calls(), umock_c_get_actual_calls());
    ASSERT_ARE_EQUAL(int, IOTHUB_PROCESS_OK, result_item);

    //cleanup
    IoTHubTransport_MQTT_Common_Destroy(handle);
}

/* Tests_SRS_IOTHUBCLIENT_LL_07_001: [ If handle or iothub_item are NULL then IoTHubTransport_MQTT_Common_ProcessItem shall return IOTHUB_PROCESS_ERROR.]*/
TEST_FUNCTION(IoTHubTransport_MQTT_Common_ProcessItem_iothub_item_NULL_fail)
{
    // arrange
    IOTHUBTRANSPORT_CONFIG config = { 0 };
    SetupIothubTransportConfig(&config, TEST_DEVICE_ID, TEST_DEVICE_KEY, TEST_IOTHUB_NAME, TEST_IOTHUB_SUFFIX, TEST_PROTOCOL_GATEWAY_HOSTNAME, NULL);

    TRANSPORT_LL_HANDLE handle = IoTHubTransport_MQTT_Common_Create(&config, get_IO_transport, &transport_cb_info, transport_cb_ctx);

    QOS_VALUE QosValue[] ={ DELIVER_AT_LEAST_ONCE };
    SUBSCRIBE_ACK suback;
    suback.packetId = 1234;
    suback.qosCount = 1;
    suback.qosReturn = QosValue;

    g_fnMqttOperationCallback(TEST_MQTT_CLIENT_HANDLE, MQTT_CLIENT_ON_SUBSCRIBE_ACK, &suback, g_callbackCtx);
    IoTHubTransport_MQTT_Common_DoWork(handle);
    umock_c_reset_all_calls();

    // act
    IOTHUB_PROCESS_ITEM_RESULT result_item = IoTHubTransport_MQTT_Common_ProcessItem(handle, IOTHUB_TYPE_DEVICE_TWIN, NULL);

    // assert
    ASSERT_ARE_EQUAL(int, IOTHUB_PROCESS_ERROR, result_item);
    ASSERT_ARE_EQUAL(char_ptr, umock_c_get_expected_calls(), umock_c_get_actual_calls());

    //cleanup
    IoTHubTransport_MQTT_Common_Destroy(handle);
}

/* Tests_SRS_IOTHUBCLIENT_LL_07_001: [ If handle or iothub_item are NULL then IoTHubTransport_MQTT_Common_ProcessItem shall return IOTHUB_PROCESS_ERROR.]*/
TEST_FUNCTION(IoTHubTransport_MQTT_Common_ProcessItem_NULL_handle_fail)
{
    // arrange

    IOTHUB_DEVICE_TWIN device_twin;
    device_twin.report_data_handle = (CONSTBUFFER_HANDLE)0x48;
    device_twin.item_id = 1;
    IOTHUB_IDENTITY_INFO identity_info;
    identity_info.device_twin = &device_twin;
    umock_c_reset_all_calls();

    // act
    IOTHUB_PROCESS_ITEM_RESULT result_item = IoTHubTransport_MQTT_Common_ProcessItem(NULL, IOTHUB_TYPE_DEVICE_TWIN, &identity_info);

    // assert
    ASSERT_ARE_EQUAL(int, IOTHUB_PROCESS_ERROR, result_item);
    ASSERT_ARE_EQUAL(char_ptr, umock_c_get_expected_calls(), umock_c_get_actual_calls());

    //cleanup
}

/* Tests_SRS_IOTHUBCLIENT_LL_07_002: [ If the mqtt is not ready to publish messages IoTHubTransport_MQTT_Common_ProcessItem shall return IOTHUB_PROCESS_NOT_CONNECTED.]*/
TEST_FUNCTION(IoTHubTransport_MQTT_Common_ProcessItem_not_connected_Succeed)
{
    // arrange
    IOTHUBTRANSPORT_CONFIG config = { 0 };
    SetupIothubTransportConfig(&config, TEST_DEVICE_ID, TEST_DEVICE_KEY, TEST_IOTHUB_NAME, TEST_IOTHUB_SUFFIX, TEST_PROTOCOL_GATEWAY_HOSTNAME, NULL);

    CONSTBUFFER cbuff;
    cbuff.buffer = appMessage;
    cbuff.size = appMsgSize;
    STRICT_EXPECTED_CALL(CONSTBUFFER_GetContent(IGNORED_PTR_ARG)).SetReturn(&cbuff);
    IOTHUB_DEVICE_TWIN device_twin;
    device_twin.report_data_handle = TEST_CONST_BUFFER_HANDLE;
    device_twin.item_id = 1;
    IOTHUB_IDENTITY_INFO identity_info;
    identity_info.device_twin = &device_twin;
    umock_c_reset_all_calls();

    TRANSPORT_LL_HANDLE handle = IoTHubTransport_MQTT_Common_Create(&config, get_IO_transport, &transport_cb_info, transport_cb_ctx);
    umock_c_reset_all_calls();

    // act
    IOTHUB_PROCESS_ITEM_RESULT result_item = IoTHubTransport_MQTT_Common_ProcessItem(handle, IOTHUB_TYPE_DEVICE_TWIN, &identity_info);

    // assert
    ASSERT_ARE_EQUAL(int, IOTHUB_PROCESS_NOT_CONNECTED, result_item);
    ASSERT_ARE_EQUAL(char_ptr, umock_c_get_expected_calls(), umock_c_get_actual_calls());

    //cleanup
    IoTHubTransport_MQTT_Common_Destroy(handle);
}

/* Tests_SRS_IOTHUBCLIENT_LL_07_006: [ If the item_type is not a supported type IoTHubTransport_MQTT_Common_ProcessItem shall return IOTHUB_PROCESS_CONTINUE.] */
TEST_FUNCTION(IoTHubTransport_MQTT_Common_ProcessItem_continue_Succeed)
{
    // arrange
    IOTHUBTRANSPORT_CONFIG config ={ 0 };
    SetupIothubTransportConfig(&config, TEST_DEVICE_ID, TEST_DEVICE_KEY, TEST_IOTHUB_NAME, TEST_IOTHUB_SUFFIX, TEST_PROTOCOL_GATEWAY_HOSTNAME, NULL);

    QOS_VALUE QosValue[] ={ DELIVER_AT_LEAST_ONCE };
    SUBSCRIBE_ACK suback;
    suback.packetId = 1234;
    suback.qosCount = 1;
    suback.qosReturn = QosValue;

    TRANSPORT_LL_HANDLE handle = setup_iothub_mqtt_connection(&config);

    g_fnMqttOperationCallback(TEST_MQTT_CLIENT_HANDLE, MQTT_CLIENT_ON_SUBSCRIBE_ACK, &suback, g_callbackCtx);
    IoTHubTransport_MQTT_Common_DoWork(handle);

    CONSTBUFFER data_buff;
    data_buff.buffer = (const unsigned char*)0x46;
    data_buff.size = 22;

    CONSTBUFFER cbuff;
    cbuff.buffer = appMessage;
    cbuff.size = appMsgSize;
    STRICT_EXPECTED_CALL(CONSTBUFFER_GetContent(IGNORED_PTR_ARG)).SetReturn(&cbuff);
    IOTHUB_DEVICE_TWIN device_twin;
    device_twin.report_data_handle = TEST_CONST_BUFFER_HANDLE;
    device_twin.item_id = 1;
    IOTHUB_IDENTITY_INFO identity_info;
    identity_info.device_twin = &device_twin;
    umock_c_reset_all_calls();

    // act
    IOTHUB_PROCESS_ITEM_RESULT result_item = IoTHubTransport_MQTT_Common_ProcessItem(handle, IOTHUB_TYPE_TELEMETRY, &identity_info);

    // assert
    ASSERT_ARE_EQUAL(int, IOTHUB_PROCESS_CONTINUE, result_item);
    ASSERT_ARE_EQUAL(char_ptr, umock_c_get_expected_calls(), umock_c_get_actual_calls());

    //cleanup
    IoTHubTransport_MQTT_Common_Destroy(handle);
}

/* Tests_SRS_IOTHUBCLIENT_LL_07_004: [ If any errors are encountered IoTHubTransport_MQTT_Common_ProcessItem shall return IOTHUB_PROCESS_ERROR. ]*/
TEST_FUNCTION(IoTHubTransport_MQTT_Common_ProcessItem_fail)
{
    // arrange
    int negativeTestsInitResult = umock_c_negative_tests_init();
    ASSERT_ARE_EQUAL(int, 0, negativeTestsInitResult);

    IOTHUBTRANSPORT_CONFIG config = { 0 };
    SetupIothubTransportConfig(&config, TEST_DEVICE_ID, TEST_DEVICE_KEY, TEST_IOTHUB_NAME, TEST_IOTHUB_SUFFIX, TEST_PROTOCOL_GATEWAY_HOSTNAME, NULL);

    TRANSPORT_LL_HANDLE handle = IoTHubTransport_MQTT_Common_Create(&config, get_IO_transport, &transport_cb_info, transport_cb_ctx);

    QOS_VALUE QosValue[] = { DELIVER_AT_LEAST_ONCE };
    SUBSCRIBE_ACK suback;
    suback.packetId = 1234;
    suback.qosCount = 1;
    suback.qosReturn = QosValue;

    g_fnMqttOperationCallback(TEST_MQTT_CLIENT_HANDLE, MQTT_CLIENT_ON_SUBSCRIBE_ACK, &suback, g_callbackCtx);
    IoTHubTransport_MQTT_Common_DoWork(handle);

    CONSTBUFFER cbuff;
    cbuff.buffer = appMessage;
    cbuff.size = appMsgSize;
    STRICT_EXPECTED_CALL(CONSTBUFFER_GetContent(IGNORED_PTR_ARG)).SetReturn(&cbuff);
    IOTHUB_DEVICE_TWIN device_twin;
    device_twin.report_data_handle = TEST_CONST_BUFFER_HANDLE;
    device_twin.item_id = 1;
    IOTHUB_IDENTITY_INFO identity_info;
    identity_info.device_twin = &device_twin;
    umock_c_reset_all_calls();

    setup_processItem_mocks(true);
    STRICT_EXPECTED_CALL(DList_RemoveEntryList(NULL)).IgnoreArgument_listEntry();

    STRICT_EXPECTED_CALL(gballoc_free(NULL)).IgnoreArgument_ptr();

    umock_c_negative_tests_snapshot();

    // act
    size_t count = umock_c_negative_tests_call_count();
    for (size_t index = 0; index < count; index++)
    {
        if (umock_c_negative_tests_can_call_fail(index))
        {
            umock_c_negative_tests_reset();
            umock_c_negative_tests_fail_call(index);

            char tmp_msg[64];
            sprintf(tmp_msg, "IoTHubTransport_MQTT_Common_ProcessItem failure in test %lu/%lu", (unsigned long)index, (unsigned long)count);

            IOTHUB_PROCESS_ITEM_RESULT result_item = IoTHubTransport_MQTT_Common_ProcessItem(handle, IOTHUB_TYPE_DEVICE_TWIN, &identity_info);
            // assert
            ASSERT_ARE_NOT_EQUAL(int, IOTHUB_PROCESS_OK, result_item, tmp_msg);
        }
    }

    //cleanup
    IoTHubTransport_MQTT_Common_Destroy(handle);
    umock_c_negative_tests_deinit();
}

/* Tests_SRS_IOTHUB_TRANSPORT_MQTT_COMMON_07_041: [ If the parameter handle is NULL than IoTHubTransport_MQTT_Common_DeviceMethod_Response shall return a non-zero value. ] */
TEST_FUNCTION(IoTHubTransport_MQTT_Common_DeviceMethod_Response_handle_NULL_fail)
{
    // arrange

    // act
    int result = IoTHubTransport_MQTT_Common_DeviceMethod_Response(NULL, TEST_METHOD_ID, TEST_DEVICE_METHOD_RESPONSE, TEST_DEVICE_RESP_LENGTH, TEST_DEVICE_STATUS_CODE);

    // assert
    ASSERT_ARE_NOT_EQUAL(int, 0, result);
    ASSERT_ARE_EQUAL(char_ptr, umock_c_get_expected_calls(), umock_c_get_actual_calls());

    //cleanup
}

/* Tests_SRS_IOTHUB_TRANSPORT_MQTT_COMMON_07_042: [ IoTHubTransport_MQTT_Common_DeviceMethod_Response shall publish an mqtt message for the device method response. ] */
TEST_FUNCTION(IoTHubTransport_MQTT_Common_DeviceMethod_Response_succeeds)
{
    // arrange
    IOTHUBTRANSPORT_CONFIG config = { 0 };
    SetupIothubTransportConfig(&config, TEST_DEVICE_ID, TEST_DEVICE_KEY, TEST_IOTHUB_NAME, TEST_IOTHUB_SUFFIX, TEST_PROTOCOL_GATEWAY_HOSTNAME, NULL);

    TRANSPORT_LL_HANDLE handle = IoTHubTransport_MQTT_Common_Create(&config, get_IO_transport, &transport_cb_info, transport_cb_ctx);

    umock_c_reset_all_calls();

    g_tokenizerIndex = 8;
    setup_message_recv_device_method_mocks();
    g_fnMqttMsgRecv(TEST_MQTT_MESSAGE_HANDLE, g_callbackCtx);

    umock_c_reset_all_calls();

    setup_devicemethod_response_mocks();

    // act
    int result = IoTHubTransport_MQTT_Common_DeviceMethod_Response(handle, g_method_handle_value, TEST_DEVICE_METHOD_RESPONSE, TEST_DEVICE_RESP_LENGTH, TEST_DEVICE_STATUS_CODE);

    // assert
    ASSERT_ARE_EQUAL(int, 0, result);
    ASSERT_ARE_EQUAL(char_ptr, umock_c_get_expected_calls(), umock_c_get_actual_calls());

    //cleanup
    IoTHubTransport_MQTT_Common_Destroy(handle);
}

/* Tests_SRS_IOTHUB_TRANSPORT_MQTT_COMMON_07_042: [ IoTHubTransport_MQTT_Common_DeviceMethod_Response shall publish an mqtt message for the device method response. ] */
TEST_FUNCTION(IoTHubTransport_MQTT_Common_DeviceMethod_Response_NULL_RESPONSE_succeeds)
{
    // arrange
    IOTHUBTRANSPORT_CONFIG config = { 0 };
    SetupIothubTransportConfig(&config, TEST_DEVICE_ID, TEST_DEVICE_KEY, TEST_IOTHUB_NAME, TEST_IOTHUB_SUFFIX, TEST_PROTOCOL_GATEWAY_HOSTNAME, NULL);

    TRANSPORT_LL_HANDLE handle = IoTHubTransport_MQTT_Common_Create(&config, get_IO_transport, &transport_cb_info, transport_cb_ctx);

    umock_c_reset_all_calls();
    g_tokenizerIndex = 8;
    setup_message_recv_device_method_mocks();

    g_fnMqttMsgRecv(TEST_MQTT_MESSAGE_HANDLE, g_callbackCtx);

    umock_c_reset_all_calls();

    setup_devicemethod_response_mocks();

    // act
    int result = IoTHubTransport_MQTT_Common_DeviceMethod_Response(handle, g_method_handle_value, NULL, 0, TEST_DEVICE_STATUS_CODE);

    // assert
    ASSERT_ARE_EQUAL(int, 0, result);
    ASSERT_ARE_EQUAL(char_ptr, umock_c_get_expected_calls(), umock_c_get_actual_calls());

    //cleanup
    IoTHubTransport_MQTT_Common_Destroy(handle);
}

/* Tests_SRS_IOTHUB_TRANSPORT_MQTT_COMMON_07_051: [ If any error is encountered, IoTHubTransport_MQTT_Common_DeviceMethod_Response shall return a non-zero value. ] */
TEST_FUNCTION(IoTHubTransport_MQTT_Common_DeviceMethod_Response_fail)
{
    // arrange
    int negativeTestsInitResult = umock_c_negative_tests_init();
    ASSERT_ARE_EQUAL(int, 0, negativeTestsInitResult);

    IOTHUBTRANSPORT_CONFIG config = { 0 };
    SetupIothubTransportConfig(&config, TEST_DEVICE_ID, TEST_DEVICE_KEY, TEST_IOTHUB_NAME, TEST_IOTHUB_SUFFIX, TEST_PROTOCOL_GATEWAY_HOSTNAME, NULL);

    TRANSPORT_LL_HANDLE handle = IoTHubTransport_MQTT_Common_Create(&config, get_IO_transport, &transport_cb_info, transport_cb_ctx);

    umock_c_reset_all_calls();

    setup_devicemethod_response_mocks();

    umock_c_negative_tests_snapshot();

    size_t count = umock_c_negative_tests_call_count();
    for (size_t index = 0; index < count; index++)
    {
        if (umock_c_negative_tests_can_call_fail(index))
        {
            umock_c_reset_all_calls();
            g_tokenizerIndex = 8;
            setup_message_recv_device_method_mocks();
            g_fnMqttMsgRecv(TEST_MQTT_MESSAGE_HANDLE, g_callbackCtx);
<<<<<<< HEAD

            umock_c_negative_tests_reset();
            umock_c_negative_tests_fail_call(index);

=======

            umock_c_negative_tests_reset();
            umock_c_negative_tests_fail_call(index);

>>>>>>> d10d0fdd
            char tmp_msg[128];
            (void)sprintf(tmp_msg, "IoTHubTransport_MQTT_Common_DeviceMethod_Response failure in test %lu/%lu", (unsigned long)index, (unsigned long)count);

            // act
            int result = IoTHubTransport_MQTT_Common_DeviceMethod_Response(handle, g_method_handle_value, TEST_DEVICE_METHOD_RESPONSE, TEST_DEVICE_RESP_LENGTH, TEST_DEVICE_STATUS_CODE);

            // assert
            ASSERT_ARE_NOT_EQUAL(int, 0, result, tmp_msg);
        }
    }

    //cleanup
    IoTHubTransport_MQTT_Common_Destroy(handle);
    umock_c_negative_tests_deinit();
}

/* Tests_SRS_IOTHUB_MQTT_TRANSPORT_10_001: [If messageData is NULL, IoTHubTransport_MQTT_Common_SendMessageDisposition shall fail and return IOTHUB_CLIENT_ERROR.] */
TEST_FUNCTION(IoTHubTransport_MQTT_Common_SendMessageDisposition_NULL_fails)
{
    //arrange

    // act
    IOTHUB_CLIENT_RESULT result = IoTHubTransport_MQTT_Common_SendMessageDisposition(NULL, IOTHUBMESSAGE_ACCEPTED);

    // assert
    ASSERT_ARE_EQUAL(IOTHUB_CLIENT_RESULT, IOTHUB_CLIENT_ERROR, result);
    ASSERT_ARE_EQUAL(char_ptr, umock_c_get_expected_calls(), umock_c_get_actual_calls());
}

/* Tests_SRS_IOTHUB_MQTT_TRANSPORT_10_002: [If any of the messageData fields are NULL, IoTHubTransport_MQTT_Common_SendMessageDisposition shall fail and return IOTHUB_CLIENT_ERROR. ] */
TEST_FUNCTION(IoTHubTransport_MQTT_Common_SendMessageDisposition_Message_NULL_fails)
{
    //arrange
    MESSAGE_CALLBACK_INFO* md = (MESSAGE_CALLBACK_INFO*)malloc(sizeof(MESSAGE_CALLBACK_INFO));
    md->messageHandle = NULL;
    umock_c_reset_all_calls();
    STRICT_EXPECTED_CALL(gballoc_free(NULL)).IgnoreArgument_ptr();

    // act
    IOTHUB_CLIENT_RESULT result = IoTHubTransport_MQTT_Common_SendMessageDisposition(md, IOTHUBMESSAGE_ACCEPTED);

    // assert
    ASSERT_ARE_EQUAL(IOTHUB_CLIENT_RESULT, IOTHUB_CLIENT_ERROR, result);
    ASSERT_ARE_EQUAL(char_ptr, umock_c_get_expected_calls(), umock_c_get_actual_calls());
}

/* Tests_SRS_IOTHUB_MQTT_TRANSPORT_10_00#: [IoTHubTransport_MQTT_Common_SendMessageDisposition shall release the given data and return IOTHUB_CLIENT_OK. ] */
TEST_FUNCTION(IoTHubTransport_MQTT_Common_SendMessageDisposition_succeeds)
{
    //arrange
    MESSAGE_CALLBACK_INFO* md = (MESSAGE_CALLBACK_INFO*)malloc(sizeof(MESSAGE_CALLBACK_INFO));
    md->messageHandle = (IOTHUB_MESSAGE_HANDLE)0x42;
    umock_c_reset_all_calls();
    STRICT_EXPECTED_CALL(IoTHubMessage_Destroy(IGNORED_PTR_ARG)).IgnoreArgument_iotHubMessageHandle();
    STRICT_EXPECTED_CALL(gballoc_free(NULL)).IgnoreArgument_ptr();

    // act
    IOTHUB_CLIENT_RESULT result = IoTHubTransport_MQTT_Common_SendMessageDisposition(md, IOTHUBMESSAGE_ACCEPTED);

    // assert
    ASSERT_ARE_EQUAL(IOTHUB_CLIENT_RESULT, IOTHUB_CLIENT_OK, result);
    ASSERT_ARE_EQUAL(char_ptr, umock_c_get_expected_calls(), umock_c_get_actual_calls());
}

// Tests_SRS_IOTHUB_TRANSPORT_MQTT_COMMON_31_070: [ On success IoTHubTransport_MQTT_Common_Subscribe_InputQueue shall return 0.]
// Tests_SRS_IOTHUB_TRANSPORT_MQTT_COMMON_31_067: [ IoTHubTransport_MQTT_Common_Subscribe_InputQueue shall set a flag to enable mqtt_client_subscribe to be called to subscribe to the input queue Message Topic.]
TEST_FUNCTION(IoTHubTransport_MQTT_Common_Subscribe_InputQueue_Succeed)
{
    // arrange
    CONNECT_ACK connack ={ true, CONNECTION_ACCEPTED };
    IOTHUBTRANSPORT_CONFIG config ={ 0 };
    SetupIothubTransportConfig(&config, TEST_DEVICE_ID, TEST_DEVICE_KEY, TEST_IOTHUB_NAME, TEST_IOTHUB_SUFFIX, TEST_PROTOCOL_GATEWAY_HOSTNAME, TEST_MODULE_ID);

    TRANSPORT_LL_HANDLE handle = IoTHubTransport_MQTT_Common_Create(&config, get_IO_transport, &transport_cb_info, transport_cb_ctx);

    g_fnMqttOperationCallback(TEST_MQTT_CLIENT_HANDLE, MQTT_CLIENT_ON_CONNACK, &connack, g_callbackCtx);
    umock_c_reset_all_calls();

    EXPECTED_CALL(STRING_c_str(IGNORED_PTR_ARG)).SetReturn(TEST_STRING_VALUE);
    EXPECTED_CALL(STRING_c_str(IGNORED_PTR_ARG)).SetReturn(TEST_STRING_VALUE);

    // act
    int result = IoTHubTransport_MQTT_Common_Subscribe_InputQueue(handle);

    // assert
    ASSERT_ARE_EQUAL(int, result, 0);
    ASSERT_ARE_EQUAL(char_ptr, umock_c_get_expected_calls(), umock_c_get_actual_calls());

    //cleanup
    IoTHubTransport_MQTT_Common_Destroy(handle);
}

// Tests_SRS_IOTHUB_TRANSPORT_MQTT_COMMON_31_066: [ If parameter handle is NULL than IoTHubTransport_MQTT_Common_Subscribe_InputQueue shall return a non-zero value.]
// Tests_SRS_IOTHUB_TRANSPORT_MQTT_COMMON_31_069: [ Upon failure IoTHubTransport_MQTT_Common_Subscribe_InputQueue shall return a non-zero value.]
TEST_FUNCTION(IoTHubTransport_MQTT_Common_Subscribe_InputQueue_Message_NULL_fails)
{
    // arrange
    CONNECT_ACK connack ={ true, CONNECTION_ACCEPTED };
    IOTHUBTRANSPORT_CONFIG config ={ 0 };
    SetupIothubTransportConfig(&config, TEST_DEVICE_ID, TEST_DEVICE_KEY, TEST_IOTHUB_NAME, TEST_IOTHUB_SUFFIX, TEST_PROTOCOL_GATEWAY_HOSTNAME, TEST_MODULE_ID);

    TRANSPORT_LL_HANDLE handle = IoTHubTransport_MQTT_Common_Create(&config, get_IO_transport, &transport_cb_info, transport_cb_ctx);

    g_fnMqttOperationCallback(TEST_MQTT_CLIENT_HANDLE, MQTT_CLIENT_ON_CONNACK, &connack, g_callbackCtx);
    umock_c_reset_all_calls();

    // act
    int result = IoTHubTransport_MQTT_Common_Subscribe_InputQueue(NULL);

    // assert
    ASSERT_ARE_NOT_EQUAL(int, result, 0);
    ASSERT_ARE_EQUAL(char_ptr, umock_c_get_expected_calls(), umock_c_get_actual_calls());

    //cleanup
    IoTHubTransport_MQTT_Common_Destroy(handle);
}

// Tests_SRS_IOTHUB_TRANSPORT_MQTT_COMMON_31_073: [ If module ID is not set on the transpont, IoTHubTransport_MQTT_Common_Unsubscribe_InputQueue shall fail.]
TEST_FUNCTION(IoTHubTransport_MQTT_Common_Subscribe_InputQueue_ModuleId_Null_fails)
{
    // arrange
    CONNECT_ACK connack ={ true, CONNECTION_ACCEPTED };
    IOTHUBTRANSPORT_CONFIG config ={ 0 };
    SetupIothubTransportConfig(&config, TEST_DEVICE_ID, TEST_DEVICE_KEY, TEST_IOTHUB_NAME, TEST_IOTHUB_SUFFIX, TEST_PROTOCOL_GATEWAY_HOSTNAME, NULL);

    TRANSPORT_LL_HANDLE handle = IoTHubTransport_MQTT_Common_Create(&config, get_IO_transport, &transport_cb_info, transport_cb_ctx);

    g_fnMqttOperationCallback(TEST_MQTT_CLIENT_HANDLE, MQTT_CLIENT_ON_CONNACK, &connack, g_callbackCtx);
    umock_c_reset_all_calls();

    // act
    int result = IoTHubTransport_MQTT_Common_Subscribe_InputQueue(handle);

    // assert
    ASSERT_ARE_NOT_EQUAL(int, result, 0);
    ASSERT_ARE_EQUAL(char_ptr, umock_c_get_expected_calls(), umock_c_get_actual_calls());

    //cleanup
    IoTHubTransport_MQTT_Common_Destroy(handle);
}

// Tests_SRS_IOTHUB_TRANSPORT_MQTT_COMMON_31_072: [ IoTHubTransport_MQTT_Common_Unsubscribe_InputQueue shall call mqtt_client_unsubscribe to unsubscribe the mqtt input queue message topic.]
TEST_FUNCTION(IoTHubTransport_MQTT_Common_Unsubscribe_InputQueue_Succeed)
{
    // arrange
    IOTHUBTRANSPORT_CONFIG config ={ 0 };
    SetupIothubTransportConfig(&config, TEST_DEVICE_ID, TEST_DEVICE_KEY, TEST_IOTHUB_NAME, TEST_IOTHUB_SUFFIX, TEST_PROTOCOL_GATEWAY_HOSTNAME, TEST_MODULE_ID);

    TRANSPORT_LL_HANDLE handle = IoTHubTransport_MQTT_Common_Create(&config, get_IO_transport, &transport_cb_info, transport_cb_ctx);
    IoTHubTransport_MQTT_Common_Subscribe_InputQueue(handle);
    umock_c_reset_all_calls();

    set_expected_calls_around_unsubscribe();

    // act
    IoTHubTransport_MQTT_Common_Unsubscribe_InputQueue(handle);

    // assert
    ASSERT_ARE_EQUAL(char_ptr, umock_c_get_expected_calls(), umock_c_get_actual_calls());

    //cleanup
    IoTHubTransport_MQTT_Common_Destroy(handle);
}

// Tests_SRS_IOTHUB_TRANSPORT_MQTT_COMMON_31_071: [ If parameter handle is NULL then IoTHubTransport_MQTT_Common_Unsubscribe_InputQueue shall do nothing.]
TEST_FUNCTION(IoTHubTransport_MQTT_Common_Unsubscribe_InputQueue_Handle_Null_fails)
{
    // arrange
    // act
    IoTHubTransport_MQTT_Common_Unsubscribe_InputQueue(NULL);

    // assert
    ASSERT_ARE_EQUAL(char_ptr, umock_c_get_expected_calls(), umock_c_get_actual_calls());

    //cleanup
}

// Tests_SRS_IOTHUB_TRANSPORT_MQTT_COMMON_31_072: [ IoTHubTransport_MQTT_Common_Unsubscribe_InputQueue shall call mqtt_client_unsubscribe to unsubscribe the mqtt input queue message topic.]
TEST_FUNCTION(IoTHubTransport_MQTT_Common_Unsubscribe_InputQueue_No_InputQueue_fails)
{
    // arrange
    IOTHUBTRANSPORT_CONFIG config ={ 0 };
    SetupIothubTransportConfig(&config, TEST_DEVICE_ID, TEST_DEVICE_KEY, TEST_IOTHUB_NAME, TEST_IOTHUB_SUFFIX, TEST_PROTOCOL_GATEWAY_HOSTNAME, TEST_MODULE_ID);

    TRANSPORT_LL_HANDLE handle = IoTHubTransport_MQTT_Common_Create(&config, get_IO_transport, &transport_cb_info, transport_cb_ctx);
    umock_c_reset_all_calls();

    // act
    IoTHubTransport_MQTT_Common_Unsubscribe_InputQueue(handle);

    // assert
    ASSERT_ARE_EQUAL(char_ptr, umock_c_get_expected_calls(), umock_c_get_actual_calls());

    //cleanup
    IoTHubTransport_MQTT_Common_Destroy(handle);
}

/* Tests_SRS_IOTHUB_MQTT_TRANSPORT_07_044: [`IoTHubTransport_MQTT_Common_Subscribe_DeviceTwin` shall construct the get state topic string and the notify state topic string.] */
/* Tests_SRS_IOTHUB_MQTT_TRANSPORT_07_047: [On success IoTHubTransport_MQTT_Common_Subscribe_DeviceTwin shall return 0.] */
TEST_FUNCTION(IoTHubTransport_MQTT_Common_Subscribe_InputQueue_DoWork_Succeed)
{
    // arrange
    IOTHUBTRANSPORT_CONFIG config = { 0 };
    SetupIothubTransportConfig(&config, TEST_DEVICE_ID, TEST_DEVICE_KEY, TEST_IOTHUB_NAME, TEST_IOTHUB_SUFFIX, TEST_PROTOCOL_GATEWAY_HOSTNAME, TEST_MODULE_ID);
    TRANSPORT_LL_HANDLE handle = IoTHubTransport_MQTT_Common_Create(&config, get_IO_transport, &transport_cb_info, transport_cb_ctx);

    IoTHubTransport_MQTT_Common_Subscribe_InputQueue(handle);

    IoTHubTransport_MQTT_Common_DoWork(handle);

    CONNECT_ACK connack = { true, CONNECTION_ACCEPTED };
    g_fnMqttOperationCallback(TEST_MQTT_CLIENT_HANDLE, MQTT_CLIENT_ON_CONNACK, &connack, g_callbackCtx);

    umock_c_reset_all_calls();

    setup_subscribe_inputqueue_dowork_mocks();

    // act
    IoTHubTransport_MQTT_Common_DoWork(handle);

    // assert
    ASSERT_ARE_EQUAL(char_ptr, umock_c_get_expected_calls(), umock_c_get_actual_calls());

    //cleanup
    IoTHubTransport_MQTT_Common_Destroy(handle);
}

TEST_FUNCTION(IoTHubTransport_MQTT_Common_Subscribe_InputQueue_DoWork_fails)
{
    // arrange
    int negativeTestsInitResult = umock_c_negative_tests_init();
    ASSERT_ARE_EQUAL(int, 0, negativeTestsInitResult);

    IOTHUBTRANSPORT_CONFIG config ={ 0 };
    SetupIothubTransportConfig(&config, TEST_DEVICE_ID, TEST_DEVICE_KEY, TEST_IOTHUB_NAME, TEST_IOTHUB_SUFFIX, TEST_PROTOCOL_GATEWAY_HOSTNAME, TEST_MODULE_ID);
    TRANSPORT_LL_HANDLE handle = IoTHubTransport_MQTT_Common_Create(&config, get_IO_transport, &transport_cb_info, transport_cb_ctx);

    (void)IoTHubTransport_MQTT_Common_Subscribe_InputQueue(handle);

    IoTHubTransport_MQTT_Common_DoWork(handle);

    umock_c_reset_all_calls();

    setup_subscribe_inputqueue_dowork_mocks();

    umock_c_negative_tests_snapshot();

    // act
    size_t count = umock_c_negative_tests_call_count();
    for (size_t index = 0; index < count; index++)
    {
        if (umock_c_negative_tests_can_call_fail(index))
        {
            CONNECT_ACK connack = { true, CONNECTION_ACCEPTED };
            g_fnMqttOperationCallback(TEST_MQTT_CLIENT_HANDLE, MQTT_CLIENT_ON_CONNACK, &connack, g_callbackCtx);

            umock_c_negative_tests_reset();
            umock_c_negative_tests_fail_call(index);

            char tmp_msg[64];
            sprintf(tmp_msg, "IoTHubTransport_MQTT_Common_DoWork failure in test %lu/%lu", (unsigned long)index, (unsigned long)count);

            IoTHubTransport_MQTT_Common_DoWork(handle);

            // assert
        }
    }

    //cleanup
    IoTHubTransport_MQTT_Common_Destroy(handle);
    umock_c_negative_tests_deinit();
}


static void setup_message_recv_extractMqttProperties(const char* topicName, const char* inputQueueSubscribeName, const char* inputQueueName, bool connectedSystemProps)
{
    (void)inputQueueName;
    // findMessagePropertyStart
    STRICT_EXPECTED_CALL(STRING_c_str(IGNORED_PTR_ARG)).IgnoreArgument(1).SetReturn(inputQueueSubscribeName).CallCannotFail();

    // addInputNamePropertyToMsg
    STRICT_EXPECTED_CALL(gballoc_malloc(IGNORED_NUM_ARG));
    STRICT_EXPECTED_CALL(IoTHubMessage_SetInputName(IGNORED_PTR_ARG, IGNORED_PTR_ARG));
    STRICT_EXPECTED_CALL(gballoc_free(NULL)).IgnoreArgument_ptr();

    EXPECTED_CALL(STRING_TOKENIZER_create_from_char(topicName));
    STRICT_EXPECTED_CALL(STRING_new());
    STRICT_EXPECTED_CALL(IoTHubMessage_Properties(TEST_IOTHUB_MSG_BYTEARRAY));

    if (connectedSystemProps)
    {
        // Parse out connected_device
        STRICT_EXPECTED_CALL(STRING_TOKENIZER_get_next_token(IGNORED_PTR_ARG, IGNORED_PTR_ARG, "&"))
            .IgnoreArgument(3)
            .SetReturn(0);
        STRICT_EXPECTED_CALL(STRING_c_str(IGNORED_PTR_ARG))
            .IgnoreArgument(1)
            .SetReturn("%24.cdid=connected_device").
            CallCannotFail();
<<<<<<< HEAD
=======

        STRICT_EXPECTED_CALL(gballoc_malloc(IGNORED_NUM_ARG));
        STRICT_EXPECTED_CALL(gballoc_malloc(IGNORED_NUM_ARG));
>>>>>>> d10d0fdd

        STRICT_EXPECTED_CALL(IoTHubMessage_SetConnectionDeviceId(IGNORED_PTR_ARG, IGNORED_PTR_ARG));

        // Parse out connected_module
        STRICT_EXPECTED_CALL(STRING_TOKENIZER_get_next_token(IGNORED_PTR_ARG, IGNORED_PTR_ARG, "&"))
            .IgnoreArgument(3);
        STRICT_EXPECTED_CALL(STRING_c_str(IGNORED_PTR_ARG))
            .IgnoreArgument(1)
            .SetReturn("%24.cmid=connected_module/")
            .CallCannotFail();
<<<<<<< HEAD
=======

        STRICT_EXPECTED_CALL(gballoc_malloc(IGNORED_NUM_ARG));
        STRICT_EXPECTED_CALL(gballoc_malloc(IGNORED_NUM_ARG));
>>>>>>> d10d0fdd

        STRICT_EXPECTED_CALL(IoTHubMessage_SetConnectionModuleId(IGNORED_PTR_ARG, IGNORED_PTR_ARG));
    }

    STRICT_EXPECTED_CALL(STRING_TOKENIZER_get_next_token(IGNORED_PTR_ARG, IGNORED_PTR_ARG, "&"))
        .IgnoreArgument(3)
        .SetReturn(1);

    EXPECTED_CALL(STRING_delete(IGNORED_PTR_ARG));
    EXPECTED_CALL(STRING_TOKENIZER_destroy(IGNORED_PTR_ARG));
}

static void setup_message_recv_with_input_queue_mocks(const char* topicName, const char* inputQueueSubscribeName, const char* inputQueueName, bool connectedSystemProps)
{
    // my_STRING_TOKENIZER_get_next_token
    STRICT_EXPECTED_CALL(mqttmessage_getTopicName(TEST_MQTT_MESSAGE_HANDLE)).SetReturn(topicName);
    STRICT_EXPECTED_CALL(STRING_c_str(IGNORED_PTR_ARG))
<<<<<<< HEAD
        .SetReturn(NULL)
        .CallCannotFail();
    STRICT_EXPECTED_CALL(STRING_c_str(IGNORED_PTR_ARG))
=======
>>>>>>> d10d0fdd
        .SetReturn(inputQueueSubscribeName)
        .CallCannotFail();
    STRICT_EXPECTED_CALL(mqttmessage_getApplicationMsg(TEST_MQTT_MESSAGE_HANDLE)).CallCannotFail();
    STRICT_EXPECTED_CALL(IoTHubMessage_CreateFromByteArray(appMessage, appMsgSize));

    // Retrieve the input queue name
<<<<<<< HEAD
    setup_message_recv_extractMqttProperties(topicName, inputQueueSubscribeName, inputQueueName, connectedSystemProps);
=======
    setup_calls_for_next_token_with_slash(6);
    STRICT_EXPECTED_CALL(STRING_c_str(IGNORED_PTR_ARG)).IgnoreArgument(1).SetReturn(inputQueueName).CallCannotFail();
    STRICT_EXPECTED_CALL(IoTHubMessage_SetInputName(IGNORED_PTR_ARG, IGNORED_PTR_ARG));
    STRICT_EXPECTED_CALL(STRING_delete(IGNORED_PTR_ARG));
    STRICT_EXPECTED_CALL(STRING_TOKENIZER_destroy(IGNORED_PTR_ARG));

    setup_message_recv_extractMqttProperties(topicName, connectedSystemProps);
>>>>>>> d10d0fdd

    STRICT_EXPECTED_CALL(gballoc_malloc(IGNORED_NUM_ARG))
        .IgnoreArgument_size();
    STRICT_EXPECTED_CALL(Transport_MessageCallbackFromInput(IGNORED_PTR_ARG, IGNORED_PTR_ARG));

    STRICT_EXPECTED_CALL(IoTHubMessage_Destroy(IGNORED_PTR_ARG)).IgnoreArgument_iotHubMessageHandle();
    STRICT_EXPECTED_CALL(gballoc_free(NULL)).IgnoreArgument_ptr();
}

// Tests_SRS_IOTHUB_TRANSPORT_MQTT_COMMON_31_061: [ If the message is sent to an input queue, `IoTHubTransport_MQTT_Common_DoWork` shall parse out to the input queue name and store it in the message with IoTHubMessage_SetInputName ]
// Tests_SRS_IOTHUB_TRANSPORT_MQTT_COMMON_31_063: [ If type is IOTHUB_TYPE_TELEMETRY and the system property `$.cdid` is defined, its value shall be set on the IOTHUB_MESSAGE_HANDLE's ConnectionDeviceId property ]
// Tests_SRS_IOTHUB_TRANSPORT_MQTT_COMMON_31_064: [ If type is IOTHUB_TYPE_TELEMETRY and the system property `$.cmid` is defined, its value shall be set on the IOTHUB_MESSAGE_HANDLE's ConnectionModuleId property ]
// Tests_SRS_IOTHUB_MQTT_TRANSPORT_31_065: [ If type is IOTHUB_TYPE_TELEMETRY and sent to an input queue, then on success `mqtt_notification_callback` shall call `IoTHubClient_LL_MessageCallbackFromInput`. ]
TEST_FUNCTION(IoTHubTransport_MQTT_Common_MessageRecv_with_InputQueue_succeed)
{
    // arrange
    IOTHUBTRANSPORT_CONFIG config ={ 0 };
    SetupIothubTransportConfig(&config, TEST_DEVICE_ID, TEST_DEVICE_KEY, TEST_IOTHUB_NAME, TEST_IOTHUB_SUFFIX, TEST_PROTOCOL_GATEWAY_HOSTNAME, TEST_MODULE_ID);

    TRANSPORT_LL_HANDLE handle = IoTHubTransport_MQTT_Common_Create(&config, get_IO_transport, &transport_cb_info, transport_cb_ctx);

    IoTHubTransport_MQTT_Common_DoWork(handle);
    umock_c_reset_all_calls();

    g_tokenizerIndex = PARSE_SLASHES_FOR_INPUT_QUEUE_INDEX_0;
    setup_message_recv_with_input_queue_mocks(TEST_MQTT_INPUT_1, TEST_MQTT_INPUT_QUEUE_SUBSCRIBE_NAME_1, TEST_INPUT_QUEUE_1, true);

    // act
    ASSERT_IS_NOT_NULL(g_fnMqttMsgRecv);
    g_fnMqttMsgRecv(TEST_MQTT_MESSAGE_HANDLE, g_callbackCtx);

    // assert
    ASSERT_ARE_EQUAL(char_ptr, umock_c_get_expected_calls(), umock_c_get_actual_calls());

    //cleanup
    IoTHubTransport_MQTT_Common_Destroy(handle);
}

// Tests_SRS_IOTHUB_TRANSPORT_MQTT_COMMON_31_061: [ If the message is sent to an input queue, `IoTHubTransport_MQTT_Common_DoWork` shall parse out to the input queue name and store it in the message with IoTHubMessage_SetInputName ]
// Tests_SRS_IOTHUB_MQTT_TRANSPORT_31_065: [ If type is IOTHUB_TYPE_TELEMETRY and sent to an input queue, then on success `mqtt_notification_callback` shall call `IoTHubClient_LL_MessageCallbackFromInput`. ]
TEST_FUNCTION(IoTHubTransport_MQTT_Common_MessageRecv_with_InputQueue_no_system_properties_succeed)
{
    // arrange
    IOTHUBTRANSPORT_CONFIG config ={ 0 };
    SetupIothubTransportConfig(&config, TEST_DEVICE_ID, TEST_DEVICE_KEY, TEST_IOTHUB_NAME, TEST_IOTHUB_SUFFIX, TEST_PROTOCOL_GATEWAY_HOSTNAME, TEST_MODULE_ID);

    TRANSPORT_LL_HANDLE handle = IoTHubTransport_MQTT_Common_Create(&config, get_IO_transport, &transport_cb_info, transport_cb_ctx);

    IoTHubTransport_MQTT_Common_DoWork(handle);
    umock_c_reset_all_calls();

    g_tokenizerIndex = PARSE_SLASHES_FOR_INPUT_QUEUE_NO_SYSTEM_PROPS_INDEX_0;
    setup_message_recv_with_input_queue_mocks(TEST_MQTT_INPUT_NO_PROPERTIES, TEST_MQTT_INPUT_QUEUE_SUBSCRIBE_NAME_1, TEST_INPUT_QUEUE_1, false);

    // act
    ASSERT_IS_NOT_NULL(g_fnMqttMsgRecv);
    g_fnMqttMsgRecv(TEST_MQTT_MESSAGE_HANDLE, g_callbackCtx);

    // assert
    ASSERT_ARE_EQUAL(char_ptr, umock_c_get_expected_calls(), umock_c_get_actual_calls());

    //cleanup
    IoTHubTransport_MQTT_Common_Destroy(handle);
}


// Tests_SRS_IOTHUB_TRANSPORT_MQTT_COMMON_31_062: [ If IoTHubTransport_MQTT_Common_DoWork receives a malformatted inputQueue, it shall fail ]
TEST_FUNCTION(IoTHubTransport_MQTT_Common_MessageRecv_with_InputQueue_missing_queue_name_fail)
{
    // arrange
    IOTHUBTRANSPORT_CONFIG config ={ 0 };
    SetupIothubTransportConfig(&config, TEST_DEVICE_ID, TEST_DEVICE_KEY, TEST_IOTHUB_NAME, TEST_IOTHUB_SUFFIX, TEST_PROTOCOL_GATEWAY_HOSTNAME, TEST_MODULE_ID);

    TRANSPORT_LL_HANDLE handle = IoTHubTransport_MQTT_Common_Create(&config, get_IO_transport, &transport_cb_info, transport_cb_ctx);

    IoTHubTransport_MQTT_Common_DoWork(handle);
    umock_c_reset_all_calls();

    g_tokenizerIndex = PARSE_SLASHES_FOR_INPUT_QUEUE_NO_SYSTEM_PROPS_INDEX_1;

<<<<<<< HEAD
    setup_message_receive_initial_calls(TEST_MQTT_INPUT_MISSING_INPUT_QUEUE_NAME, true);
    STRICT_EXPECTED_CALL(STRING_c_str(IGNORED_PTR_ARG)).CallCannotFail().SetReturn(TEST_MQTT_INPUT_MISSING_INPUT_QUEUE_NAME);
    // Because the MQTT topic isn't formatted correctly and we detect this early, don't parse through it.

    STRICT_EXPECTED_CALL(gballoc_free(IGNORED_PTR_ARG));
    EXPECTED_CALL(STRING_delete(IGNORED_PTR_ARG));
    EXPECTED_CALL(STRING_TOKENIZER_destroy(IGNORED_PTR_ARG));
=======
    STRICT_EXPECTED_CALL(mqttmessage_getTopicName(TEST_MQTT_MESSAGE_HANDLE)).SetReturn(TEST_MQTT_INPUT_MISSING_INPUT_QUEUE_NAME);
    STRICT_EXPECTED_CALL(STRING_c_str(IGNORED_PTR_ARG))
        .SetReturn(TEST_MQTT_INPUT_QUEUE_SUBSCRIBE_NAME_1)
        .CallCannotFail();
    STRICT_EXPECTED_CALL(mqttmessage_getApplicationMsg(TEST_MQTT_MESSAGE_HANDLE)).CallCannotFail();
    STRICT_EXPECTED_CALL(IoTHubMessage_CreateFromByteArray(appMessage, appMsgSize));
    EXPECTED_CALL(STRING_TOKENIZER_create_from_char(IGNORED_PTR_ARG));
    STRICT_EXPECTED_CALL(STRING_new());

    setup_calls_for_next_token_with_slash(6);
    STRICT_EXPECTED_CALL(STRING_delete(IGNORED_PTR_ARG));
    STRICT_EXPECTED_CALL(STRING_TOKENIZER_destroy(IGNORED_PTR_ARG));
>>>>>>> d10d0fdd

    // act
    ASSERT_IS_NOT_NULL(g_fnMqttMsgRecv);
    g_fnMqttMsgRecv(TEST_MQTT_MESSAGE_HANDLE, g_callbackCtx);

    // assert
    ASSERT_ARE_EQUAL(char_ptr, umock_c_get_expected_calls(), umock_c_get_actual_calls());

    //cleanup
    IoTHubTransport_MQTT_Common_Destroy(handle);
}

// Tests_SRS_IOTHUB_TRANSPORT_MQTT_COMMON_31_062: [ If IoTHubTransport_MQTT_Common_DoWork receives a malformatted inputQueue, it shall fail ]
TEST_FUNCTION(IoTHubTransportMqtt_MessageRecv_with_InputQueue_fail)
{
    // arrange
    int negativeTestsInitResult = umock_c_negative_tests_init();
    ASSERT_ARE_EQUAL(int, 0, negativeTestsInitResult);

    IOTHUBTRANSPORT_CONFIG config = { 0 };
    SetupIothubTransportConfig(&config, TEST_DEVICE_ID, TEST_DEVICE_KEY, TEST_IOTHUB_NAME, TEST_IOTHUB_SUFFIX, TEST_PROTOCOL_GATEWAY_HOSTNAME, TEST_MODULE_ID);

    TRANSPORT_LL_HANDLE handle = IoTHubTransport_MQTT_Common_Create(&config, get_IO_transport, &transport_cb_info, transport_cb_ctx);
    IoTHubTransport_MQTT_Common_DoWork(handle);
    umock_c_reset_all_calls();

    setup_message_recv_with_input_queue_mocks(TEST_MQTT_INPUT_1, TEST_MQTT_INPUT_QUEUE_SUBSCRIBE_NAME_1, TEST_INPUT_QUEUE_1, true);

    umock_c_negative_tests_snapshot();

    // act
    size_t count = umock_c_negative_tests_call_count();
    for (size_t index = 0; index < count; index++)
    {
        if (umock_c_negative_tests_can_call_fail(index))
        {
            umock_c_negative_tests_reset();
            umock_c_negative_tests_fail_call(index);
            g_tokenizerIndex = PARSE_SLASHES_FOR_INPUT_QUEUE_INDEX_0;
             g_fnMqttMsgRecv(TEST_MQTT_MESSAGE_HANDLE, g_callbackCtx);
        }
    }

    // assert

    //cleanup
    IoTHubTransport_MQTT_Common_Destroy(handle);
    umock_c_negative_tests_deinit();
}

TEST_FUNCTION(IoTHubTransport_MQTT_SetCallbackContext_success)
{
    // arrange
    IOTHUBTRANSPORT_CONFIG config = { 0 };
    SetupIothubTransportConfig(&config, TEST_DEVICE_ID, TEST_DEVICE_KEY, TEST_IOTHUB_NAME, TEST_IOTHUB_SUFFIX, TEST_PROTOCOL_GATEWAY_HOSTNAME, TEST_MODULE_ID);

    TRANSPORT_LL_HANDLE handle = IoTHubTransport_MQTT_Common_Create(&config, get_IO_transport, &transport_cb_info, transport_cb_ctx);
    umock_c_reset_all_calls();

    // act
    int result = IoTHubTransport_MQTT_SetCallbackContext(handle, transport_cb_ctx);

    // assert
    ASSERT_ARE_EQUAL(char_ptr, umock_c_get_expected_calls(), umock_c_get_actual_calls());
    ASSERT_ARE_EQUAL(int, 0, result);

    // cleanup
    IoTHubTransport_MQTT_Common_Destroy(handle);
}

TEST_FUNCTION(IoTHubTransport_MQTT_SetCallbackContext_fail)
{
    // arrange

    // act
    int result = IoTHubTransport_MQTT_SetCallbackContext(NULL, transport_cb_ctx);

    // assert
    ASSERT_ARE_EQUAL(char_ptr, umock_c_get_expected_calls(), umock_c_get_actual_calls());
    ASSERT_ARE_NOT_EQUAL(int, 0, result);

    // cleanup
}

TEST_FUNCTION(IoTHubTransport_MQTT_GetSupportedPlatformInfo_success)
{
    // arrange
    IOTHUBTRANSPORT_CONFIG config = { 0 };
    SetupIothubTransportConfig(&config, TEST_DEVICE_ID, TEST_DEVICE_KEY, TEST_IOTHUB_NAME, TEST_IOTHUB_SUFFIX, TEST_PROTOCOL_GATEWAY_HOSTNAME, TEST_MODULE_ID);

    TRANSPORT_LL_HANDLE handle = IoTHubTransport_MQTT_Common_Create(&config, get_IO_transport, &transport_cb_info, transport_cb_ctx);

    PLATFORM_INFO_OPTION info;

    umock_c_reset_all_calls();

    // act
    int result = IoTHubTransport_MQTT_GetSupportedPlatformInfo(handle, &info);

    // assert
    ASSERT_ARE_EQUAL(char_ptr, umock_c_get_expected_calls(), umock_c_get_actual_calls());
    ASSERT_ARE_EQUAL(int, 0, result);
    ASSERT_ARE_EQUAL(int, info, PLATFORM_INFO_OPTION_RETRIEVE_SQM);

    // cleanup
    IoTHubTransport_MQTT_Common_Destroy(handle);
}

TEST_FUNCTION(IoTHubTransport_MQTT_GetSupportedPlatformInfo_NULL_handle)
{
    // arrange
    PLATFORM_INFO_OPTION info;

    umock_c_reset_all_calls();

    // act
    int result = IoTHubTransport_MQTT_GetSupportedPlatformInfo(NULL, &info);

    // assert
    ASSERT_ARE_EQUAL(char_ptr, umock_c_get_expected_calls(), umock_c_get_actual_calls());
    ASSERT_ARE_NOT_EQUAL(int, 0, result);

    // cleanup
}

TEST_FUNCTION(IoTHubTransport_MQTT_GetSupportedPlatformInfo_NULL_info)
{
    // arrange
    IOTHUBTRANSPORT_CONFIG config = { 0 };
    SetupIothubTransportConfig(&config, TEST_DEVICE_ID, TEST_DEVICE_KEY, TEST_IOTHUB_NAME, TEST_IOTHUB_SUFFIX, TEST_PROTOCOL_GATEWAY_HOSTNAME, TEST_MODULE_ID);

    TRANSPORT_LL_HANDLE handle = IoTHubTransport_MQTT_Common_Create(&config, get_IO_transport, &transport_cb_info, transport_cb_ctx);

    umock_c_reset_all_calls();

    // act
    int result = IoTHubTransport_MQTT_GetSupportedPlatformInfo(handle, NULL);

    // assert
    ASSERT_ARE_EQUAL(char_ptr, umock_c_get_expected_calls(), umock_c_get_actual_calls());
    ASSERT_ARE_NOT_EQUAL(int, 0, result);

    // cleanup
    IoTHubTransport_MQTT_Common_Destroy(handle);
}

END_TEST_SUITE(iothubtransport_mqtt_common_ut)<|MERGE_RESOLUTION|>--- conflicted
+++ resolved
@@ -1064,7 +1064,6 @@
 }
 
 // Initial calls when receiving a message
-<<<<<<< HEAD
 static void setup_message_receive_initial_calls(const char* topicName, bool isSubscribedToInputQueue)
 {
     STRICT_EXPECTED_CALL(mqttmessage_getTopicName(TEST_MQTT_MESSAGE_HANDLE)).SetReturn(topicName);
@@ -1077,17 +1076,10 @@
     {
         STRICT_EXPECTED_CALL(STRING_c_str(IGNORED_PTR_ARG)).CallCannotFail().SetReturn(TEST_MQTT_MESSAGE_TOPIC);
     }
-=======
-static void setup_message_receive_initial_calls(const char* topicName)
-{
-    STRICT_EXPECTED_CALL(mqttmessage_getTopicName(TEST_MQTT_MESSAGE_HANDLE)).SetReturn(topicName);
-    STRICT_EXPECTED_CALL(STRING_c_str(IGNORED_PTR_ARG)).SetReturn(NULL).CallCannotFail();
->>>>>>> d10d0fdd
     STRICT_EXPECTED_CALL(mqttmessage_getApplicationMsg(TEST_MQTT_MESSAGE_HANDLE)).CallCannotFail();
     STRICT_EXPECTED_CALL(IoTHubMessage_CreateFromByteArray(appMessage, appMsgSize));
 }
 
-<<<<<<< HEAD
 // Functions called for C2D and IoT Edge input queues when delivering the next layer above us.
 static void setup_message_deliver_to_next_layer()
 {
@@ -1124,11 +1116,6 @@
 {
     setup_message_receive_initial_calls(TEST_MQTT_MSG_TOPIC_W_1_PROP, false);
     STRICT_EXPECTED_CALL(STRING_c_str(IGNORED_PTR_ARG)).CallCannotFail().SetReturn(TEST_MQTT_MESSAGE_TOPIC);
-=======
-static void setup_message_recv_with_properties_mocks(bool has_content_type, bool has_content_encoding, bool auto_decode)
-{
-    setup_message_receive_initial_calls(TEST_MQTT_MSG_TOPIC_W_1_PROP);
->>>>>>> d10d0fdd
     EXPECTED_CALL(STRING_TOKENIZER_create_from_char(TEST_MQTT_MSG_TOPIC_W_1_PROP));
     STRICT_EXPECTED_CALL(STRING_new());
     STRICT_EXPECTED_CALL(IoTHubMessage_Properties(TEST_IOTHUB_MSG_BYTEARRAY));
@@ -1140,12 +1127,6 @@
         STRICT_EXPECTED_CALL(STRING_c_str(IGNORED_PTR_ARG))
             .SetReturn("%24.ct=application/json")
             .CallCannotFail();
-<<<<<<< HEAD
-
-=======
-        STRICT_EXPECTED_CALL(gballoc_malloc(IGNORED_NUM_ARG));
-        STRICT_EXPECTED_CALL(gballoc_malloc(IGNORED_NUM_ARG));
->>>>>>> d10d0fdd
         if (auto_decode)
         {
             STRICT_EXPECTED_CALL(URL_DecodeString(IGNORED_PTR_ARG));
@@ -1164,11 +1145,6 @@
         STRICT_EXPECTED_CALL(STRING_c_str(IGNORED_PTR_ARG))
             .SetReturn("%24.ce=utf8")
             .CallCannotFail();
-<<<<<<< HEAD
-=======
-        STRICT_EXPECTED_CALL(gballoc_malloc(IGNORED_NUM_ARG));
-        STRICT_EXPECTED_CALL(gballoc_malloc(IGNORED_NUM_ARG));
->>>>>>> d10d0fdd
         if (auto_decode)
         {
             STRICT_EXPECTED_CALL(URL_DecodeString(IGNORED_PTR_ARG));
@@ -1186,19 +1162,7 @@
         .SetReturn("propName=propValue")
         .CallCannotFail();
 
-<<<<<<< HEAD
     set_expected_calls_for_custom_message_property(auto_decode);
-=======
-    STRICT_EXPECTED_CALL(gballoc_malloc(IGNORED_NUM_ARG));
-    STRICT_EXPECTED_CALL(gballoc_malloc(IGNORED_NUM_ARG));
-    if (auto_decode)
-    {
-        STRICT_EXPECTED_CALL(URL_DecodeString(IGNORED_PTR_ARG));
-        STRICT_EXPECTED_CALL(URL_DecodeString(IGNORED_PTR_ARG));
-        STRICT_EXPECTED_CALL(STRING_c_str(IGNORED_PTR_ARG)).CallCannotFail();
-        STRICT_EXPECTED_CALL(STRING_c_str(IGNORED_PTR_ARG)).CallCannotFail();
-    }
->>>>>>> d10d0fdd
 
     STRICT_EXPECTED_CALL(STRING_TOKENIZER_get_next_token(IGNORED_PTR_ARG, IGNORED_PTR_ARG, "&")).SetReturn(1);
     EXPECTED_CALL(STRING_delete(IGNORED_PTR_ARG));
@@ -1673,35 +1637,15 @@
     STRICT_EXPECTED_CALL(tickcounter_get_current_ms(IGNORED_PTR_ARG, IGNORED_PTR_ARG));
 }
 
-<<<<<<< HEAD
-=======
-static void setup_calls_for_next_token_with_slash(int expectedTokens)
-{
-    for (int i = 0; i < expectedTokens; i++)
-    {
-        STRICT_EXPECTED_CALL(STRING_TOKENIZER_get_next_token(IGNORED_PTR_ARG, IGNORED_PTR_ARG, "/"));
-    }
-}
->>>>>>> d10d0fdd
 
 static void setup_message_recv_device_method_mocks()
 {
     STRICT_EXPECTED_CALL(mqttmessage_getTopicName(TEST_MQTT_MESSAGE_HANDLE)).SetReturn(TEST_MQTT_DEV_METHOD_MSG);
-<<<<<<< HEAD
-=======
-    STRICT_EXPECTED_CALL(STRING_c_str(IGNORED_PTR_ARG))
-        .SetReturn(NULL)
-        .CallCannotFail();
->>>>>>> d10d0fdd
     STRICT_EXPECTED_CALL(STRING_new());
     STRICT_EXPECTED_CALL(gballoc_malloc(IGNORED_NUM_ARG)).IgnoreArgument_size();
     STRICT_EXPECTED_CALL(STRING_new());
     STRICT_EXPECTED_CALL(STRING_TOKENIZER_create_from_char(IGNORED_PTR_ARG));
     STRICT_EXPECTED_CALL(STRING_new());
-<<<<<<< HEAD
-=======
-    setup_calls_for_next_token_with_slash(4);
->>>>>>> d10d0fdd
     STRICT_EXPECTED_CALL(STRING_concat_with_STRING(IGNORED_PTR_ARG, IGNORED_PTR_ARG));
     STRICT_EXPECTED_CALL(STRING_TOKENIZER_get_next_token(IGNORED_PTR_ARG, IGNORED_PTR_ARG, "/"));
     STRICT_EXPECTED_CALL(STRING_length(IGNORED_PTR_ARG))
@@ -1739,12 +1683,6 @@
 static void setup_message_recv_callback_device_twin_mocks(const char* token_type)
 {
     STRICT_EXPECTED_CALL(mqttmessage_getTopicName(TEST_MQTT_MESSAGE_HANDLE)).SetReturn(TEST_MQTT_DEV_TWIN_MSG_TOPIC);
-<<<<<<< HEAD
-=======
-    STRICT_EXPECTED_CALL(STRING_c_str(IGNORED_PTR_ARG))
-        .SetReturn(NULL)
-        .CallCannotFail();
->>>>>>> d10d0fdd
     STRICT_EXPECTED_CALL(STRING_TOKENIZER_create_from_char(IGNORED_PTR_ARG)).IgnoreArgument_input();
     STRICT_EXPECTED_CALL(STRING_new());
     STRICT_EXPECTED_CALL(STRING_TOKENIZER_get_next_token(IGNORED_PTR_ARG, IGNORED_PTR_ARG, IGNORED_PTR_ARG))
@@ -1792,11 +1730,7 @@
 
 static void setup_message_recv_msg_callback_mocks()
 {
-<<<<<<< HEAD
     setup_message_receive_initial_calls(TEST_MQTT_MSG_TOPIC, false);
-=======
-    setup_message_receive_initial_calls(TEST_MQTT_MSG_TOPIC);
->>>>>>> d10d0fdd
 
     STRICT_EXPECTED_CALL(STRING_c_str(IGNORED_PTR_ARG)).CallCannotFail().SetReturn(TEST_MQTT_MESSAGE_TOPIC);
     EXPECTED_CALL(STRING_TOKENIZER_create_from_char(TEST_MQTT_MSG_TOPIC));
@@ -2538,17 +2472,10 @@
         {
             umock_c_negative_tests_reset();
             umock_c_negative_tests_fail_call(index);
-<<<<<<< HEAD
 
             char tmp_msg[64];
             sprintf(tmp_msg, "IoTHubTransport_MQTT_Common_DoWork failure in test %lu/%lu", (unsigned long)index, (unsigned long)count);
 
-=======
-
-            char tmp_msg[64];
-            sprintf(tmp_msg, "IoTHubTransport_MQTT_Common_DoWork failure in test %lu/%lu", (unsigned long)index, (unsigned long)count);
-
->>>>>>> d10d0fdd
             IoTHubTransport_MQTT_Common_DoWork(handle);
         }
     }
@@ -4569,15 +4496,9 @@
 
             char tmp_msg[64];
             sprintf(tmp_msg, "IoTHubTransport_MQTT_Common_DoWork failure in test %lu/%lu", (unsigned long)index, (unsigned long)count);
-<<<<<<< HEAD
 
             IoTHubTransport_MQTT_Common_DoWork(handle);
 
-=======
-
-            IoTHubTransport_MQTT_Common_DoWork(handle);
-
->>>>>>> d10d0fdd
             //assert
         }
     }
@@ -6341,17 +6262,10 @@
         {
             umock_c_negative_tests_reset();
             umock_c_negative_tests_fail_call(index);
-<<<<<<< HEAD
 
             char tmp_msg[64];
             sprintf(tmp_msg, "MessageRecv_device_twin failure in test %lu/%lu", (unsigned long)index, (unsigned long)count);
 
-=======
-
-            char tmp_msg[64];
-            sprintf(tmp_msg, "MessageRecv_device_twin failure in test %lu/%lu", (unsigned long)index, (unsigned long)count);
-
->>>>>>> d10d0fdd
             g_fnMqttMsgRecv(TEST_MQTT_MESSAGE_HANDLE, g_callbackCtx);
             // assert
         }
@@ -6483,12 +6397,8 @@
     IoTHubTransport_MQTT_Common_DoWork(handle);
     umock_c_reset_all_calls();
 
-<<<<<<< HEAD
     setup_message_receive_initial_calls(TEST_MQTT_MSG_TOPIC_W_1_PROP, false);
     STRICT_EXPECTED_CALL(STRING_c_str(IGNORED_PTR_ARG)).CallCannotFail().SetReturn(TEST_MQTT_MESSAGE_TOPIC);
-=======
-    setup_message_receive_initial_calls(TEST_MQTT_MSG_TOPIC_W_1_PROP);
->>>>>>> d10d0fdd
 
     EXPECTED_CALL(STRING_TOKENIZER_create_from_char(TEST_MQTT_MSG_TOPIC_W_1_PROP));
     STRICT_EXPECTED_CALL(STRING_new());
@@ -6527,12 +6437,8 @@
     IoTHubTransport_MQTT_Common_DoWork(handle);
     umock_c_reset_all_calls();
 
-<<<<<<< HEAD
     setup_message_receive_initial_calls(TEST_MQTT_MSG_TOPIC_W_1_PROP, false);
     STRICT_EXPECTED_CALL(STRING_c_str(IGNORED_PTR_ARG)).CallCannotFail().SetReturn(TEST_MQTT_MESSAGE_TOPIC);
-=======
-    setup_message_receive_initial_calls(TEST_MQTT_MSG_TOPIC_W_1_PROP);
->>>>>>> d10d0fdd
 
     EXPECTED_CALL(STRING_TOKENIZER_create_from_char(TEST_MQTT_MSG_TOPIC_W_1_PROP));
     STRICT_EXPECTED_CALL(STRING_new());
@@ -8074,17 +7980,10 @@
             g_tokenizerIndex = 8;
             setup_message_recv_device_method_mocks();
             g_fnMqttMsgRecv(TEST_MQTT_MESSAGE_HANDLE, g_callbackCtx);
-<<<<<<< HEAD
 
             umock_c_negative_tests_reset();
             umock_c_negative_tests_fail_call(index);
 
-=======
-
-            umock_c_negative_tests_reset();
-            umock_c_negative_tests_fail_call(index);
-
->>>>>>> d10d0fdd
             char tmp_msg[128];
             (void)sprintf(tmp_msg, "IoTHubTransport_MQTT_Common_DeviceMethod_Response failure in test %lu/%lu", (unsigned long)index, (unsigned long)count);
 
@@ -8384,12 +8283,6 @@
             .IgnoreArgument(1)
             .SetReturn("%24.cdid=connected_device").
             CallCannotFail();
-<<<<<<< HEAD
-=======
-
-        STRICT_EXPECTED_CALL(gballoc_malloc(IGNORED_NUM_ARG));
-        STRICT_EXPECTED_CALL(gballoc_malloc(IGNORED_NUM_ARG));
->>>>>>> d10d0fdd
 
         STRICT_EXPECTED_CALL(IoTHubMessage_SetConnectionDeviceId(IGNORED_PTR_ARG, IGNORED_PTR_ARG));
 
@@ -8400,12 +8293,6 @@
             .IgnoreArgument(1)
             .SetReturn("%24.cmid=connected_module/")
             .CallCannotFail();
-<<<<<<< HEAD
-=======
-
-        STRICT_EXPECTED_CALL(gballoc_malloc(IGNORED_NUM_ARG));
-        STRICT_EXPECTED_CALL(gballoc_malloc(IGNORED_NUM_ARG));
->>>>>>> d10d0fdd
 
         STRICT_EXPECTED_CALL(IoTHubMessage_SetConnectionModuleId(IGNORED_PTR_ARG, IGNORED_PTR_ARG));
     }
@@ -8423,29 +8310,16 @@
     // my_STRING_TOKENIZER_get_next_token
     STRICT_EXPECTED_CALL(mqttmessage_getTopicName(TEST_MQTT_MESSAGE_HANDLE)).SetReturn(topicName);
     STRICT_EXPECTED_CALL(STRING_c_str(IGNORED_PTR_ARG))
-<<<<<<< HEAD
         .SetReturn(NULL)
         .CallCannotFail();
     STRICT_EXPECTED_CALL(STRING_c_str(IGNORED_PTR_ARG))
-=======
->>>>>>> d10d0fdd
         .SetReturn(inputQueueSubscribeName)
         .CallCannotFail();
     STRICT_EXPECTED_CALL(mqttmessage_getApplicationMsg(TEST_MQTT_MESSAGE_HANDLE)).CallCannotFail();
     STRICT_EXPECTED_CALL(IoTHubMessage_CreateFromByteArray(appMessage, appMsgSize));
 
     // Retrieve the input queue name
-<<<<<<< HEAD
     setup_message_recv_extractMqttProperties(topicName, inputQueueSubscribeName, inputQueueName, connectedSystemProps);
-=======
-    setup_calls_for_next_token_with_slash(6);
-    STRICT_EXPECTED_CALL(STRING_c_str(IGNORED_PTR_ARG)).IgnoreArgument(1).SetReturn(inputQueueName).CallCannotFail();
-    STRICT_EXPECTED_CALL(IoTHubMessage_SetInputName(IGNORED_PTR_ARG, IGNORED_PTR_ARG));
-    STRICT_EXPECTED_CALL(STRING_delete(IGNORED_PTR_ARG));
-    STRICT_EXPECTED_CALL(STRING_TOKENIZER_destroy(IGNORED_PTR_ARG));
-
-    setup_message_recv_extractMqttProperties(topicName, connectedSystemProps);
->>>>>>> d10d0fdd
 
     STRICT_EXPECTED_CALL(gballoc_malloc(IGNORED_NUM_ARG))
         .IgnoreArgument_size();
@@ -8526,7 +8400,6 @@
 
     g_tokenizerIndex = PARSE_SLASHES_FOR_INPUT_QUEUE_NO_SYSTEM_PROPS_INDEX_1;
 
-<<<<<<< HEAD
     setup_message_receive_initial_calls(TEST_MQTT_INPUT_MISSING_INPUT_QUEUE_NAME, true);
     STRICT_EXPECTED_CALL(STRING_c_str(IGNORED_PTR_ARG)).CallCannotFail().SetReturn(TEST_MQTT_INPUT_MISSING_INPUT_QUEUE_NAME);
     // Because the MQTT topic isn't formatted correctly and we detect this early, don't parse through it.
@@ -8534,20 +8407,6 @@
     STRICT_EXPECTED_CALL(gballoc_free(IGNORED_PTR_ARG));
     EXPECTED_CALL(STRING_delete(IGNORED_PTR_ARG));
     EXPECTED_CALL(STRING_TOKENIZER_destroy(IGNORED_PTR_ARG));
-=======
-    STRICT_EXPECTED_CALL(mqttmessage_getTopicName(TEST_MQTT_MESSAGE_HANDLE)).SetReturn(TEST_MQTT_INPUT_MISSING_INPUT_QUEUE_NAME);
-    STRICT_EXPECTED_CALL(STRING_c_str(IGNORED_PTR_ARG))
-        .SetReturn(TEST_MQTT_INPUT_QUEUE_SUBSCRIBE_NAME_1)
-        .CallCannotFail();
-    STRICT_EXPECTED_CALL(mqttmessage_getApplicationMsg(TEST_MQTT_MESSAGE_HANDLE)).CallCannotFail();
-    STRICT_EXPECTED_CALL(IoTHubMessage_CreateFromByteArray(appMessage, appMsgSize));
-    EXPECTED_CALL(STRING_TOKENIZER_create_from_char(IGNORED_PTR_ARG));
-    STRICT_EXPECTED_CALL(STRING_new());
-
-    setup_calls_for_next_token_with_slash(6);
-    STRICT_EXPECTED_CALL(STRING_delete(IGNORED_PTR_ARG));
-    STRICT_EXPECTED_CALL(STRING_TOKENIZER_destroy(IGNORED_PTR_ARG));
->>>>>>> d10d0fdd
 
     // act
     ASSERT_IS_NOT_NULL(g_fnMqttMsgRecv);
