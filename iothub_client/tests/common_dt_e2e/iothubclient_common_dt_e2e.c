--- conflicted
+++ resolved
@@ -1147,11 +1147,7 @@
         deviceToUse = IoTHubAccount_GetSASDevice(g_iothubAcctInfo);
     }
 
-<<<<<<< HEAD
-    DEVICE_DESIRED_DATA *device = device_desired_init();
-=======
     DEVICE_DESIRED_DATA *device = device_desired_data_init();
->>>>>>> ba93f4ca
     ASSERT_IS_NOT_NULL(device, "failed to create the device client data");
 
     // Create the IoT Hub Data
