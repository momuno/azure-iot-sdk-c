// Copyright (c) Microsoft. All rights reserved.
// Licensed under the MIT license. See LICENSE file in the project root for full license information.

#ifdef __cplusplus
#include <cstdlib>
#include <cstddef>
#include <cstdbool>
#else
#include <stdlib.h>
#include <stddef.h>
#include <stdbool.h>
#endif

static void* my_gballoc_malloc(size_t size)
{
    return malloc(size);
}

static void my_gballoc_free(void* ptr)
{
    free(ptr);
}

void* my_gballoc_realloc(void* ptr, size_t size)
{
    return realloc(ptr, size);
}

#include "testrunnerswitcher.h"
#include "umock_c/umock_c.h"
#include "umock_c/umock_c_negative_tests.h"
#include "umock_c/umocktypes_charptr.h"
#include "umock_c/umocktypes_bool.h"
#include "umock_c/umocktypes_stdint.h"

#define ENABLE_MOCKS
#include "azure_c_shared_utility/optimize_size.h"
#include "azure_c_shared_utility/gballoc.h"
#include "azure_c_shared_utility/doublylinkedlist.h"
#include "azure_c_shared_utility/singlylinkedlist.h"
#include "azure_c_shared_utility/string_tokenizer.h"
#include "azure_c_shared_utility/strings.h"
#include "azure_c_shared_utility/tickcounter.h"
#include "azure_c_shared_utility/agenttime.h"
#include "azure_c_shared_utility/constbuffer.h"
#include "azure_c_shared_utility/platform.h"
#include "azure_c_shared_utility/envvariable.h"
#include "azure_c_shared_utility/urlencode.h"

#include "iothub_client_version.h"
#include "iothub_message.h"
#include "internal/iothub_client_authorization.h"
#include "internal/iothub_client_diagnostic.h"
#include "iothub_client_streaming.h"

#ifdef USE_EDGE_MODULES
#include "internal/iothub_client_edge.h"
#include "azure_prov_client/iothub_security_factory.h"
#endif

#include "iothub_transport_ll.h"
#include "iothub_client_core_common.h"
#include "internal/iothub_transport_ll_private.h"
#undef ENABLE_MOCKS

#include "iothub_client_core_ll.h"
#include "internal/iothub_client_private.h"
#include "iothub_client_options.h"

#define ENABLE_MOCKS
#include "umock_c/umock_c_prod.h"

#ifndef DONT_USE_UPLOADTOBLOB
#include "internal/iothub_client_ll_uploadtoblob.h"
#endif

MOCKABLE_FUNCTION(, void, test_event_confirmation_callback, IOTHUB_CLIENT_CONFIRMATION_RESULT, result, void*, userContextCallback);
MOCKABLE_FUNCTION(, IOTHUBMESSAGE_DISPOSITION_RESULT, test_message_callback_async, IOTHUB_MESSAGE_HANDLE, message, void*, userContextCallback);
MOCKABLE_FUNCTION(, void, iothub_reported_state_callback, int, status_code, void*, userContextCallback);
MOCKABLE_FUNCTION(, void, iothub_device_twin_callback, DEVICE_TWIN_UPDATE_STATE, update_state, const unsigned char*, payLoad, size_t, size, void*, userContextCallback);
MOCKABLE_FUNCTION(, int, deviceMethodCallback, const char*, method_name, const unsigned char*, payload, size_t, size, unsigned char**, response, size_t*, resp_size, void*, userContextCallback);
MOCKABLE_FUNCTION(, int, iothub_client_inbound_device_method_callback, const char*, method_name, const unsigned char*, payload, size_t, size, METHOD_HANDLE, method_id, void*, userContextCallback);

MOCKABLE_FUNCTION(, IOTHUB_CLIENT_RESULT, FAKE_IoTHubTransport_SendMessageDisposition, MESSAGE_CALLBACK_INFO*, messageData, IOTHUBMESSAGE_DISPOSITION_RESULT, disposition);
MOCKABLE_FUNCTION(, STRING_HANDLE, FAKE_IoTHubTransport_GetHostname, TRANSPORT_LL_HANDLE, handle);
MOCKABLE_FUNCTION(, IOTHUB_CLIENT_RESULT, FAKE_IoTHubTransport_SetOption, TRANSPORT_LL_HANDLE, handle, const char*, optionName, const void*, value);
MOCKABLE_FUNCTION(, TRANSPORT_LL_HANDLE, FAKE_IoTHubTransport_Create, const IOTHUBTRANSPORT_CONFIG*, config, TRANSPORT_CALLBACKS_INFO*, cb_info, void*, ctx);
MOCKABLE_FUNCTION(, void, FAKE_IoTHubTransport_Destroy, TRANSPORT_LL_HANDLE, handle);
MOCKABLE_FUNCTION(, IOTHUB_DEVICE_HANDLE, FAKE_IoTHubTransport_Register, TRANSPORT_LL_HANDLE, handle, const IOTHUB_DEVICE_CONFIG*, device, PDLIST_ENTRY, waitingToSend);
MOCKABLE_FUNCTION(, void, FAKE_IoTHubTransport_Unregister, IOTHUB_DEVICE_HANDLE, deviceHandle);
MOCKABLE_FUNCTION(, int, FAKE_IoTHubTransport_Subscribe, IOTHUB_DEVICE_HANDLE, handle);
MOCKABLE_FUNCTION(, void, FAKE_IoTHubTransport_Unsubscribe, IOTHUB_DEVICE_HANDLE, handle);
MOCKABLE_FUNCTION(, void, FAKE_IoTHubTransport_DoWork, TRANSPORT_LL_HANDLE, handle);
MOCKABLE_FUNCTION(, int, FAKE_IoTHubTransport_SetRetryPolicy, TRANSPORT_LL_HANDLE, handle, IOTHUB_CLIENT_RETRY_POLICY, retryPolicy, size_t, retryTimeoutLimitInSeconds);
MOCKABLE_FUNCTION(, IOTHUB_CLIENT_RESULT, FAKE_IoTHubTransport_GetSendStatus, IOTHUB_DEVICE_HANDLE, handle, IOTHUB_CLIENT_STATUS*, iotHubClientStatus);
MOCKABLE_FUNCTION(, int, FAKE_IoTHubTransport_Common_Subscribe_InputQueue, IOTHUB_DEVICE_HANDLE, handle);
MOCKABLE_FUNCTION(, void, FAKE_IoTHubTransport_Common_Unsubscribe_InputQueue, IOTHUB_DEVICE_HANDLE, handle);
MOCKABLE_FUNCTION(, int, FAKE_IoTHubTransport_Subscribe_DeviceTwin, IOTHUB_DEVICE_HANDLE, handle);
MOCKABLE_FUNCTION(, void, FAKE_IoTHubTransport_Unsubscribe_DeviceTwin, IOTHUB_DEVICE_HANDLE, handle);
MOCKABLE_FUNCTION(, IOTHUB_CLIENT_RESULT, FAKE_IoTHubTransport_GetTwinAsync, IOTHUB_DEVICE_HANDLE, handle, IOTHUB_CLIENT_DEVICE_TWIN_CALLBACK, completionCallback, void*, callbackContext);
MOCKABLE_FUNCTION(, const char*, FAKE_IoTHubMessage_GetMessageId, IOTHUB_MESSAGE_HANDLE, message);
MOCKABLE_FUNCTION(, IOTHUB_PROCESS_ITEM_RESULT, FAKE_IoTHubTransport_ProcessItem, TRANSPORT_LL_HANDLE, handle, IOTHUB_IDENTITY_TYPE, item_type, IOTHUB_IDENTITY_INFO*, iothub_item);
MOCKABLE_FUNCTION(, int, FAKE_IoTHubTransport_Subscribe_DeviceMethod, IOTHUB_DEVICE_HANDLE, handle);
MOCKABLE_FUNCTION(, void, FAKE_IoTHubTransport_Unsubscribe_DeviceMethod, IOTHUB_DEVICE_HANDLE, handle);
MOCKABLE_FUNCTION(, void, connectionStatusCallback, IOTHUB_CLIENT_CONNECTION_STATUS, result3, IOTHUB_CLIENT_CONNECTION_STATUS_REASON, reason, void*, userContextCallback);
MOCKABLE_FUNCTION(, IOTHUBMESSAGE_DISPOSITION_RESULT, messageCallback, IOTHUB_MESSAGE_HANDLE, message, void*, userContextCallback);
MOCKABLE_FUNCTION(, bool, messageCallbackEx, MESSAGE_CALLBACK_INFO*, messageData, void*, userContextCallback);
MOCKABLE_FUNCTION(, void, eventConfirmationCallback, IOTHUB_CLIENT_CONFIRMATION_RESULT, result2, void*, userContextCallback);
MOCKABLE_FUNCTION(, int, FAKE_IoTHubTransport_DeviceMethod_Response, IOTHUB_DEVICE_HANDLE, handle, METHOD_HANDLE, methodId, const unsigned char*, response, size_t, resp_size, int, status_response);
MOCKABLE_FUNCTION(, int, FAKE_IotHubTransport_Subscribe_InputQueue, IOTHUB_DEVICE_HANDLE, handle);
MOCKABLE_FUNCTION(, void, FAKE_IotHubTransport_Unsubscribe_InputQueue, IOTHUB_DEVICE_HANDLE, handle);
MOCKABLE_FUNCTION(, int, FAKE_IoTHubTransport_SetCallbackContext, TRANSPORT_LL_HANDLE, handle, void*, ctx);
MOCKABLE_FUNCTION(, int, FAKE_IoTHubTransport_GetSupportedPlatformInfo, TRANSPORT_LL_HANDLE, handle, PLATFORM_INFO_OPTION*, info);
MOCKABLE_FUNCTION(, bool, messageInputCallbackEx, MESSAGE_CALLBACK_INFO*, messageData, void*, userContextCallback);

MOCKABLE_FUNCTION(, int, FAKE_IoTHubTransport_SetStreamRequestCallback, IOTHUB_DEVICE_HANDLE, handle, DEVICE_STREAM_C2D_REQUEST_CALLBACK, streamRequestCallback, void*, context);
MOCKABLE_FUNCTION(, int, FAKE_IoTHubTransport_SendStreamResponse, IOTHUB_DEVICE_HANDLE, handle, DEVICE_STREAM_C2D_RESPONSE*, response);

MOCKABLE_FUNCTION(, bool, Transport_MessageCallbackFromInput, MESSAGE_CALLBACK_INFO*, messageData, void*, ctx);
MOCKABLE_FUNCTION(, bool, Transport_MessageCallback, MESSAGE_CALLBACK_INFO*, messageData, void*, ctx);
MOCKABLE_FUNCTION(, void, Transport_ConnectionStatusCallBack, IOTHUB_CLIENT_CONNECTION_STATUS, status, IOTHUB_CLIENT_CONNECTION_STATUS_REASON, reason, void*, ctx);
MOCKABLE_FUNCTION(, void, Transport_SendComplete_Callback, PDLIST_ENTRY, completed, IOTHUB_CLIENT_CONFIRMATION_RESULT, result, void*, ctx);
MOCKABLE_FUNCTION(, const char*, Transport_GetOption_Product_Info_Callback, void*, ctx);
MOCKABLE_FUNCTION(, void, Transport_Twin_ReportedStateComplete_Callback, uint32_t, item_id, int, status_code, void*, ctx);
MOCKABLE_FUNCTION(, void, Transport_Twin_RetrievePropertyComplete_Callback, DEVICE_TWIN_UPDATE_STATE, update_state, const unsigned char*, payLoad, size_t, size, void*, ctx);
MOCKABLE_FUNCTION(, int, Transport_DeviceMethod_Complete_Callback, const char*, method_name, const unsigned char*, payLoad, size_t, size, METHOD_HANDLE, response_id, void*, ctx);
MOCKABLE_FUNCTION(, const char*, Transport_GetOption_Model_Id_Callback, void*, ctx);

static int bool_Compare(bool left, bool right)
{
    return left != right;
}

static void bool_ToString(char* string, size_t bufferSize, bool val)
{
    (void)bufferSize;
    (void)strcpy(string, val ? "true" : "false");
}

#ifndef __cplusplus
static int _Bool_Compare(_Bool left, _Bool right)
{
    return left != right;
}

static void _Bool_ToString(char* string, size_t bufferSize, _Bool val)
{
    (void)bufferSize;
    (void)strcpy(string, val ? "true" : "false");
}
#endif
#undef ENABLE_MOCKS

TEST_DEFINE_ENUM_TYPE(IOTHUB_PROCESS_ITEM_RESULT, IOTHUB_PROCESS_ITEM_RESULT_VALUE);
IMPLEMENT_UMOCK_C_ENUM_TYPE(IOTHUB_PROCESS_ITEM_RESULT, IOTHUB_PROCESS_ITEM_RESULT_VALUE);

TEST_DEFINE_ENUM_TYPE(IOTHUB_CLIENT_RESULT, IOTHUB_CLIENT_RESULT_VALUES);
IMPLEMENT_UMOCK_C_ENUM_TYPE(IOTHUB_CLIENT_RESULT, IOTHUB_CLIENT_RESULT_VALUES);

TEST_DEFINE_ENUM_TYPE(IOTHUB_CLIENT_CONFIRMATION_RESULT, IOTHUB_CLIENT_CONFIRMATION_RESULT_VALUES);
IMPLEMENT_UMOCK_C_ENUM_TYPE(IOTHUB_CLIENT_CONFIRMATION_RESULT, IOTHUB_CLIENT_CONFIRMATION_RESULT_VALUES);

TEST_DEFINE_ENUM_TYPE(IOTHUBMESSAGE_DISPOSITION_RESULT, IOTHUBMESSAGE_DISPOSITION_RESULT_VALUES);
IMPLEMENT_UMOCK_C_ENUM_TYPE(IOTHUBMESSAGE_DISPOSITION_RESULT, IOTHUBMESSAGE_DISPOSITION_RESULT_VALUES);

TEST_DEFINE_ENUM_TYPE(IOTHUB_CLIENT_STATUS, IOTHUB_CLIENT_STATUS_VALUES);
IMPLEMENT_UMOCK_C_ENUM_TYPE(IOTHUB_CLIENT_STATUS, IOTHUB_CLIENT_STATUS_VALUES);

TEST_DEFINE_ENUM_TYPE(DEVICE_TWIN_UPDATE_STATE, DEVICE_TWIN_UPDATE_STATE_VALUES);
IMPLEMENT_UMOCK_C_ENUM_TYPE(DEVICE_TWIN_UPDATE_STATE, DEVICE_TWIN_UPDATE_STATE_VALUES);

TEST_DEFINE_ENUM_TYPE(IOTHUB_CLIENT_CONNECTION_STATUS, IOTHUB_CLIENT_CONNECTION_STATUS_VALUES);
IMPLEMENT_UMOCK_C_ENUM_TYPE(IOTHUB_CLIENT_CONNECTION_STATUS, IOTHUB_CLIENT_CONNECTION_STATUS_VALUES);

TEST_DEFINE_ENUM_TYPE(IOTHUB_CLIENT_CONNECTION_STATUS_REASON, IOTHUB_CLIENT_CONNECTION_STATUS_REASON_VALUES);
IMPLEMENT_UMOCK_C_ENUM_TYPE(IOTHUB_CLIENT_CONNECTION_STATUS_REASON, IOTHUB_CLIENT_CONNECTION_STATUS_REASON_VALUES);

TEST_DEFINE_ENUM_TYPE(IOTHUB_CLIENT_RETRY_POLICY, IOTHUB_CLIENT_RETRY_POLICY_VALUES);
IMPLEMENT_UMOCK_C_ENUM_TYPE(IOTHUB_CLIENT_RETRY_POLICY, IOTHUB_CLIENT_RETRY_POLICY_VALUES);

static TEST_MUTEX_HANDLE test_serialize_mutex;

bool g_fail_string_construct_sprintf;
bool g_fail_platform_get_platform_info;
bool g_fail_string_concat_with_string;
bool g_fail_string_construct;

static const char* TEST_STRING_VALUE = "Test string value";

#define TEST_DEVICE_ID "theidofTheDevice"
#define TEST_DEVICE_KEY "theKeyoftheDevice"
#define TEST_DEVICE_SAS "theSasOfTheDevice"
#define TEST_IOTHUBNAME "theNameoftheIotHub"
#define TEST_IOTHUBSUFFIX "theSuffixoftheIotHubHostname"
#define TEST_AUTHORIZATIONKEY "theAuthorizationKey"

#define TEST_HOSTNAME_TOKEN "HostName"
#define TEST_HOSTNAME_VALUE "theNameoftheIotHub.theSuffixoftheIotHubHostname"

#define TEST_DEVICEID_TOKEN "DeviceId"
#define TEST_DEVICEKEY_TOKEN "SharedAccessKey"
#define TEST_DEVICESAS_TOKEN "SharedAccessSignature"
#define TEST_PROTOCOL_GATEWAY_HOST_NAME_TOKEN "GatewayHostName"
#define TEST_INVALID_TOKEN1 "InvalidToken1"
#define TEST_INVALID_TOKEN2 "InvalidToken2"

#define TEST_X509 "x509"
#define TEST_MODULE_ID_TOKEN "ModuleId"
#define TEST_PROVISIONING_TOKEN "UseProvisioning"

#define ENVVARIABLE "VALUE"

#define TEST_DEVICEMESSAGE_HANDLE (IOTHUB_MESSAGE_HANDLE)0x52
#define TEST_DEVICEMESSAGE_HANDLE_2 (IOTHUB_MESSAGE_HANDLE)0x53
#define TEST_IOTHUB_CLIENT_CORE_LL_HANDLE    (IOTHUB_CLIENT_CORE_LL_HANDLE)0x4242

#define TEST_STRING_HANDLE (STRING_HANDLE)0x46
#define TEST_STRING_TOKENIZER_HANDLE (STRING_TOKENIZER_HANDLE)0x48

#define TEST_DEVICE_STATUS_CODE        200


#define TEST_TRANSPORT_LL_HANDLE            (TRANSPORT_LL_HANDLE)0x49
#define TEST_IOTHUB_DEVICE_HANDLE           (IOTHUB_DEVICE_HANDLE)0x50
#define TEST_MESSAGE_HANDLE                 (IOTHUB_MESSAGE_HANDLE)0x51
#define TEST_TIME_VALUE                     (time_t)123456

#define TEST_BUFFER_HANDLE                  (BUFFER_HANDLE)0x52
#define TEST_RETRY_POLICY                   IOTHUB_CLIENT_RETRY_EXPONENTIAL_BACKOFF_WITH_JITTER
#define TEST_RETRY_TIMEOUT_SECS             60

#define TEST_METHOD_ID                      (METHOD_HANDLE)0x61
#define TEST_IOTHUB_AUTH_HANDLE        (IOTHUB_AUTHORIZATION_HANDLE)0x62

static const char* TEST_PROV_URI = "global.azure-devices-provisioning.net";

static const char* TEST_METHOD_NAME = "method_name";
static const char* TEST_CHAR = "TestChar";
static tickcounter_ms_t g_current_ms = 0;
static const char* TEST_DEVICE_METHOD_RESPONSE = "{device:method, response:true}";

static const char* TEST_OUTPUT_NAME = "TestOutputName";
static const char* TEST_INPUT_NAME = "TestInputName";
static const char* TEST_INPUT_NAME2 = "TestInputName2";
static const char* TEST_INPUT_NAME3 = "TestInputName3";
static const char* TEST_INPUT_NAME_NOTFOUND = "TestInputNameNotFound";
static const char* TEST_MODULE_ID = "TestModuleId";

static const char* TEST_CERTIFICATE = "TestCertificateData";

static const char* TEST_EDGEHUB_CONNECTIONSTRING = "testEdgehubConnString";
static const char* TEST_EDGEHUB_CACERTIFICATEFILE = "testEdgehubCACertFile";
static const char* TEST_SAS_TOKEN_AUTH = "sasToken";
static const char* TEST_VAR_DEVICEID = "testDeviceId";
static const char* TEST_VAR_EDGEHOSTNAME = "testEdgeHost.host";
static const char* TEST_VAR_EDGEGATEWAYHOST = "testEdgeGatewayHost";
static const char* TEST_VAR_MODULEID = "testModuleId";

static SINGLYLINKEDLIST_HANDLE test_singlylinkedlist_handle = (SINGLYLINKEDLIST_HANDLE)0x4243;
static LIST_ITEM_HANDLE find_item_handle = (LIST_ITEM_HANDLE)0x4244;
static LIST_ITEM_HANDLE add_item_handle = (LIST_ITEM_HANDLE)0x4245;

static TRANSPORT_CALLBACKS_INFO g_transport_cb_info;
static void* g_transport_cb_ctx = (void*)0x499922;

static const unsigned char TEST_REPORTED_STATE[] = { 0x01, 0x02, 0x03 };
static const size_t TEST_REPORTED_SIZE = sizeof(TEST_REPORTED_STATE) / sizeof(TEST_REPORTED_STATE[0]);

static const TRANSPORT_PROVIDER* provideFAKE(void);

static const IOTHUB_CLIENT_CONFIG TEST_CONFIG_NULL_protocol =
{
    NULL,                   /* IOTHUB_CLIENT_TRANSPORT_PROVIDER protocol;   */
    TEST_DEVICE_ID,         /* const char* deviceId;                        */
    TEST_DEVICE_KEY,        /* const char* deviceKey;                       */
    TEST_IOTHUBNAME,        /* const char* iotHubName;                      */
    TEST_IOTHUBSUFFIX,      /* const char* iotHubSuffix;                    */
};

static const IOTHUB_CLIENT_CONFIG TEST_CONFIG =
{
    provideFAKE,            /* IOTHUB_CLIENT_TRANSPORT_PROVIDER protocol;   */
    TEST_DEVICE_ID,         /* const char* deviceId;                        */
    TEST_DEVICE_KEY,        /* const char* deviceKey;                       */
    TEST_DEVICE_SAS,        /* const char* deviceSasToken;                  */
    TEST_IOTHUBNAME,        /* const char* iotHubName;                      */
    TEST_IOTHUBSUFFIX,      /* const char* iotHubSuffix;                    */
};

#define FAKE_TRANSPORT_HANDLE (TRANSPORT_LL_HANDLE)0xDEAD
#define FAKE_TRANSPORT_PROVIDER (IOTHUB_CLIENT_TRANSPORT_PROVIDER)0xFFFF

static const IOTHUB_CLIENT_DEVICE_CONFIG TEST_DEVICE_CONFIG =
{
    provideFAKE,
    FAKE_TRANSPORT_HANDLE,
    TEST_DEVICE_ID,
    TEST_DEVICE_KEY
};

static const IOTHUB_CLIENT_DEVICE_CONFIG TEST_DEVICE_CONFIG_null_protocol =
{
    NULL,
    FAKE_TRANSPORT_HANDLE,
    TEST_DEVICE_ID,
    TEST_DEVICE_KEY
};

static const IOTHUB_CLIENT_DEVICE_CONFIG TEST_DEVICE_CONFIG_null_handle =
{
    provideFAKE,
    NULL,
    TEST_DEVICE_ID,
    TEST_DEVICE_KEY
};

static const IOTHUB_CLIENT_DEVICE_CONFIG TEST_DEVICE_CONFIG_NULL_device_key_NULL_sas_token =
{
    provideFAKE,
    FAKE_TRANSPORT_HANDLE,
    NULL,
    NULL
};

static IOTHUB_AUTHORIZATION_HANDLE my_IoTHubClient_Auth_Create(const char* device_key, const char* device_id, const char* sas_token, const char* module_id)
{
    (void)device_key;
    (void)device_id;
    (void)sas_token;
    (void)module_id;
    return (IOTHUB_AUTHORIZATION_HANDLE)my_gballoc_malloc(1);
}

static char* my_IoTHubClient_Auth_Get_TrustBundle(IOTHUB_AUTHORIZATION_HANDLE handle, const char* certificate_file_name)
{
    (void)handle;
    (void)certificate_file_name;
    return (char*)my_gballoc_malloc(1);
}

static void my_IoTHubClient_Auth_Destroy(IOTHUB_AUTHORIZATION_HANDLE handle)
{
    my_gballoc_free(handle);
}

static IOTHUB_AUTHORIZATION_HANDLE my_IoTHubClient_Auth_CreateFromDeviceAuth(const char* device_id, const char* module_id)
{
    (void)device_id;
    (void)module_id;
    return (IOTHUB_AUTHORIZATION_HANDLE)my_gballoc_malloc(1);
}

static int my_mallocAndStrcpy_s(char** destination, const char* source)
{
    size_t len = strlen(source);
    *destination = (char*)my_gballoc_malloc(len+1);
    (void)strcpy(*destination, source);
    return 0;
}


static STRING_HANDLE my_STRING_new(void)
{
    return (STRING_HANDLE)my_gballoc_malloc(1);
}

static STRING_HANDLE my_STRING_construct(const char* psz)
{
    (void)psz;
    STRING_HANDLE result;
    if (g_fail_string_construct)
    {
        result = (STRING_HANDLE)NULL;
    }
    else
    {
        result = (STRING_HANDLE)my_gballoc_malloc(1);
    }
    return result;
}

int STRING_sprintf(STRING_HANDLE handle, const char* format, ...)
{
    (void)handle;
    (void)format;
    return 0;
}

STRING_HANDLE STRING_construct_sprintf(const char* psz, ...)
{
    (void)psz;
    STRING_HANDLE result;
    if (g_fail_string_construct_sprintf)
    {
        result = (STRING_HANDLE)NULL;
    }
    else
    {
        result = (STRING_HANDLE)my_gballoc_malloc(1);
    }
    return result;
}

static int m_STRING_concat_with_STRING(STRING_HANDLE handle, STRING_HANDLE arg1)
{
    (void)handle;
    (void)arg1;
    int result;
    if (g_fail_string_concat_with_string)
    {
        result = -1;
    }
    else
    {
        result = 0;
    }
    return result;
}

static STRING_HANDLE my_STRING_clone(STRING_HANDLE handle)
{
    (void)handle;
    return (STRING_HANDLE)my_gballoc_malloc(1);
}

static void my_STRING_delete(STRING_HANDLE handle)
{
    (void)handle;

    if (handle != TEST_STRING_HANDLE)
    {
        my_gballoc_free(handle);
    }
}

static STRING_TOKENIZER_HANDLE my_STRING_TOKENIZER_create(STRING_HANDLE handle)
{
    (void)handle;
    return (STRING_TOKENIZER_HANDLE)my_gballoc_malloc(1);
}

static int my_STRING_TOKENIZER_get_next_token(STRING_TOKENIZER_HANDLE t, STRING_HANDLE output, const char* delimiters)
{
    (void)delimiters;
    (void)t;
    (void)output;
    return 0;
}

static void my_STRING_TOKENIZER_destroy(STRING_TOKENIZER_HANDLE handle)
{
    my_gballoc_free(handle);
}

static TICK_COUNTER_HANDLE my_tickcounter_create(void)
{
    return (TICK_COUNTER_HANDLE)my_gballoc_malloc(1);
}

static int my_tickcounter_get_current_ms(TICK_COUNTER_HANDLE tick_counter, tickcounter_ms_t * current_ms)
{
    (void)tick_counter;
    g_current_ms += 1000;
    *current_ms = g_current_ms;
    return 0;
}

static void my_tickcounter_destroy(TICK_COUNTER_HANDLE tick_counter)
{
    my_gballoc_free(tick_counter);
}

static CONSTBUFFER_HANDLE my_CONSTBUFFER_Create(const unsigned char* source, size_t size)
{
    (void)source;
    (void)size;
    return (CONSTBUFFER_HANDLE)my_gballoc_malloc(1);
}

static void my_CONSTBUFFER_DecRef(CONSTBUFFER_HANDLE constbufferHandle)
{
    my_gballoc_free(constbufferHandle);
}

#ifndef DONT_USE_UPLOADTOBLOB
static IOTHUB_CLIENT_LL_UPLOADTOBLOB_HANDLE my_IoTHubClient_LL_UploadToBlob_Create(const IOTHUB_CLIENT_CONFIG* config, IOTHUB_AUTHORIZATION_HANDLE auth_handle)
{
    (void)config;
    (void)auth_handle;
    return (IOTHUB_CLIENT_LL_UPLOADTOBLOB_HANDLE)my_gballoc_malloc(1);
}

static void my_IoTHubClient_LL_UploadToBlob_Destroy(IOTHUB_CLIENT_LL_UPLOADTOBLOB_HANDLE handle)
{
    my_gballoc_free(handle);
}
#endif

#ifdef USE_EDGE_MODULES
static IOTHUB_CLIENT_EDGE_HANDLE my_IoTHubModuleClient_LL_MethodHandle_Create(const IOTHUB_CLIENT_CONFIG* config, IOTHUB_AUTHORIZATION_HANDLE authorizationHandle, const char* moduleId)
{
    (void)config;
    (void)authorizationHandle;
    (void)moduleId;
    return (IOTHUB_CLIENT_EDGE_HANDLE)my_gballoc_malloc(1);
}

static void my_IoTHubModuleClient_LL_MethodHandle_Destroy(IOTHUB_CLIENT_EDGE_HANDLE handle)
{
    my_gballoc_free(handle);
}
#endif

static TRANSPORT_LL_HANDLE my_FAKE_IoTHubTransport_Create(const IOTHUBTRANSPORT_CONFIG* config, TRANSPORT_CALLBACKS_INFO* cb_info, void* ctx)
{
    (void)config;
    g_transport_cb_ctx = ctx;
    g_transport_cb_info.msg_input_cb = cb_info->msg_input_cb;
    g_transport_cb_info.msg_cb = cb_info->msg_cb;
    g_transport_cb_info.connection_status_cb = cb_info->connection_status_cb;
    g_transport_cb_info.send_complete_cb = cb_info->send_complete_cb;
    g_transport_cb_info.prod_info_cb = cb_info->prod_info_cb;
    g_transport_cb_info.twin_rpt_state_complete_cb = cb_info->twin_rpt_state_complete_cb;
    g_transport_cb_info.twin_retrieve_prop_complete_cb = cb_info->twin_retrieve_prop_complete_cb;
    g_transport_cb_info.method_complete_cb = cb_info->method_complete_cb;

    return TEST_TRANSPORT_LL_HANDLE;
}

static IOTHUB_DEVICE_HANDLE my_FAKE_IoTHubTransport_Register(TRANSPORT_LL_HANDLE handle, const IOTHUB_DEVICE_CONFIG* device, PDLIST_ENTRY waitingToSend)
{
    (void)handle;
    (void)device;
    (void)waitingToSend;
    return (IOTHUB_DEVICE_HANDLE)my_gballoc_malloc(1);
}

static void my_FAKE_IoTHubTransport_Unregister(IOTHUB_DEVICE_HANDLE deviceHandle)
{
    my_gballoc_free(deviceHandle);
}

static IOTHUB_CLIENT_RESULT my_FAKE_IoTHubTransport_GetSendStatus(TRANSPORT_LL_HANDLE handle, IOTHUB_CLIENT_STATUS* iotHubClientStatus)
{
    (void)handle;
    (void)iotHubClientStatus;
    return IOTHUB_CLIENT_OK;
}

static int my_FAKE_IoTHubTransport_Common_Subscribe_InputQueue(IOTHUB_DEVICE_HANDLE handle)
{
    (void)handle;
    return 0;
}

static void my_FAKE_IoTHubTransport_Common_Unsubscribe_InputQueue(IOTHUB_DEVICE_HANDLE handle)
{
    (void)handle;
}

static int my_FAKE_IoTHubTransport_SetRetryPolicy(TRANSPORT_LL_HANDLE handle, IOTHUB_CLIENT_RETRY_POLICY retryPolicy, size_t retryTimeoutLimitInSeconds)
{
    (void)handle;
    (void)retryPolicy;
    (void)retryTimeoutLimitInSeconds;
    return 0;
}

static int my_FAKE_DeviceMethod_Response(IOTHUB_DEVICE_HANDLE handle, METHOD_HANDLE methodId, const unsigned char* response, size_t resp_size, int status_response)
{
    (void)handle;
    (void)methodId;
    (void)response;
    (void)resp_size;
    (void)status_response;
    return 0;
}

STRING_HANDLE my_FAKE_IoTHubTransport_GetHostname(TRANSPORT_LL_HANDLE handle)
{
    (void)handle;
    return TEST_STRING_HANDLE;
}

static IOTHUB_CLIENT_RESULT my_FAKE_IoTHubTransport_GetTwinAsync_result;
static IOTHUB_DEVICE_HANDLE my_FAKE_IoTHubTransport_GetTwinAsync_handle;
static IOTHUB_CLIENT_DEVICE_TWIN_CALLBACK my_FAKE_IoTHubTransport_GetTwinAsync_completionCallback;
static void* my_FAKE_IoTHubTransport_GetTwinAsync_callbackContext;
static IOTHUB_CLIENT_RESULT my_FAKE_IoTHubTransport_GetTwinAsync(IOTHUB_DEVICE_HANDLE handle, IOTHUB_CLIENT_DEVICE_TWIN_CALLBACK completionCallback, void* callbackContext)
{
    my_FAKE_IoTHubTransport_GetTwinAsync_handle = handle;
    my_FAKE_IoTHubTransport_GetTwinAsync_completionCallback = completionCallback;
    my_FAKE_IoTHubTransport_GetTwinAsync_callbackContext = callbackContext;
    return my_FAKE_IoTHubTransport_GetTwinAsync_result;
}


STRING_HANDLE my_plafrom_get_platform_info(PLATFORM_INFO_OPTION options)
{
    (void)options;
    STRING_HANDLE result;
    if (g_fail_platform_get_platform_info)
    {
        result = NULL;
    }
    else
    {
        result = (STRING_HANDLE)my_gballoc_malloc(1);
    }
    return result;
}

static TRANSPORT_PROVIDER FAKE_transport_provider =
{
    FAKE_IoTHubTransport_SendMessageDisposition,   /*pfIotHubTransport_SendMessageDisposition IoTHubTransport_SendMessageDisposition;*/
    FAKE_IoTHubTransport_Subscribe_DeviceMethod, /*pfIoTHubTransport_Subscribe_DeviceMethod IoTHubTransport_Subscribe_DeviceMethod;*/
    FAKE_IoTHubTransport_Unsubscribe_DeviceMethod, /*pfIoTHubTransport_Unsubscribe_DeviceMethod IoTHubTransport_Unsubscribe_DeviceMethod;*/
    FAKE_IoTHubTransport_DeviceMethod_Response, /*pfIoTHubTransport_DeviceMethod_Response IoTHubTransport_DeviceMethod_Response;*/
    FAKE_IoTHubTransport_Subscribe_DeviceTwin, /*pfIoTHubTransport_Subscribe_DeviceTwin IoTHubTransport_Subscribe_DeviceTwin; */
    FAKE_IoTHubTransport_Unsubscribe_DeviceTwin, /*pfIoTHubTransport_Unsubscribe_DeviceTwin IoTHubTransport_Unsubscribe_DeviceTwin; */
    FAKE_IoTHubTransport_ProcessItem,   /*pfIoTHubTransport_ProcessItem IoTHubTransport_ProcessItem     */
    FAKE_IoTHubTransport_GetHostname,   /*pfIoTHubTransport_GetHostname IoTHubTransport_GetHostname     */
    FAKE_IoTHubTransport_SetOption,     /*pfIoTHubTransport_SetOption IoTHubTransport_SetOption;        */
    FAKE_IoTHubTransport_Create,        /*pfIoTHubTransport_Create IoTHubTransport_Create;              */
    FAKE_IoTHubTransport_Destroy,       /*pfIoTHubTransport_Destroy IoTHubTransport_Destroy;            */
    FAKE_IoTHubTransport_Register,      /*pfIotHubTransport_Register IoTHubTransport_Register;          */
    FAKE_IoTHubTransport_Unregister,    /*pfIotHubTransport_Unregister IoTHubTransport_Unegister;       */
    FAKE_IoTHubTransport_Subscribe,     /*pfIoTHubTransport_Subscribe IoTHubTransport_Subscribe;        */
    FAKE_IoTHubTransport_Unsubscribe,   /*pfIoTHubTransport_Unsubscribe IoTHubTransport_Unsubscribe;    */
    FAKE_IoTHubTransport_DoWork,        /*pfIoTHubTransport_DoWork IoTHubTransport_DoWork;              */
    FAKE_IoTHubTransport_SetStreamRequestCallback,     /*pfIoTHubTransport_SetStreamRequestCallback*/
    FAKE_IoTHubTransport_SendStreamResponse,           /*pfIoTHubTransport_SendStreamResponse*/
    FAKE_IoTHubTransport_SetRetryPolicy,/*pfIoTHubTransport_SetRetryPolicy IoTHubTransport_SetRetryPolicy;*/
    FAKE_IoTHubTransport_GetSendStatus, /*pfIoTHubTransport_GetSendStatus IoTHubTransport_GetSendStatus;*/
    FAKE_IotHubTransport_Subscribe_InputQueue, /*pfIoTHubTransport_Subscribe_InputQueue IoTHubTransport_Subscribe_InputQueue; */
    FAKE_IotHubTransport_Unsubscribe_InputQueue, /*pfIoTHubTransport_Unsubscribe_InputQueue IoTHubTransport_Unsubscribe_InputQueue; */
    FAKE_IoTHubTransport_SetCallbackContext,
    FAKE_IoTHubTransport_GetTwinAsync,   /*pfIoTHubTransport_GetTwinAsync IoTHubTransport_GetTwinAsync;*/
    FAKE_IoTHubTransport_GetSupportedPlatformInfo
};

static const TRANSPORT_PROVIDER* provideFAKE(void)
{
    return &FAKE_transport_provider;
}

#ifndef DONT_USE_UPLOADTOBLOB
static void my_FileUpload_GetData_Callback(IOTHUB_CLIENT_FILE_UPLOAD_RESULT result, unsigned char const ** data, size_t* size, void* context)
{
    (void)data;
    (void)size;
    (void)context;
    (void)result;
}

static IOTHUB_CLIENT_FILE_UPLOAD_GET_DATA_RESULT my_FileUpload_GetData_CallbackEx(IOTHUB_CLIENT_FILE_UPLOAD_RESULT result, unsigned char const ** data, size_t* size, void* context)
{
    (void)data;
    (void)size;
    (void)context;
    (void)result;
    return IOTHUB_CLIENT_FILE_UPLOAD_GET_DATA_OK;
}
#endif /* DONT_USE_UPLOADTOBLOB */

typedef struct MESSAGE_INPUT_CALLBACK_CONTEXT_TAG
{
    int i1;
    int i2;
    int i3;
    bool returnValue;
} MESSAGE_INPUT_CALLBACK_CONTEXT;

MESSAGE_INPUT_CALLBACK_CONTEXT expectedContextData;

void SetMessageInputContextValues(MESSAGE_INPUT_CALLBACK_CONTEXT *messageInputCallbackContext, int i1, int i2, int i3, bool returnValue)
{
    messageInputCallbackContext->i1 = i1;
    messageInputCallbackContext->i2 = i2;
    messageInputCallbackContext->i3 = i3;
    messageInputCallbackContext->returnValue = returnValue;
}

void VerifyMessageInputContextEqual(MESSAGE_INPUT_CALLBACK_CONTEXT *messageInputCallbackContextExpected, MESSAGE_INPUT_CALLBACK_CONTEXT *messageInputCallbackActual)
{
    ASSERT_ARE_EQUAL(int, messageInputCallbackContextExpected->i1, messageInputCallbackActual->i1);
    ASSERT_ARE_EQUAL(int, messageInputCallbackContextExpected->i2, messageInputCallbackActual->i2);
    ASSERT_ARE_EQUAL(int, messageInputCallbackContextExpected->i3, messageInputCallbackActual->i3);
    ASSERT_ARE_EQUAL(bool, messageInputCallbackContextExpected->returnValue, messageInputCallbackActual->returnValue);
}

bool real_messageInputCallbackEx(MESSAGE_CALLBACK_INFO* messageData, void* userContextCallback)
{
    (void)messageData;
    MESSAGE_INPUT_CALLBACK_CONTEXT* actualUserContextCallback = (MESSAGE_INPUT_CALLBACK_CONTEXT*)userContextCallback;
    VerifyMessageInputContextEqual(&expectedContextData, actualUserContextCallback);
    return actualUserContextCallback->returnValue;
}

#ifdef __cplusplus
extern "C"
{
#endif

    SINGLYLINKEDLIST_HANDLE real_singlylinkedlist_create(void);
    void real_singlylinkedlist_destroy(SINGLYLINKEDLIST_HANDLE list);
    LIST_ITEM_HANDLE real_singlylinkedlist_add(SINGLYLINKEDLIST_HANDLE list, const void* item);
    int real_singlylinkedlist_remove(SINGLYLINKEDLIST_HANDLE list, LIST_ITEM_HANDLE item_handle);
    LIST_ITEM_HANDLE real_singlylinkedlist_get_head_item(SINGLYLINKEDLIST_HANDLE list);
    LIST_ITEM_HANDLE real_singlylinkedlist_get_next_item(LIST_ITEM_HANDLE item_handle);
    LIST_ITEM_HANDLE real_singlylinkedlist_find(SINGLYLINKEDLIST_HANDLE list, LIST_MATCH_FUNCTION match_function, const void* match_context);
    const void* real_singlylinkedlist_item_get_value(LIST_ITEM_HANDLE item_handle);
    int real_singlylinkedlist_foreach(SINGLYLINKEDLIST_HANDLE list, LIST_ACTION_FUNCTION action_function, const void* match_context);
    int real_singlylinkedlist_remove_if(SINGLYLINKEDLIST_HANDLE list, LIST_CONDITION_FUNCTION condition_function, const void* match_context);

    void real_DList_InitializeListHead(PDLIST_ENTRY listHead);
    int real_DList_IsListEmpty(const PDLIST_ENTRY listHead);
    void real_DList_InsertTailList(PDLIST_ENTRY listHead, PDLIST_ENTRY listEntry);
    void real_DList_InsertHeadList(PDLIST_ENTRY listHead, PDLIST_ENTRY listEntry);
    void real_DList_AppendTailList(PDLIST_ENTRY listHead, PDLIST_ENTRY ListToAppend);
    int real_DList_RemoveEntryList(PDLIST_ENTRY listEntry);
    PDLIST_ENTRY real_DList_RemoveHeadList(PDLIST_ENTRY listHead);

#ifdef __cplusplus
}
#endif

MU_DEFINE_ENUM_STRINGS(UMOCK_C_ERROR_CODE, UMOCK_C_ERROR_CODE_VALUES)

static MESSAGE_CALLBACK_INFO* make_test_message_info(IOTHUB_MESSAGE_HANDLE message)
{
    MESSAGE_CALLBACK_INFO* result = (MESSAGE_CALLBACK_INFO*)malloc(sizeof(MESSAGE_CALLBACK_INFO));
    result->messageHandle = message;
    result->transportContext = NULL;

    return result;
}

static void destroy_test_message_info(MESSAGE_CALLBACK_INFO* oneMessageData)
{
    IoTHubMessage_Destroy(oneMessageData->messageHandle);
    free(oneMessageData->transportContext);
    free(oneMessageData);
}

static void on_umock_c_error(UMOCK_C_ERROR_CODE error_code)
{
    char temp_str[256];
    (void)snprintf(temp_str, sizeof(temp_str), "umock_c reported error :%s", MU_ENUM_TO_STRING(UMOCK_C_ERROR_CODE, error_code));
    ASSERT_FAIL(temp_str);
}

static DEVICE_STREAM_C2D_RESPONSE* on_stream_requests_received_result;
static DEVICE_STREAM_C2D_REQUEST* on_stream_requests_received_saved_request;
static void* on_stream_requests_received_saved_context;
static DEVICE_STREAM_C2D_RESPONSE* on_stream_requests_received(DEVICE_STREAM_C2D_REQUEST* request, void* context)
{
    on_stream_requests_received_saved_request = request;
    on_stream_requests_received_saved_context = context;
    return on_stream_requests_received_result;
}


BEGIN_TEST_SUITE(iothub_client_core_ll_ut)

TEST_SUITE_INITIALIZE(suite_init)
{
    int result;

    test_serialize_mutex = TEST_MUTEX_CREATE();
    ASSERT_IS_NOT_NULL(test_serialize_mutex);

    umock_c_init(on_umock_c_error);
    result = umocktypes_bool_register_types();
    ASSERT_ARE_EQUAL(int, 0, result);

    result = umocktypes_stdint_register_types();
    ASSERT_ARE_EQUAL(int, 0, result);

    REGISTER_UMOCK_ALIAS_TYPE(XIO_HANDLE, void*);
    REGISTER_UMOCK_ALIAS_TYPE(STRING_TOKENIZER_HANDLE, void*);
    REGISTER_UMOCK_ALIAS_TYPE(STRING_HANDLE, void*);
    REGISTER_UMOCK_ALIAS_TYPE(IOTHUB_CLIENT_CORE_LL_HANDLE, void*);
    REGISTER_UMOCK_ALIAS_TYPE(IOTHUB_CLIENT_CONFIRMATION_RESULT, int);
    REGISTER_UMOCK_ALIAS_TYPE(TICK_COUNTER_HANDLE, void*);
    REGISTER_UMOCK_ALIAS_TYPE(PDLIST_ENTRY, void*);
    REGISTER_UMOCK_ALIAS_TYPE(TRANSPORT_LL_HANDLE, void*);
    REGISTER_UMOCK_ALIAS_TYPE(IOTHUB_CLIENT_TRANSPORT_PROVIDER, void*);
    REGISTER_UMOCK_ALIAS_TYPE(IOTHUB_DEVICE_HANDLE, void*);
    REGISTER_UMOCK_ALIAS_TYPE(IOTHUB_MESSAGE_HANDLE, void*);
    REGISTER_UMOCK_ALIAS_TYPE(CONSTBUFFER_HANDLE, void*);
    REGISTER_UMOCK_ALIAS_TYPE(IOTHUB_IDENTITY_TYPE, int);
    REGISTER_UMOCK_ALIAS_TYPE(BUFFER_HANDLE, void*);
    REGISTER_UMOCK_ALIAS_TYPE(METHOD_HANDLE, void*);
    REGISTER_UMOCK_ALIAS_TYPE(IOTHUB_AUTHORIZATION_HANDLE, void*);
    REGISTER_UMOCK_ALIAS_TYPE(IOTHUB_CLIENT_LL_HANDLE, void*);
    REGISTER_UMOCK_ALIAS_TYPE(PLATFORM_INFO_OPTION, int);

    REGISTER_UMOCK_ALIAS_TYPE(IOTHUB_CLIENT_RESULT, int);
    REGISTER_UMOCK_ALIAS_TYPE(IOTHUBMESSAGE_DISPOSITION_RESULT, int);
    REGISTER_UMOCK_ALIAS_TYPE(IOTHUB_PROCESS_ITEM_RESULT, int);
    REGISTER_UMOCK_ALIAS_TYPE(IOTHUB_CLIENT_STATUS, int);
    REGISTER_UMOCK_ALIAS_TYPE(DEVICE_TWIN_UPDATE_STATE, int);
    REGISTER_UMOCK_ALIAS_TYPE(IOTHUB_CLIENT_CONNECTION_STATUS, int);
    REGISTER_UMOCK_ALIAS_TYPE(IOTHUB_CLIENT_CONNECTION_STATUS_REASON, int);
    REGISTER_UMOCK_ALIAS_TYPE(IOTHUB_CLIENT_RETRY_POLICY, int);
    REGISTER_UMOCK_ALIAS_TYPE(SINGLYLINKEDLIST_HANDLE, void*);
    REGISTER_UMOCK_ALIAS_TYPE(LIST_MATCH_FUNCTION, void*);
    REGISTER_UMOCK_ALIAS_TYPE(LIST_ITEM_HANDLE, void*);
    REGISTER_UMOCK_ALIAS_TYPE(LIST_ACTION_FUNCTION, void*);
    REGISTER_UMOCK_ALIAS_TYPE(LIST_CONDITION_FUNCTION, void*);

    REGISTER_UMOCK_ALIAS_TYPE(IOTHUB_CLIENT_DEVICE_TWIN_CALLBACK, void*);

#ifndef DONT_USE_UPLOADTOBLOB
    REGISTER_UMOCK_ALIAS_TYPE(IOTHUB_CLIENT_LL_UPLOADTOBLOB_HANDLE, void*);
#endif // DONT_USE_UPLOADTOBLOB

#ifdef USE_EDGE_MODULES
    REGISTER_UMOCK_ALIAS_TYPE(IOTHUB_CLIENT_EDGE_HANDLE, void*);
    REGISTER_UMOCK_ALIAS_TYPE(IOTHUB_SECURITY_TYPE, int);
#endif // USE_EDGE_MODULES

    REGISTER_UMOCK_ALIAS_TYPE(DEVICE_STREAM_D2C_RESPONSE_CALLBACK, void*);
    REGISTER_UMOCK_ALIAS_TYPE(DEVICE_STREAM_C2D_REQUEST_CALLBACK, void*);

    REGISTER_GLOBAL_MOCK_RETURN(IoTHubClient_GetVersionString, "version 1.0");

    REGISTER_GLOBAL_MOCK_RETURN(FAKE_IoTHubTransport_Subscribe_DeviceTwin, 0);
    REGISTER_GLOBAL_MOCK_FAIL_RETURN(FAKE_IoTHubTransport_Subscribe_DeviceTwin, MU_FAILURE);

    REGISTER_GLOBAL_MOCK_RETURN(FAKE_IoTHubTransport_GetTwinAsync, IOTHUB_CLIENT_OK);
    REGISTER_GLOBAL_MOCK_FAIL_RETURN(FAKE_IoTHubTransport_GetTwinAsync, IOTHUB_CLIENT_ERROR);
    REGISTER_GLOBAL_MOCK_HOOK(FAKE_IoTHubTransport_GetTwinAsync, my_FAKE_IoTHubTransport_GetTwinAsync);

    REGISTER_GLOBAL_MOCK_RETURN(FAKE_IoTHubTransport_ProcessItem, IOTHUB_PROCESS_OK);
    REGISTER_GLOBAL_MOCK_FAIL_RETURN(FAKE_IoTHubTransport_ProcessItem, IOTHUB_PROCESS_ERROR);

    REGISTER_GLOBAL_MOCK_HOOK(FAKE_IoTHubTransport_GetHostname, my_FAKE_IoTHubTransport_GetHostname);
    REGISTER_GLOBAL_MOCK_FAIL_RETURN(FAKE_IoTHubTransport_GetHostname, NULL);
    REGISTER_GLOBAL_MOCK_RETURN(FAKE_IoTHubTransport_SetOption, IOTHUB_CLIENT_OK);
    REGISTER_GLOBAL_MOCK_FAIL_RETURN(FAKE_IoTHubTransport_SetOption, IOTHUB_CLIENT_ERROR);
    REGISTER_GLOBAL_MOCK_HOOK(FAKE_IoTHubTransport_Create, my_FAKE_IoTHubTransport_Create);
    REGISTER_GLOBAL_MOCK_FAIL_RETURN(FAKE_IoTHubTransport_Create, NULL);
    REGISTER_GLOBAL_MOCK_HOOK(FAKE_IoTHubTransport_Register, my_FAKE_IoTHubTransport_Register);
    REGISTER_GLOBAL_MOCK_FAIL_RETURN(FAKE_IoTHubTransport_Register, NULL);
    REGISTER_GLOBAL_MOCK_HOOK(FAKE_IoTHubTransport_Unregister, my_FAKE_IoTHubTransport_Unregister);
    REGISTER_GLOBAL_MOCK_RETURN(FAKE_IoTHubTransport_Subscribe, 0);
    REGISTER_GLOBAL_MOCK_FAIL_RETURN(FAKE_IoTHubTransport_Subscribe, MU_FAILURE);
    REGISTER_GLOBAL_MOCK_HOOK(FAKE_IoTHubTransport_SetRetryPolicy, my_FAKE_IoTHubTransport_SetRetryPolicy);
    REGISTER_GLOBAL_MOCK_FAIL_RETURN(FAKE_IoTHubTransport_SetRetryPolicy, MU_FAILURE);
    REGISTER_GLOBAL_MOCK_HOOK(FAKE_IoTHubTransport_GetSendStatus, my_FAKE_IoTHubTransport_GetSendStatus);
    REGISTER_GLOBAL_MOCK_FAIL_RETURN(FAKE_IoTHubTransport_GetSendStatus, IOTHUB_CLIENT_ERROR);
    REGISTER_GLOBAL_MOCK_RETURN(FAKE_IoTHubTransport_Subscribe_DeviceMethod, 0);

    REGISTER_GLOBAL_MOCK_HOOK(FAKE_IotHubTransport_Subscribe_InputQueue, my_FAKE_IoTHubTransport_Common_Subscribe_InputQueue);
    REGISTER_GLOBAL_MOCK_FAIL_RETURN(FAKE_IotHubTransport_Subscribe_InputQueue, IOTHUB_CLIENT_ERROR);
    REGISTER_GLOBAL_MOCK_HOOK(FAKE_IotHubTransport_Unsubscribe_InputQueue, my_FAKE_IoTHubTransport_Common_Unsubscribe_InputQueue);

    REGISTER_GLOBAL_MOCK_RETURN(FAKE_IoTHubTransport_SetCallbackContext, 0);
    REGISTER_GLOBAL_MOCK_RETURN(FAKE_IoTHubTransport_GetSupportedPlatformInfo, 0);

    REGISTER_GLOBAL_MOCK_FAIL_RETURN(FAKE_IoTHubTransport_Subscribe_DeviceMethod, MU_FAILURE);
    REGISTER_GLOBAL_MOCK_RETURN(FAKE_IoTHubMessage_GetMessageId, "1");
    REGISTER_GLOBAL_MOCK_RETURN(FAKE_IoTHubTransport_SendMessageDisposition, IOTHUB_CLIENT_OK);
    REGISTER_GLOBAL_MOCK_FAIL_RETURN(FAKE_IoTHubTransport_SendMessageDisposition, IOTHUB_CLIENT_ERROR);

    REGISTER_GLOBAL_MOCK_HOOK(FAKE_IoTHubTransport_DeviceMethod_Response, my_FAKE_DeviceMethod_Response);
    REGISTER_GLOBAL_MOCK_FAIL_RETURN(FAKE_IoTHubTransport_DeviceMethod_Response, MU_FAILURE);

#ifndef DONT_USE_UPLOADTOBLOB
    REGISTER_GLOBAL_MOCK_HOOK(IoTHubClient_LL_UploadToBlob_Create, my_IoTHubClient_LL_UploadToBlob_Create);
    REGISTER_GLOBAL_MOCK_FAIL_RETURN(IoTHubClient_LL_UploadToBlob_Create, NULL);
    REGISTER_GLOBAL_MOCK_HOOK(IoTHubClient_LL_UploadToBlob_Destroy, my_IoTHubClient_LL_UploadToBlob_Destroy);
    REGISTER_GLOBAL_MOCK_RETURN(IoTHubClient_LL_UploadToBlob_SetOption, IOTHUB_CLIENT_OK);
#endif

#ifdef USE_EDGE_MODULES
    REGISTER_GLOBAL_MOCK_HOOK(IoTHubClient_EdgeHandle_Destroy, my_IoTHubModuleClient_LL_MethodHandle_Destroy);
    REGISTER_GLOBAL_MOCK_HOOK(IoTHubClient_EdgeHandle_Create, my_IoTHubModuleClient_LL_MethodHandle_Create);
    REGISTER_GLOBAL_MOCK_FAIL_RETURN(IoTHubClient_EdgeHandle_Create, NULL);
    REGISTER_GLOBAL_MOCK_RETURN(IoTHubClient_Edge_ModuleMethodInvoke, IOTHUB_CLIENT_OK);
    REGISTER_GLOBAL_MOCK_FAIL_RETURN(IoTHubClient_Edge_ModuleMethodInvoke, IOTHUB_CLIENT_ERROR);
    REGISTER_GLOBAL_MOCK_RETURN(iothub_security_init, 0);
    REGISTER_GLOBAL_MOCK_FAIL_RETURN(iothub_security_init, 1);
#endif

    REGISTER_GLOBAL_MOCK_RETURN(environment_get_variable, ENVVARIABLE);
    REGISTER_GLOBAL_MOCK_FAIL_RETURN(environment_get_variable, NULL);

    REGISTER_GLOBAL_MOCK_RETURN(deviceMethodCallback, 200);

    REGISTER_GLOBAL_MOCK_RETURN(IoTHubMessage_CreateFromString, (IOTHUB_MESSAGE_HANDLE)0x44);
    REGISTER_GLOBAL_MOCK_RETURN(IoTHubMessage_Clone, (IOTHUB_MESSAGE_HANDLE)0x44);
    REGISTER_GLOBAL_MOCK_FAIL_RETURN(IoTHubMessage_Clone, NULL);

    REGISTER_GLOBAL_MOCK_RETURN(IoTHubMessage_SetOutputName, IOTHUB_MESSAGE_OK);
    REGISTER_GLOBAL_MOCK_FAIL_RETURN(IoTHubMessage_SetOutputName, IOTHUB_MESSAGE_ERROR);

    REGISTER_GLOBAL_MOCK_RETURN(IoTHubMessage_GetInputName, TEST_INPUT_NAME);
    REGISTER_GLOBAL_MOCK_FAIL_RETURN(IoTHubMessage_GetInputName, NULL);

    REGISTER_GLOBAL_MOCK_RETURN(IoTHubClient_Diagnostic_AddIfNecessary, 0);
    REGISTER_GLOBAL_MOCK_FAIL_RETURN(IoTHubClient_Diagnostic_AddIfNecessary, 100);

    REGISTER_GLOBAL_MOCK_RETURN(IoTHubClient_DistributedTracing_AddToMessageHeadersIfNecessary, 0);
    REGISTER_GLOBAL_MOCK_FAIL_RETURN(IoTHubClient_DistributedTracing_AddToMessageHeadersIfNecessary, 100);

    REGISTER_GLOBAL_MOCK_HOOK(IoTHubClient_Auth_CreateFromDeviceAuth, my_IoTHubClient_Auth_CreateFromDeviceAuth);
    REGISTER_GLOBAL_MOCK_FAIL_RETURN(IoTHubClient_Auth_CreateFromDeviceAuth, NULL);

    REGISTER_GLOBAL_MOCK_RETURN(get_time, (time_t)TEST_TIME_VALUE);

    REGISTER_GLOBAL_MOCK_HOOK(gballoc_malloc, my_gballoc_malloc);
    REGISTER_GLOBAL_MOCK_FAIL_RETURN(gballoc_malloc, NULL);
    REGISTER_GLOBAL_MOCK_HOOK(gballoc_free, my_gballoc_free);

    REGISTER_GLOBAL_MOCK_HOOK(STRING_new, my_STRING_new);
    REGISTER_GLOBAL_MOCK_FAIL_RETURN(STRING_new, NULL);
    REGISTER_GLOBAL_MOCK_HOOK(STRING_construct, my_STRING_construct);
    REGISTER_GLOBAL_MOCK_FAIL_RETURN(STRING_construct, NULL);
    REGISTER_GLOBAL_MOCK_HOOK(STRING_concat_with_STRING, m_STRING_concat_with_STRING);
    REGISTER_GLOBAL_MOCK_RETURN(STRING_c_str, TEST_STRING_VALUE);
    REGISTER_GLOBAL_MOCK_HOOK(STRING_clone, my_STRING_clone);
    REGISTER_GLOBAL_MOCK_FAIL_RETURN(STRING_clone, NULL);
    REGISTER_GLOBAL_MOCK_HOOK(STRING_delete, my_STRING_delete);

    REGISTER_GLOBAL_MOCK_HOOK(mallocAndStrcpy_s, my_mallocAndStrcpy_s);
    REGISTER_GLOBAL_MOCK_FAIL_RETURN(mallocAndStrcpy_s, MU_FAILURE);

    REGISTER_GLOBAL_MOCK_RETURN(BUFFER_build, 0);
    REGISTER_GLOBAL_MOCK_FAIL_RETURN(BUFFER_build, MU_FAILURE);

    REGISTER_GLOBAL_MOCK_HOOK(CONSTBUFFER_Create, my_CONSTBUFFER_Create);
    REGISTER_GLOBAL_MOCK_FAIL_RETURN(CONSTBUFFER_Create, NULL);

    REGISTER_GLOBAL_MOCK_HOOK(CONSTBUFFER_DecRef, my_CONSTBUFFER_DecRef);

    REGISTER_GLOBAL_MOCK_HOOK(STRING_TOKENIZER_create, my_STRING_TOKENIZER_create);
    REGISTER_GLOBAL_MOCK_FAIL_RETURN(STRING_TOKENIZER_create, NULL);
    REGISTER_GLOBAL_MOCK_HOOK(STRING_TOKENIZER_get_next_token, my_STRING_TOKENIZER_get_next_token);
    REGISTER_GLOBAL_MOCK_FAIL_RETURN(STRING_TOKENIZER_get_next_token, MU_FAILURE);
    REGISTER_GLOBAL_MOCK_HOOK(STRING_TOKENIZER_destroy, my_STRING_TOKENIZER_destroy);

    REGISTER_GLOBAL_MOCK_HOOK(tickcounter_create, my_tickcounter_create);
    REGISTER_GLOBAL_MOCK_FAIL_RETURN(tickcounter_create, NULL);
    REGISTER_GLOBAL_MOCK_HOOK(tickcounter_destroy, my_tickcounter_destroy);

    REGISTER_GLOBAL_MOCK_HOOK(tickcounter_get_current_ms, my_tickcounter_get_current_ms);
    REGISTER_GLOBAL_MOCK_FAIL_RETURN(tickcounter_get_current_ms, MU_FAILURE);

    REGISTER_GLOBAL_MOCK_HOOK(DList_InitializeListHead, real_DList_InitializeListHead);
    REGISTER_GLOBAL_MOCK_HOOK(DList_IsListEmpty, real_DList_IsListEmpty);
    REGISTER_GLOBAL_MOCK_HOOK(DList_InsertTailList, real_DList_InsertTailList);
    REGISTER_GLOBAL_MOCK_HOOK(DList_InsertHeadList, real_DList_InsertHeadList);
    REGISTER_GLOBAL_MOCK_HOOK(DList_AppendTailList, real_DList_AppendTailList);
    REGISTER_GLOBAL_MOCK_HOOK(DList_RemoveEntryList, real_DList_RemoveEntryList);
    REGISTER_GLOBAL_MOCK_HOOK(DList_RemoveHeadList, real_DList_RemoveHeadList);

    REGISTER_GLOBAL_MOCK_RETURN(test_message_callback_async, IOTHUBMESSAGE_ACCEPTED);
    REGISTER_GLOBAL_MOCK_RETURN(messageCallback, IOTHUBMESSAGE_ACCEPTED);
    REGISTER_GLOBAL_MOCK_RETURN(messageCallbackEx, true);
    REGISTER_GLOBAL_MOCK_HOOK(messageInputCallbackEx, real_messageInputCallbackEx);

    REGISTER_GLOBAL_MOCK_HOOK(IoTHubClient_Auth_Create, my_IoTHubClient_Auth_Create);
    REGISTER_GLOBAL_MOCK_FAIL_RETURN(IoTHubClient_Auth_Create, NULL);

#ifdef USE_EDGE_MODULES
    REGISTER_GLOBAL_MOCK_HOOK(IoTHubClient_Auth_Get_TrustBundle, my_IoTHubClient_Auth_Get_TrustBundle);
    REGISTER_GLOBAL_MOCK_FAIL_RETURN(IoTHubClient_Auth_Get_TrustBundle, NULL);
#endif

    REGISTER_GLOBAL_MOCK_HOOK(IoTHubClient_Auth_Destroy, my_IoTHubClient_Auth_Destroy);

    REGISTER_GLOBAL_MOCK_HOOK(platform_get_platform_info, my_plafrom_get_platform_info);

    REGISTER_GLOBAL_MOCK_HOOK(singlylinkedlist_create, real_singlylinkedlist_create);
    REGISTER_GLOBAL_MOCK_HOOK(singlylinkedlist_destroy, real_singlylinkedlist_destroy);
    REGISTER_GLOBAL_MOCK_HOOK(singlylinkedlist_add, real_singlylinkedlist_add);
    REGISTER_GLOBAL_MOCK_HOOK(singlylinkedlist_get_head_item, real_singlylinkedlist_get_head_item);
    REGISTER_GLOBAL_MOCK_HOOK(singlylinkedlist_remove, real_singlylinkedlist_remove);
    REGISTER_GLOBAL_MOCK_HOOK(singlylinkedlist_item_get_value, real_singlylinkedlist_item_get_value);
    REGISTER_GLOBAL_MOCK_HOOK(singlylinkedlist_get_next_item, real_singlylinkedlist_get_next_item);
    REGISTER_GLOBAL_MOCK_HOOK(singlylinkedlist_find, real_singlylinkedlist_find);
    REGISTER_GLOBAL_MOCK_HOOK(singlylinkedlist_foreach, real_singlylinkedlist_foreach);
    REGISTER_GLOBAL_MOCK_HOOK(singlylinkedlist_remove_if, real_singlylinkedlist_remove_if);
}

TEST_SUITE_CLEANUP(suite_cleanup)
{
    umock_c_deinit();
    TEST_MUTEX_DESTROY(test_serialize_mutex);
}

TEST_FUNCTION_INITIALIZE(method_init)
{
    TEST_MUTEX_ACQUIRE(test_serialize_mutex);
    umock_c_reset_all_calls();
    g_fail_string_construct_sprintf = false;
    g_fail_platform_get_platform_info = false;
    g_fail_string_concat_with_string = false;
    g_fail_string_construct = false;

    g_transport_cb_ctx = NULL;
    memset(&g_transport_cb_info, 0, sizeof(TRANSPORT_CALLBACKS_INFO));

    my_FAKE_IoTHubTransport_GetTwinAsync_result = IOTHUB_CLIENT_OK;
    my_FAKE_IoTHubTransport_GetTwinAsync_handle = NULL;
    my_FAKE_IoTHubTransport_GetTwinAsync_completionCallback = NULL;
    my_FAKE_IoTHubTransport_GetTwinAsync_callbackContext = NULL;
}

TEST_FUNCTION_CLEANUP(TestMethodCleanup)
{
    TEST_MUTEX_RELEASE(test_serialize_mutex);
}

static void setup_IoTHubClientCore_LL_create_mocks(bool use_device_config, bool is_edge_module)
{
    STRICT_EXPECTED_CALL(get_time(IGNORED_NUM_ARG)).CallCannotFail();
    STRICT_EXPECTED_CALL(gballoc_malloc(IGNORED_NUM_ARG));

    if (use_device_config)
    {
        STRICT_EXPECTED_CALL(IoTHubClient_Auth_CreateFromDeviceAuth(IGNORED_PTR_ARG, IGNORED_PTR_ARG));
        //STRICT_EXPECTED_CALL(gballoc_free(IGNORED_PTR_ARG));
        //STRICT_EXPECTED_CALL(STRING_delete(IGNORED_PTR_ARG));
    }
    else
    {
        STRICT_EXPECTED_CALL(IoTHubClient_Auth_Create(IGNORED_PTR_ARG, IGNORED_PTR_ARG, IGNORED_PTR_ARG, IGNORED_PTR_ARG));
    }
    STRICT_EXPECTED_CALL(FAKE_IoTHubTransport_Create(IGNORED_PTR_ARG, IGNORED_PTR_ARG, IGNORED_PTR_ARG));
#ifndef DONT_USE_UPLOADTOBLOB
    STRICT_EXPECTED_CALL(IoTHubClient_LL_UploadToBlob_Create(IGNORED_PTR_ARG, IGNORED_PTR_ARG));
#endif /*DONT_USE_UPLOADTOBLOB*/

#ifdef USE_EDGE_MODULES
    if (is_edge_module)
    {
        STRICT_EXPECTED_CALL(IoTHubClient_EdgeHandle_Create(IGNORED_PTR_ARG, IGNORED_PTR_ARG, IGNORED_PTR_ARG));
    }
#else
        (void)is_edge_module;
#endif /*USE_EDGE_MODULES*/

    STRICT_EXPECTED_CALL(tickcounter_create());

    PLATFORM_INFO_OPTION supportedPlatformInfo = PLATFORM_INFO_OPTION_RETRIEVE_SQM;
    STRICT_EXPECTED_CALL(FAKE_IoTHubTransport_GetSupportedPlatformInfo(IGNORED_PTR_ARG, IGNORED_PTR_ARG))
        .SetReturn(0)
        .CopyOutArgumentBuffer(2, &supportedPlatformInfo, sizeof(supportedPlatformInfo))
        .CallCannotFail();
    STRICT_EXPECTED_CALL(platform_get_platform_info(PLATFORM_INFO_OPTION_RETRIEVE_SQM));
    STRICT_EXPECTED_CALL(STRING_c_str(IGNORED_PTR_ARG)).CallCannotFail();
    STRICT_EXPECTED_CALL(STRING_delete(IGNORED_PTR_ARG));

    STRICT_EXPECTED_CALL(DList_InitializeListHead(IGNORED_PTR_ARG));
    STRICT_EXPECTED_CALL(DList_InitializeListHead(IGNORED_PTR_ARG));
    STRICT_EXPECTED_CALL(DList_InitializeListHead(IGNORED_PTR_ARG));
    STRICT_EXPECTED_CALL(FAKE_IoTHubTransport_Register(IGNORED_PTR_ARG, IGNORED_PTR_ARG, IGNORED_PTR_ARG));
    STRICT_EXPECTED_CALL(FAKE_IoTHubTransport_SetRetryPolicy(IGNORED_PTR_ARG, TEST_RETRY_POLICY, 0));
}

static void setup_IoTHubClientCore_LL_sendreportedstate_mocks()
{
    STRICT_EXPECTED_CALL(gballoc_malloc(IGNORED_NUM_ARG));
    STRICT_EXPECTED_CALL(CONSTBUFFER_Create(TEST_REPORTED_STATE, TEST_REPORTED_SIZE));
    STRICT_EXPECTED_CALL(FAKE_IoTHubTransport_Subscribe_DeviceTwin(IGNORED_PTR_ARG));
    STRICT_EXPECTED_CALL(DList_InsertTailList(IGNORED_PTR_ARG, IGNORED_PTR_ARG));
}

static void setup_IoTHubClientCore_LL_sendeventasync_mocks(bool invoke_tickcounter)
{
    STRICT_EXPECTED_CALL(gballoc_malloc(IGNORED_NUM_ARG))
        .IgnoreArgument(1);

    if (invoke_tickcounter)
    {
        STRICT_EXPECTED_CALL(tickcounter_get_current_ms(IGNORED_PTR_ARG, IGNORED_PTR_ARG))
            .IgnoreArgument(1)
            .IgnoreArgument(2);
    }

    STRICT_EXPECTED_CALL(IoTHubMessage_Clone(IGNORED_PTR_ARG))
        .IgnoreArgument(1);
   
    STRICT_EXPECTED_CALL(IoTHubClient_Diagnostic_AddIfNecessary(IGNORED_PTR_ARG, IGNORED_PTR_ARG))
        .IgnoreArgument(1)
        .IgnoreArgument(2)
        .CallCannotFail();

    STRICT_EXPECTED_CALL(DList_InsertTailList(IGNORED_PTR_ARG, IGNORED_PTR_ARG))
        .IgnoreArgument(1)
        .IgnoreArgument(2);
}

static void setup_IoTHubClientCore_LL_createfromconnectionstring_2_mocks(const char* device_token, bool provisioning)
{
    STRICT_EXPECTED_CALL(gballoc_malloc(IGNORED_NUM_ARG)).IgnoreArgument_size();

    STRICT_EXPECTED_CALL(STRING_construct(IGNORED_NUM_ARG)).IgnoreArgument_psz();
    STRICT_EXPECTED_CALL(STRING_TOKENIZER_create(IGNORED_PTR_ARG)).IgnoreArgument_handle();
    STRICT_EXPECTED_CALL(STRING_new());
    STRICT_EXPECTED_CALL(STRING_new());
    STRICT_EXPECTED_CALL(STRING_new());
    STRICT_EXPECTED_CALL(STRING_new());

    /* loop 1 */
    EXPECTED_CALL(STRING_TOKENIZER_get_next_token(TEST_STRING_TOKENIZER_HANDLE, TEST_STRING_HANDLE, IGNORED_PTR_ARG));
    EXPECTED_CALL(STRING_TOKENIZER_get_next_token(TEST_STRING_TOKENIZER_HANDLE, TEST_STRING_HANDLE, IGNORED_PTR_ARG));
    STRICT_EXPECTED_CALL(STRING_c_str(IGNORED_PTR_ARG)).SetReturn(TEST_HOSTNAME_TOKEN).CallCannotFail();
    EXPECTED_CALL(STRING_TOKENIZER_create(IGNORED_PTR_ARG));
    EXPECTED_CALL(STRING_TOKENIZER_get_next_token(TEST_STRING_TOKENIZER_HANDLE, IGNORED_PTR_ARG, IGNORED_PTR_ARG));
    EXPECTED_CALL(STRING_c_str(IGNORED_PTR_ARG)).SetReturn(TEST_HOSTNAME_TOKEN).CallCannotFail();;
    EXPECTED_CALL(STRING_TOKENIZER_get_next_token(TEST_STRING_TOKENIZER_HANDLE, IGNORED_PTR_ARG, IGNORED_PTR_ARG));
    STRICT_EXPECTED_CALL(STRING_c_str(IGNORED_PTR_ARG))
        .IgnoreArgument_handle().CallCannotFail();;
    EXPECTED_CALL(STRING_TOKENIZER_destroy(IGNORED_PTR_ARG));

    /* loop 2 */
    EXPECTED_CALL(STRING_TOKENIZER_get_next_token(TEST_STRING_TOKENIZER_HANDLE, TEST_STRING_HANDLE, IGNORED_PTR_ARG));
    EXPECTED_CALL(STRING_TOKENIZER_get_next_token(TEST_STRING_TOKENIZER_HANDLE, TEST_STRING_HANDLE, IGNORED_PTR_ARG));
    STRICT_EXPECTED_CALL(STRING_c_str(IGNORED_PTR_ARG)).IgnoreArgument_handle().SetReturn(TEST_DEVICEID_TOKEN).CallCannotFail();
    STRICT_EXPECTED_CALL(STRING_clone(IGNORED_PTR_ARG)).IgnoreArgument(1);  // 20
    STRICT_EXPECTED_CALL(STRING_c_str(IGNORED_PTR_ARG)).IgnoreArgument_handle().CallCannotFail();;

    /* loop 3*/
    EXPECTED_CALL(STRING_TOKENIZER_get_next_token(TEST_STRING_TOKENIZER_HANDLE, TEST_STRING_HANDLE, IGNORED_PTR_ARG));
    EXPECTED_CALL(STRING_TOKENIZER_get_next_token(TEST_STRING_TOKENIZER_HANDLE, TEST_STRING_HANDLE, IGNORED_PTR_ARG));
    STRICT_EXPECTED_CALL(STRING_c_str(IGNORED_PTR_ARG)).IgnoreArgument_handle().SetReturn(device_token).CallCannotFail();;
    STRICT_EXPECTED_CALL(STRING_c_str(IGNORED_PTR_ARG)).IgnoreArgument_handle().SetReturn("true").CallCannotFail();;

    /* loop exit */
    // Mark CallCannotFail because this is final pass through loop, expected to bail out, so shouldn't failure test it.
    EXPECTED_CALL(STRING_TOKENIZER_get_next_token(TEST_STRING_TOKENIZER_HANDLE, TEST_STRING_HANDLE, IGNORED_PTR_ARG))
        .SetReturn(1).CallCannotFail();

    STRICT_EXPECTED_CALL(STRING_c_str(IGNORED_PTR_ARG)).IgnoreArgument_handle().SetReturn(NULL).CallCannotFail();

    setup_IoTHubClientCore_LL_create_mocks(provisioning, false);

    EXPECTED_CALL(STRING_delete(IGNORED_PTR_ARG));
    EXPECTED_CALL(STRING_delete(IGNORED_PTR_ARG));
    EXPECTED_CALL(STRING_delete(IGNORED_PTR_ARG));
    EXPECTED_CALL(STRING_delete(IGNORED_PTR_ARG));
    EXPECTED_CALL(STRING_delete(IGNORED_PTR_ARG));
    EXPECTED_CALL(STRING_delete(IGNORED_PTR_ARG));

    EXPECTED_CALL(STRING_TOKENIZER_destroy(IGNORED_PTR_ARG));

    STRICT_EXPECTED_CALL(gballoc_free(IGNORED_NUM_ARG)).IgnoreArgument_ptr();
}

static void setup_IoTHubClientCore_LL_createfromconnectionstring_mocks(const char* device_token, const char* token_value, bool include_invalid_tokens)
{
    STRICT_EXPECTED_CALL(gballoc_malloc(IGNORED_NUM_ARG));

    STRICT_EXPECTED_CALL(STRING_construct(IGNORED_NUM_ARG));
    STRICT_EXPECTED_CALL(STRING_TOKENIZER_create(IGNORED_PTR_ARG));
    STRICT_EXPECTED_CALL(STRING_new());
    STRICT_EXPECTED_CALL(STRING_new());
    STRICT_EXPECTED_CALL(STRING_new());
    STRICT_EXPECTED_CALL(STRING_new());

    /* loop 1 */
    EXPECTED_CALL(STRING_TOKENIZER_get_next_token(IGNORED_PTR_ARG, IGNORED_PTR_ARG, IGNORED_PTR_ARG));
    EXPECTED_CALL(STRING_TOKENIZER_get_next_token(IGNORED_PTR_ARG, IGNORED_PTR_ARG, IGNORED_PTR_ARG));
    STRICT_EXPECTED_CALL(STRING_c_str(IGNORED_PTR_ARG)).SetReturn(TEST_HOSTNAME_TOKEN).CallCannotFail();
    EXPECTED_CALL(STRING_TOKENIZER_create(IGNORED_PTR_ARG));
    EXPECTED_CALL(STRING_TOKENIZER_get_next_token(IGNORED_PTR_ARG, IGNORED_PTR_ARG, IGNORED_PTR_ARG));
    EXPECTED_CALL(STRING_c_str(IGNORED_PTR_ARG)).CallCannotFail();
    EXPECTED_CALL(STRING_TOKENIZER_get_next_token(IGNORED_PTR_ARG, IGNORED_PTR_ARG, IGNORED_PTR_ARG));
    STRICT_EXPECTED_CALL(STRING_c_str(IGNORED_PTR_ARG)).CallCannotFail(); // 14
    EXPECTED_CALL(STRING_TOKENIZER_destroy(IGNORED_PTR_ARG));

    /* loop 2 */
    EXPECTED_CALL(STRING_TOKENIZER_get_next_token(IGNORED_PTR_ARG, IGNORED_PTR_ARG, IGNORED_PTR_ARG));
    EXPECTED_CALL(STRING_TOKENIZER_get_next_token(IGNORED_PTR_ARG, IGNORED_PTR_ARG, IGNORED_PTR_ARG));
    STRICT_EXPECTED_CALL(STRING_c_str(IGNORED_PTR_ARG)).SetReturn(TEST_DEVICEID_TOKEN).CallCannotFail();
    STRICT_EXPECTED_CALL(STRING_clone(IGNORED_PTR_ARG));  // 19
    STRICT_EXPECTED_CALL(STRING_c_str(IGNORED_PTR_ARG)).CallCannotFail();

    /* loop 3*/
    EXPECTED_CALL(STRING_TOKENIZER_get_next_token(IGNORED_PTR_ARG, IGNORED_PTR_ARG, IGNORED_PTR_ARG));
    EXPECTED_CALL(STRING_TOKENIZER_get_next_token(IGNORED_PTR_ARG, IGNORED_PTR_ARG, IGNORED_PTR_ARG));
    STRICT_EXPECTED_CALL(STRING_c_str(IGNORED_PTR_ARG)).SetReturn(device_token).CallCannotFail();
    STRICT_EXPECTED_CALL(STRING_clone(IGNORED_PTR_ARG));
    STRICT_EXPECTED_CALL(STRING_c_str(IGNORED_PTR_ARG)).SetReturn(token_value).CallCannotFail(); // 25

    if (include_invalid_tokens)
    {
        EXPECTED_CALL(STRING_TOKENIZER_get_next_token(IGNORED_PTR_ARG, IGNORED_PTR_ARG, IGNORED_PTR_ARG));
        EXPECTED_CALL(STRING_TOKENIZER_get_next_token(IGNORED_PTR_ARG, IGNORED_PTR_ARG, IGNORED_PTR_ARG));
        STRICT_EXPECTED_CALL(STRING_c_str(IGNORED_PTR_ARG)).SetReturn(TEST_INVALID_TOKEN1).CallCannotFail();

        EXPECTED_CALL(STRING_TOKENIZER_get_next_token(IGNORED_PTR_ARG, IGNORED_PTR_ARG, IGNORED_PTR_ARG));
        EXPECTED_CALL(STRING_TOKENIZER_get_next_token(IGNORED_PTR_ARG, IGNORED_PTR_ARG, IGNORED_PTR_ARG));
        STRICT_EXPECTED_CALL(STRING_c_str(IGNORED_PTR_ARG)).SetReturn(TEST_INVALID_TOKEN2).CallCannotFail();
    }

    /* loop exit */
    // Mark CallCannotFail because this is final pass through loop, expected to bail out, so shouldn't failure test it.
    EXPECTED_CALL(STRING_TOKENIZER_get_next_token(IGNORED_PTR_ARG, IGNORED_PTR_ARG, IGNORED_PTR_ARG)).SetReturn(__LINE__).CallCannotFail(); // 26

    STRICT_EXPECTED_CALL(STRING_c_str(IGNORED_PTR_ARG)).SetReturn(NULL).CallCannotFail(); // 27

    setup_IoTHubClientCore_LL_create_mocks(false, false);

    EXPECTED_CALL(STRING_delete(IGNORED_PTR_ARG)); // 38
    EXPECTED_CALL(STRING_delete(IGNORED_PTR_ARG));
    EXPECTED_CALL(STRING_delete(IGNORED_PTR_ARG));
    EXPECTED_CALL(STRING_delete(IGNORED_PTR_ARG));
    EXPECTED_CALL(STRING_delete(IGNORED_PTR_ARG));
    EXPECTED_CALL(STRING_delete(IGNORED_PTR_ARG));
    EXPECTED_CALL(STRING_delete(IGNORED_PTR_ARG));

    EXPECTED_CALL(STRING_TOKENIZER_destroy(IGNORED_PTR_ARG));

    STRICT_EXPECTED_CALL(gballoc_free(IGNORED_NUM_ARG)).IgnoreArgument_ptr();
}

/*Tests_SRS_IoTHubClientCore_LL_12_004: [IoTHubClientCore_LL_CreateFromConnectionString shall allocate IOTHUB_CLIENT_CONFIG structure] */
/*Tests_SRS_IoTHubClientCore_LL_12_006: [IoTHubClientCore_LL_CreateFromConnectionString shall verify the existence of the following Key/Value pairs in the connection string: HostName, DeviceId, SharedAccessKey, SharedAccessSignature or x509]  */
/*Tests_SRS_IoTHubClientCore_LL_03_010: [IoTHubClientCore_LL_CreateFromConnectionString shall return NULL if both a deviceKey & a deviceSasToken are specified.] */
/*Tests_SRS_IoTHubClientCore_LL_12_013: [If the parsing failed IoTHubClientCore_LL_CreateFromConnectionString returns NULL]  */
/*Tests_SRS_IoTHubClientCore_LL_12_014: [If either of key is missing or x509 is not set to "true" then IoTHubClientCore_LL_CreateFromConnectionString returns NULL ]*/
/*Tests_SRS_IoTHubClientCore_LL_12_016: [IoTHubClientCore_LL_CreateFromConnectionString shall return NULL if IoTHubClientCore_LL_Create call fails] */
/*Tests_SRS_IoTHubClientCore_LL_02_093: [ If creating the IOTHUB_CLIENT_LL_UPLOADTOBLOB_HANDLE fails then IoTHubClientCore_LL_CreateFromConnectionString shall fail and return NULL. ]*/
/* Tests_SRS_IoTHubClientCore_LL_12_006: [IoTHubClientCore_LL_CreateFromConnectionString shall verify the existence of the following Key/Value pairs in the connection string: HostName, DeviceId, SharedAccessKey, SharedAccessSignature or x509.]  */
/*Tests_SRS_IoTHubClientCore_LL_12_014: [If either of key is missing or x509 is not set to "true" then IoTHubClientCore_LL_CreateFromConnectionString returns NULL ]*/
/* Tests_SRS_IoTHubClientCore_LL_12_009: [IoTHubClientCore_LL_CreateFromConnectionString shall split the value of HostName to Name and Suffix using the first "." as a separator] */
/* Tests_SRS_IoTHubClientCore_LL_12_015: [If the string split failed, IoTHubClientCore_LL_CreateFromConnectionString returns NULL ] */
TEST_FUNCTION(IoTHubClientCore_LL_CreateFromConnectionString_with_DeviceKey_fail)
{
    int negativeTestsInitResult = umock_c_negative_tests_init();
    ASSERT_ARE_EQUAL(int, 0, negativeTestsInitResult);

    //arrange
    setup_IoTHubClientCore_LL_createfromconnectionstring_mocks(TEST_DEVICEKEY_TOKEN, TEST_STRING_VALUE, false);

    umock_c_negative_tests_snapshot();

    // act
    size_t count = umock_c_negative_tests_call_count();
    for (size_t index = 0; index < count; index++)
    {
        if (umock_c_negative_tests_can_call_fail(index))
        {
            umock_c_negative_tests_reset();
            umock_c_negative_tests_fail_call(index);

            char tmp_msg[128];
            sprintf(tmp_msg, "IoTHubClientCore_LL_CreateFromConnectionString failure in test %zu/%zu", index, count);

            //act
            IOTHUB_CLIENT_CORE_LL_HANDLE result = IoTHubClientCore_LL_CreateFromConnectionString(TEST_CHAR, provideFAKE);

            ///assert
            ASSERT_IS_NULL(result, tmp_msg);
        }
    }

    ///cleanup
    umock_c_negative_tests_deinit();
}

/* Tests_SRS_IoTHubClientCore_LL_02_092: [ IoTHubClientCore_LL_CreateFomConnectionString shall create a IOTHUB_CLIENT_LL_UPLOADTOBLOB_HANDLE from IOTHUB_CLIENT_CONFIG. ]*/
/* Tests_SRS_IoTHubClientCore_LL_12_011: [IoTHubClientCore_LL_CreateFromConnectionString shall call into the IoTHubClientCore_LL_Create API with the current structure and returns with the return value of it] */
/* Tests_SRS_IoTHubClientCore_LL_12_010: [IoTHubClientCore_LL_CreateFromConnectionString shall fill up the IOTHUB_CLIENT_CONFIG structure using the following mapping: iotHubName = Name, iotHubSuffix = Suffix, deviceId = DeviceId, deviceKey = SharedAccessKey or deviceSasToken = SharedAccessSignature] */
/* Tests_SRS_IoTHubClientCore_LL_04_002: [If it does not, it shall pass the protocolGatewayHostName NULL.] */
TEST_FUNCTION(IoTHubClientCore_LL_CreateFromConnectionString_with_DeviceKey_succeeds)
{
    //arrange
    setup_IoTHubClientCore_LL_createfromconnectionstring_mocks(TEST_DEVICEKEY_TOKEN, TEST_STRING_VALUE, false);

    //act
    IOTHUB_CLIENT_CORE_LL_HANDLE result = IoTHubClientCore_LL_CreateFromConnectionString(TEST_CHAR, provideFAKE);

    ///assert
    ASSERT_IS_NOT_NULL(result);
    ASSERT_ARE_EQUAL(char_ptr, umock_c_get_expected_calls(), umock_c_get_actual_calls());

    ///cleanup
    IoTHubClientCore_LL_Destroy(result);
}

TEST_FUNCTION(IoTHubClientCore_LL_CreateFromConnectionString_with_provisioning_succeeds)
{
    //arrange
    setup_IoTHubClientCore_LL_createfromconnectionstring_2_mocks(TEST_PROVISIONING_TOKEN, true);

    //act
    IOTHUB_CLIENT_CORE_LL_HANDLE result = IoTHubClientCore_LL_CreateFromConnectionString(TEST_CHAR, provideFAKE);

    //assert
    ASSERT_IS_NOT_NULL(result);
    ASSERT_ARE_EQUAL(char_ptr, umock_c_get_expected_calls(), umock_c_get_actual_calls());

    //cleanup
    IoTHubClientCore_LL_Destroy(result);
}

/* Tests_SRS_IoTHubClientCore_LL_12_011: [IoTHubClientCore_LL_CreateFromConnectionString shall call into the IoTHubClientCore_LL_Create API with the current structure and returns with the return value of it] */
/* Tests_SRS_IoTHubClientCore_LL_12_010: [IoTHubClientCore_LL_CreateFromConnectionString shall fill up the IOTHUB_CLIENT_CONFIG structure using the following mapping: iotHubName = Name, iotHubSuffix = Suffix, deviceId = DeviceId, deviceKey = SharedAccessKey or deviceSasToken = SharedAccessSignature] */
/* Tests_SRS_IoTHubClientCore_LL_02_092: [ IoTHubClientCore_LL_CreateFomConnectionString shall create a IOTHUB_CLIENT_LL_UPLOADTOBLOB_HANDLE from IOTHUB_CLIENT_CONFIG. ]*/
TEST_FUNCTION(IoTHubClientCore_LL_CreateFromConnectionString_with_DeviceSasToken_succeeds)
{
    //arrange
    setup_IoTHubClientCore_LL_createfromconnectionstring_mocks(TEST_DEVICESAS_TOKEN, TEST_STRING_VALUE, false);

    //act
    IOTHUB_CLIENT_CORE_LL_HANDLE result = IoTHubClientCore_LL_CreateFromConnectionString(TEST_CHAR, provideFAKE);

    ///assert
    ASSERT_ARE_NOT_EQUAL(void_ptr, NULL, result);
    ASSERT_ARE_EQUAL(char_ptr, umock_c_get_expected_calls(), umock_c_get_actual_calls());

    ///cleanup
    IoTHubClientCore_LL_Destroy(result);
}

/* Tests_SRS_IoTHubClientCore_LL_12_011: [IoTHubClientCore_LL_CreateFromConnectionString shall call into the IoTHubClientCore_LL_Create API with the current structure and returns with the return value of it] */
/* Tests_SRS_IoTHubClientCore_LL_12_010: [IoTHubClientCore_LL_CreateFromConnectionString shall fill up the IOTHUB_CLIENT_CONFIG structure using the following mapping: iotHubName = Name, iotHubSuffix = Suffix, deviceId = DeviceId, deviceKey = SharedAccessKey or deviceSasToken = SharedAccessSignature] */
/* Tests_SRS_IoTHubClientCore_LL_02_092: [ IoTHubClientCore_LL_CreateFomConnectionString shall create a IOTHUB_CLIENT_LL_UPLOADTOBLOB_HANDLE from IOTHUB_CLIENT_CONFIG. ]*/
TEST_FUNCTION(IoTHubClientCore_LL_CreateFromConnectionString_with_DeviceSasToken_with_invalid_tokens_succeeds)
{
    //arrange
    setup_IoTHubClientCore_LL_createfromconnectionstring_mocks(TEST_DEVICESAS_TOKEN, TEST_STRING_VALUE, true);

    //act
    IOTHUB_CLIENT_CORE_LL_HANDLE result = IoTHubClientCore_LL_CreateFromConnectionString(TEST_CHAR, provideFAKE);

    ///assert
    ASSERT_ARE_NOT_EQUAL(void_ptr, NULL, result);
    ASSERT_ARE_EQUAL(char_ptr, umock_c_get_expected_calls(), umock_c_get_actual_calls());

    ///cleanup
    IoTHubClientCore_LL_Destroy(result);
}


/* Tests_SRS_IoTHubClientCore_LL_04_001: [IoTHubClientCore_LL_CreateFromConnectionString shall verify the existence of key/value pair GatewayHostName. If it does exist it shall pass the value to IoTHubClientCore_LL_Create API.] */
TEST_FUNCTION(IoTHubClientCore_LL_CreateFromConnectionString_withGatewayHostName_succeeds)
{
    //arrange
    STRICT_EXPECTED_CALL(gballoc_malloc(IGNORED_NUM_ARG)).IgnoreArgument_size();

    STRICT_EXPECTED_CALL(STRING_construct(IGNORED_NUM_ARG)).IgnoreArgument_psz();
    STRICT_EXPECTED_CALL(STRING_TOKENIZER_create(IGNORED_PTR_ARG)).IgnoreArgument_handle();
    STRICT_EXPECTED_CALL(STRING_new());
    STRICT_EXPECTED_CALL(STRING_new());
    STRICT_EXPECTED_CALL(STRING_new());
    STRICT_EXPECTED_CALL(STRING_new());

    /* loop 1 */
    EXPECTED_CALL(STRING_TOKENIZER_get_next_token(TEST_STRING_TOKENIZER_HANDLE, TEST_STRING_HANDLE, IGNORED_PTR_ARG));
    EXPECTED_CALL(STRING_TOKENIZER_get_next_token(TEST_STRING_TOKENIZER_HANDLE, TEST_STRING_HANDLE, IGNORED_PTR_ARG));
    STRICT_EXPECTED_CALL(STRING_c_str(IGNORED_PTR_ARG)).IgnoreArgument_handle().SetReturn(TEST_HOSTNAME_TOKEN);
    EXPECTED_CALL(STRING_TOKENIZER_create(IGNORED_PTR_ARG));
    EXPECTED_CALL(STRING_TOKENIZER_get_next_token(TEST_STRING_TOKENIZER_HANDLE, IGNORED_PTR_ARG, IGNORED_PTR_ARG));
    EXPECTED_CALL(STRING_c_str(IGNORED_PTR_ARG));
    EXPECTED_CALL(STRING_TOKENIZER_get_next_token(TEST_STRING_TOKENIZER_HANDLE, IGNORED_PTR_ARG, IGNORED_PTR_ARG));
    STRICT_EXPECTED_CALL(STRING_c_str(IGNORED_PTR_ARG));
    EXPECTED_CALL(STRING_TOKENIZER_destroy(IGNORED_PTR_ARG));

    /* loop 2 */
    EXPECTED_CALL(STRING_TOKENIZER_get_next_token(TEST_STRING_TOKENIZER_HANDLE, TEST_STRING_HANDLE, IGNORED_PTR_ARG));
    EXPECTED_CALL(STRING_TOKENIZER_get_next_token(TEST_STRING_TOKENIZER_HANDLE, TEST_STRING_HANDLE, IGNORED_PTR_ARG));
    STRICT_EXPECTED_CALL(STRING_c_str(IGNORED_PTR_ARG)).IgnoreArgument_handle().SetReturn(TEST_DEVICEID_TOKEN);
    STRICT_EXPECTED_CALL(STRING_clone(IGNORED_PTR_ARG)).IgnoreArgument(1);  // 20
    STRICT_EXPECTED_CALL(STRING_c_str(IGNORED_PTR_ARG)).IgnoreArgument_handle();

    /* loop 3*/
    EXPECTED_CALL(STRING_TOKENIZER_get_next_token(TEST_STRING_TOKENIZER_HANDLE, TEST_STRING_HANDLE, IGNORED_PTR_ARG));
    EXPECTED_CALL(STRING_TOKENIZER_get_next_token(TEST_STRING_TOKENIZER_HANDLE, TEST_STRING_HANDLE, IGNORED_PTR_ARG));
    STRICT_EXPECTED_CALL(STRING_c_str(IGNORED_PTR_ARG)).IgnoreArgument_handle().SetReturn(TEST_DEVICEKEY_TOKEN);
    STRICT_EXPECTED_CALL(STRING_clone(IGNORED_PTR_ARG)).IgnoreArgument(1);
    STRICT_EXPECTED_CALL(STRING_c_str(IGNORED_PTR_ARG)).IgnoreArgument_handle();

    /* loop 4*/
    EXPECTED_CALL(STRING_TOKENIZER_get_next_token(TEST_STRING_TOKENIZER_HANDLE, TEST_STRING_HANDLE, IGNORED_PTR_ARG))
        .SetReturn(0);
    EXPECTED_CALL(STRING_TOKENIZER_get_next_token(TEST_STRING_TOKENIZER_HANDLE, TEST_STRING_HANDLE, IGNORED_PTR_ARG))
        .SetReturn(0);
    STRICT_EXPECTED_CALL(STRING_c_str(IGNORED_PTR_ARG)).IgnoreArgument_handle().SetReturn(TEST_PROTOCOL_GATEWAY_HOST_NAME_TOKEN);
    STRICT_EXPECTED_CALL(STRING_clone(IGNORED_PTR_ARG)).IgnoreArgument(1);
    STRICT_EXPECTED_CALL(STRING_c_str(IGNORED_PTR_ARG)).IgnoreArgument_handle();

    /* loop exit */
    EXPECTED_CALL(STRING_TOKENIZER_get_next_token(TEST_STRING_TOKENIZER_HANDLE, TEST_STRING_HANDLE, IGNORED_PTR_ARG))
        .SetReturn(1); // 27

    STRICT_EXPECTED_CALL(STRING_c_str(IGNORED_PTR_ARG)).IgnoreArgument_handle().SetReturn(NULL);

    setup_IoTHubClientCore_LL_create_mocks(false, false);

    EXPECTED_CALL(STRING_delete(IGNORED_PTR_ARG)); // 36
    EXPECTED_CALL(STRING_delete(IGNORED_PTR_ARG));
    EXPECTED_CALL(STRING_delete(IGNORED_PTR_ARG));
    EXPECTED_CALL(STRING_delete(IGNORED_PTR_ARG));
    EXPECTED_CALL(STRING_delete(IGNORED_PTR_ARG));
    EXPECTED_CALL(STRING_delete(IGNORED_PTR_ARG));
    EXPECTED_CALL(STRING_delete(IGNORED_PTR_ARG));
    EXPECTED_CALL(STRING_delete(IGNORED_PTR_ARG));

    EXPECTED_CALL(STRING_TOKENIZER_destroy(IGNORED_PTR_ARG));

    STRICT_EXPECTED_CALL(gballoc_free(IGNORED_NUM_ARG)).IgnoreArgument_ptr();

    //act
    IOTHUB_CLIENT_CORE_LL_HANDLE result = IoTHubClientCore_LL_CreateFromConnectionString(TEST_CHAR, provideFAKE);

    ///assert
    ASSERT_IS_NOT_NULL(result);
    ASSERT_ARE_EQUAL(char_ptr, umock_c_get_expected_calls(), umock_c_get_actual_calls());

    ///cleanup
    IoTHubClientCore_LL_Destroy(result);
}


/*Tests_SRS_IoTHubClientCore_LL_12_003: [IoTHubClientCore_LL_CreateFromConnectionString shall verify the input parameters and if any of them NULL then return NULL] */
TEST_FUNCTION(IoTHubClientCore_LL_CreateFromConnectionString_if_input_parameter_connectionString_is_NULL_then_return_NULL)
{
    //arrange

    //act
    IOTHUB_CLIENT_CORE_LL_HANDLE result = IoTHubClientCore_LL_CreateFromConnectionString(NULL, provideFAKE);

    ///assert
    ASSERT_IS_NULL(result);
    ASSERT_ARE_EQUAL(char_ptr, umock_c_get_expected_calls(), umock_c_get_actual_calls());

    ///cleanup
    IoTHubClientCore_LL_Destroy(result);
}

/*Tests_SRS_IoTHubClientCore_LL_12_003: [IoTHubClientCore_LL_CreateFromConnectionString shall return NULL if any of the input parameter is NULL] */
TEST_FUNCTION(IoTHubClientCore_LL_CreateFromConnectionString_if_input_parameter_protocol_is_NULL_then_return_NULL)
{
    //arrange

    //act
    IOTHUB_CLIENT_CORE_LL_HANDLE result = IoTHubClientCore_LL_CreateFromConnectionString(TEST_CHAR, NULL);

    ///assert
    ASSERT_ARE_EQUAL(void_ptr, NULL, result);
    ASSERT_ARE_EQUAL(char_ptr, umock_c_get_expected_calls(), umock_c_get_actual_calls());

    ///cleanup
    IoTHubClientCore_LL_Destroy(result);
}

/*Tests_SRS_IoTHubClientCore_LL_12_014: [If either of key is missing or x509 is not set to "true" then IoTHubClientCore_LL_CreateFromConnectionString returns NULL ]*/
TEST_FUNCTION(IoTHubClientCore_LL_CreateFromConnectionString_with_x509_true_succeeds)
{
    //arrange
    setup_IoTHubClientCore_LL_createfromconnectionstring_2_mocks(TEST_X509, false);

    //act
    IOTHUB_CLIENT_CORE_LL_HANDLE result = IoTHubClientCore_LL_CreateFromConnectionString(TEST_CHAR, provideFAKE);

    //assert
    ASSERT_IS_NOT_NULL(result);
    ASSERT_ARE_EQUAL(char_ptr, umock_c_get_expected_calls(), umock_c_get_actual_calls());

    //cleanup
    IoTHubClientCore_LL_Destroy(result);

}

/*Tests_SRS_IoTHubClientCore_LL_12_014: [If either of key is missing or x509 is not set to "true" then IoTHubClientCore_LL_CreateFromConnectionString returns NULL ]*/
TEST_FUNCTION(IoTHubClientCore_LL_CreateFromConnectionString_with_x509_test_string_fails)
{
    //arrange
    STRICT_EXPECTED_CALL(gballoc_malloc(IGNORED_NUM_ARG)).IgnoreArgument_size();

    STRICT_EXPECTED_CALL(STRING_construct(IGNORED_NUM_ARG)).IgnoreArgument_psz();
    STRICT_EXPECTED_CALL(STRING_TOKENIZER_create(IGNORED_PTR_ARG)).IgnoreArgument_handle();
    STRICT_EXPECTED_CALL(STRING_new());
    STRICT_EXPECTED_CALL(STRING_new());
    STRICT_EXPECTED_CALL(STRING_new());
    STRICT_EXPECTED_CALL(STRING_new());

    /* loop 1 */
    EXPECTED_CALL(STRING_TOKENIZER_get_next_token(TEST_STRING_TOKENIZER_HANDLE, TEST_STRING_HANDLE, IGNORED_PTR_ARG));
    EXPECTED_CALL(STRING_TOKENIZER_get_next_token(TEST_STRING_TOKENIZER_HANDLE, TEST_STRING_HANDLE, IGNORED_PTR_ARG));
    STRICT_EXPECTED_CALL(STRING_c_str(IGNORED_PTR_ARG)).IgnoreArgument_handle().SetReturn(TEST_HOSTNAME_TOKEN);
    EXPECTED_CALL(STRING_TOKENIZER_create(IGNORED_PTR_ARG));
    EXPECTED_CALL(STRING_TOKENIZER_get_next_token(TEST_STRING_TOKENIZER_HANDLE, IGNORED_PTR_ARG, IGNORED_PTR_ARG));
    EXPECTED_CALL(STRING_c_str(IGNORED_PTR_ARG));
    EXPECTED_CALL(STRING_TOKENIZER_get_next_token(TEST_STRING_TOKENIZER_HANDLE, IGNORED_PTR_ARG, IGNORED_PTR_ARG));
    STRICT_EXPECTED_CALL(STRING_c_str(IGNORED_PTR_ARG))
        .IgnoreArgument_handle();
    EXPECTED_CALL(STRING_TOKENIZER_destroy(IGNORED_PTR_ARG));

    /* loop 2 */
    EXPECTED_CALL(STRING_TOKENIZER_get_next_token(TEST_STRING_TOKENIZER_HANDLE, TEST_STRING_HANDLE, IGNORED_PTR_ARG));
    EXPECTED_CALL(STRING_TOKENIZER_get_next_token(TEST_STRING_TOKENIZER_HANDLE, TEST_STRING_HANDLE, IGNORED_PTR_ARG));
    STRICT_EXPECTED_CALL(STRING_c_str(IGNORED_PTR_ARG)).IgnoreArgument_handle().SetReturn(TEST_DEVICEID_TOKEN);
    STRICT_EXPECTED_CALL(STRING_clone(IGNORED_PTR_ARG)).IgnoreArgument(1);  // 20
    STRICT_EXPECTED_CALL(STRING_c_str(IGNORED_PTR_ARG)).IgnoreArgument_handle();

    /* loop 3*/
    EXPECTED_CALL(STRING_TOKENIZER_get_next_token(TEST_STRING_TOKENIZER_HANDLE, TEST_STRING_HANDLE, IGNORED_PTR_ARG));
    EXPECTED_CALL(STRING_TOKENIZER_get_next_token(TEST_STRING_TOKENIZER_HANDLE, TEST_STRING_HANDLE, IGNORED_PTR_ARG));
    STRICT_EXPECTED_CALL(STRING_c_str(IGNORED_PTR_ARG)).IgnoreArgument_handle().SetReturn(TEST_X509);
    /* loop exit */
    STRICT_EXPECTED_CALL(STRING_c_str(IGNORED_PTR_ARG)).IgnoreArgument_handle().SetReturn(TEST_STRING_VALUE);

    EXPECTED_CALL(STRING_delete(IGNORED_PTR_ARG)); // 36
    EXPECTED_CALL(STRING_delete(IGNORED_PTR_ARG));
    EXPECTED_CALL(STRING_delete(IGNORED_PTR_ARG));
    EXPECTED_CALL(STRING_delete(IGNORED_PTR_ARG));
    EXPECTED_CALL(STRING_delete(IGNORED_PTR_ARG));
    EXPECTED_CALL(STRING_delete(IGNORED_PTR_ARG));

    EXPECTED_CALL(STRING_TOKENIZER_destroy(IGNORED_PTR_ARG));

    STRICT_EXPECTED_CALL(gballoc_free(IGNORED_NUM_ARG)).IgnoreArgument_ptr();

    //act
    IOTHUB_CLIENT_CORE_LL_HANDLE result = IoTHubClientCore_LL_CreateFromConnectionString(TEST_CHAR, provideFAKE);

    //assert
    ASSERT_IS_NULL(result);
    ASSERT_ARE_EQUAL(char_ptr, umock_c_get_expected_calls(), umock_c_get_actual_calls());

    //cleanup
    IoTHubClientCore_LL_Destroy(result);

}

/*Tests_SRS_IoTHubClientCore_LL_31_126: [IoTHubClientCore_LL_CreateFromConnectionString shall optionally parse ModuleId, if present.] */
TEST_FUNCTION(IoTHubClientCore_LL_CreateFromConnectionString_with_ModuleId_succeeds)
{
    //arrange
    STRICT_EXPECTED_CALL(gballoc_malloc(IGNORED_NUM_ARG)).IgnoreArgument_size();

    STRICT_EXPECTED_CALL(STRING_construct(IGNORED_NUM_ARG)).IgnoreArgument_psz();
    STRICT_EXPECTED_CALL(STRING_TOKENIZER_create(IGNORED_PTR_ARG)).IgnoreArgument_handle();
    STRICT_EXPECTED_CALL(STRING_new());
    STRICT_EXPECTED_CALL(STRING_new());
    STRICT_EXPECTED_CALL(STRING_new());
    STRICT_EXPECTED_CALL(STRING_new());

    /* loop 1 */
    EXPECTED_CALL(STRING_TOKENIZER_get_next_token(TEST_STRING_TOKENIZER_HANDLE, TEST_STRING_HANDLE, IGNORED_PTR_ARG));
    EXPECTED_CALL(STRING_TOKENIZER_get_next_token(TEST_STRING_TOKENIZER_HANDLE, TEST_STRING_HANDLE, IGNORED_PTR_ARG));
    STRICT_EXPECTED_CALL(STRING_c_str(IGNORED_PTR_ARG)).IgnoreArgument_handle().SetReturn(TEST_HOSTNAME_TOKEN);
    EXPECTED_CALL(STRING_TOKENIZER_create(IGNORED_PTR_ARG));
    EXPECTED_CALL(STRING_TOKENIZER_get_next_token(TEST_STRING_TOKENIZER_HANDLE, IGNORED_PTR_ARG, IGNORED_PTR_ARG));
    EXPECTED_CALL(STRING_c_str(IGNORED_PTR_ARG));
    EXPECTED_CALL(STRING_TOKENIZER_get_next_token(TEST_STRING_TOKENIZER_HANDLE, IGNORED_PTR_ARG, IGNORED_PTR_ARG));
    STRICT_EXPECTED_CALL(STRING_c_str(IGNORED_PTR_ARG))
        .IgnoreArgument_handle();
    EXPECTED_CALL(STRING_TOKENIZER_destroy(IGNORED_PTR_ARG));

    /* loop 2 */
    EXPECTED_CALL(STRING_TOKENIZER_get_next_token(TEST_STRING_TOKENIZER_HANDLE, TEST_STRING_HANDLE, IGNORED_PTR_ARG));
    EXPECTED_CALL(STRING_TOKENIZER_get_next_token(TEST_STRING_TOKENIZER_HANDLE, TEST_STRING_HANDLE, IGNORED_PTR_ARG));
    STRICT_EXPECTED_CALL(STRING_c_str(IGNORED_PTR_ARG)).IgnoreArgument_handle().SetReturn(TEST_DEVICEID_TOKEN);
    STRICT_EXPECTED_CALL(STRING_clone(IGNORED_PTR_ARG)).IgnoreArgument(1);  // 20
    STRICT_EXPECTED_CALL(STRING_c_str(IGNORED_PTR_ARG)).IgnoreArgument_handle();

    /* loop 3*/
    EXPECTED_CALL(STRING_TOKENIZER_get_next_token(TEST_STRING_TOKENIZER_HANDLE, TEST_STRING_HANDLE, IGNORED_PTR_ARG));
    EXPECTED_CALL(STRING_TOKENIZER_get_next_token(TEST_STRING_TOKENIZER_HANDLE, TEST_STRING_HANDLE, IGNORED_PTR_ARG));
    STRICT_EXPECTED_CALL(STRING_c_str(IGNORED_PTR_ARG)).IgnoreArgument_handle().SetReturn(TEST_DEVICEKEY_TOKEN);
    STRICT_EXPECTED_CALL(STRING_clone(IGNORED_PTR_ARG)).IgnoreArgument(1);
    STRICT_EXPECTED_CALL(STRING_c_str(IGNORED_PTR_ARG)).IgnoreArgument_handle();

    /* loop 4*/
    EXPECTED_CALL(STRING_TOKENIZER_get_next_token(TEST_STRING_TOKENIZER_HANDLE, TEST_STRING_HANDLE, IGNORED_PTR_ARG))
        .SetReturn(0);
    EXPECTED_CALL(STRING_TOKENIZER_get_next_token(TEST_STRING_TOKENIZER_HANDLE, TEST_STRING_HANDLE, IGNORED_PTR_ARG))
        .SetReturn(0);
    STRICT_EXPECTED_CALL(STRING_c_str(IGNORED_PTR_ARG)).IgnoreArgument_handle().SetReturn(TEST_MODULE_ID_TOKEN);
    STRICT_EXPECTED_CALL(STRING_clone(IGNORED_PTR_ARG)).IgnoreArgument(1);

    /* loop exit */
    EXPECTED_CALL(STRING_TOKENIZER_get_next_token(TEST_STRING_TOKENIZER_HANDLE, TEST_STRING_HANDLE, IGNORED_PTR_ARG))
        .SetReturn(1); // 33

    STRICT_EXPECTED_CALL(STRING_c_str(IGNORED_PTR_ARG)).IgnoreArgument_handle().SetReturn(TEST_MODULE_ID_TOKEN);

    setup_IoTHubClientCore_LL_create_mocks(false, false);

    EXPECTED_CALL(STRING_delete(IGNORED_PTR_ARG));
    EXPECTED_CALL(STRING_delete(IGNORED_PTR_ARG));
    EXPECTED_CALL(STRING_delete(IGNORED_PTR_ARG));
    EXPECTED_CALL(STRING_delete(IGNORED_PTR_ARG));
    EXPECTED_CALL(STRING_delete(IGNORED_PTR_ARG));
    EXPECTED_CALL(STRING_delete(IGNORED_PTR_ARG));
    EXPECTED_CALL(STRING_delete(IGNORED_PTR_ARG));
    EXPECTED_CALL(STRING_delete(IGNORED_PTR_ARG));

    EXPECTED_CALL(STRING_TOKENIZER_destroy(IGNORED_PTR_ARG));

    STRICT_EXPECTED_CALL(gballoc_free(IGNORED_NUM_ARG)).IgnoreArgument_ptr();

    //act
    IOTHUB_CLIENT_CORE_LL_HANDLE result = IoTHubClientCore_LL_CreateFromConnectionString(TEST_CHAR, provideFAKE);

    //assert
    ASSERT_IS_NOT_NULL(result);
    ASSERT_ARE_EQUAL(char_ptr, umock_c_get_expected_calls(), umock_c_get_actual_calls());

    //cleanup
    IoTHubClientCore_LL_Destroy(result);

}


/*Tests_SRS_IoTHubClientCore_LL_02_001: [IoTHubClientCore_LL_Create shall return NULL if config parameter is NULL or protocol field is NULL.]*/
TEST_FUNCTION(IoTHubClientCore_LL_Create_with_NULL_parameter_fails)
{
    // arrange

    // act
    IOTHUB_CLIENT_CORE_LL_HANDLE result = IoTHubClientCore_LL_Create(NULL);

    // assert
    ASSERT_ARE_EQUAL(void_ptr, NULL, result);
}

/*Tests_SRS_IoTHubClientCore_LL_02_001: [IoTHubClientCore_LL_Create shall return NULL if config parameter is NULL or protocol field is NULL.]*/
TEST_FUNCTION(IoTHubClientCore_LL_Create_with_NULL_protocol_fails)
{
    // arrange

    // act
    IOTHUB_CLIENT_CORE_LL_HANDLE result = IoTHubClientCore_LL_Create(&TEST_CONFIG_NULL_protocol);

    // assert
    ASSERT_ARE_EQUAL(void_ptr, NULL, result);
}

/*Tests_SRS_IoTHubClientCore_LL_02_094: [IoTHubClientCore_LL_Create shall create a IOTHUB_CLIENT_LL_UPLOADTOBLOB_HANDLE from IOTHUB_CLIENT_CONFIG. ]*/
/*Tests_SRS_IoTHubClientCore_LL_02_045: [Otherwise IoTHubClientCore_LL_Create shall create a new TICK_COUNTER_HANDLE ]*/
/*Tests_SRS_IoTHubClientCore_LL_02_004: [Otherwise IoTHubClientCore_LL_Create shall initialize a new DLIST (further called "waitingToSend") containing records with fields of the following types: IOTHUB_MESSAGE_HANDLE, IOTHUB_CLIENT_EVENT_CONFIRMATION_CALLBACK, void*.]*/
/*Tests_SRS_IoTHubClientCore_LL_02_006: [IoTHubClientCore_LL_Create shall populate a structure of type IOTHUBTRANSPORT_CONFIG with the information from config parameter and the previous DLIST and shall pass that to the underlying layer _Create function.]*/
/*Tests_SRS_IoTHubClientCore_LL_02_008: [Otherwise, IoTHubClientCore_LL_Create shall succeed and return a non-NULL handle.] */
/*Tests_SRS_IoTHubClientCore_LL_17_008: [IoTHubClientCore_LL_Create shall call the transport _Register function with the deviceId, DeviceKey and waitingToSend list.] */
/*Tests_SRS_IoTHubClientCore_LL_07_029: [ IoTHubClientCore_LL_Create shall create the Auth module with the device_key, device_id, and/or deviceSasToken values ] */
TEST_FUNCTION(IoTHubClientCore_LL_Create_succeeds)
{
    //arrange
    IOTHUB_DEVICE_CONFIG device;
    device.deviceId = TEST_CONFIG.deviceId;
    device.deviceKey = TEST_CONFIG.deviceKey;
    device.deviceSasToken = NULL;

    setup_IoTHubClientCore_LL_create_mocks(false, false);

    //act
    IOTHUB_CLIENT_CORE_LL_HANDLE result = IoTHubClientCore_LL_Create(&TEST_CONFIG);

    ///assert
    ASSERT_ARE_NOT_EQUAL(void_ptr, NULL, result);
    ASSERT_ARE_EQUAL(char_ptr, umock_c_get_expected_calls(), umock_c_get_actual_calls());

    //cleanup
    IoTHubClientCore_LL_Destroy(result);
}

/*Tests_SRS_IoTHubClientCore_LL_17_009: [If the _Register function fails, this function shall fail and return NULL.]*/
/*Tests_SRS_IoTHubClientCore_LL_02_004: [Otherwise IoTHubClientCore_LL_Create shall initialize a new DLIST (further called "waitingToSend") containing records with fields of the following types: IOTHUB_MESSAGE_HANDLE, IOTHUB_CLIENT_EVENT_CONFIRMATION_CALLBACK, void*.]*/
/*Tests_SRS_IoTHubClientCore_LL_02_006: [IoTHubClientCore_LL_Create shall populate a structure of type IOTHUBTRANSPORT_CONFIG with the information from config parameter and the previous DLIST and shall pass that to the underlying layer _Create function.]*/
/*Tests_SRS_IoTHubClientCore_LL_02_007: [If the underlaying layer _Create function fails them IoTHubClientCore_LL_Create shall fail and return NULL.]*/
/*Tests_SRS_IoTHubClientCore_LL_02_046: [ If creating the TICK_COUNTER_HANDLE fails then IoTHubClientCore_LL_Create shall fail and return NULL. ]*/
/*Tests_SRS_IoTHubClientCore_LL_02_095: [ If creating the IOTHUB_CLIENT_LL_UPLOADTOBLOB_HANDLE fails then IoTHubClientCore_LL_Create shall fail and return NULL. ]*/
TEST_FUNCTION(IoTHubClientCore_LL_Create_fail)
{
    int negativeTestsInitResult = umock_c_negative_tests_init();
    ASSERT_ARE_EQUAL(int, 0, negativeTestsInitResult);

    IOTHUB_DEVICE_CONFIG device;
    device.deviceId = TEST_CONFIG.deviceId;
    device.deviceKey = TEST_CONFIG.deviceKey;
    device.deviceSasToken = NULL;
    umock_c_reset_all_calls();

    setup_IoTHubClientCore_LL_create_mocks(false, false);

    umock_c_negative_tests_snapshot();

    // act
    size_t count = umock_c_negative_tests_call_count();
    for (size_t index = 0; index < count; index++)
    {
        if (umock_c_negative_tests_can_call_fail(index))
        {
            umock_c_negative_tests_reset();
            umock_c_negative_tests_fail_call(index);

            IOTHUB_CLIENT_CORE_LL_HANDLE result = IoTHubClientCore_LL_Create(&TEST_CONFIG);

            //assert
            ASSERT_ARE_EQUAL(void_ptr, NULL, result, "IoTHubClientCore_LL_Create failure in test %zu/%zu", index, count);
        }
    }

    // cleanup
    umock_c_negative_tests_deinit();
}

/*Tests_SRS_IoTHubClientCore_LL_17_001: [IoTHubClientCore_LL_CreateWithTransport shall return NULL if config parameter is NULL, or protocol field is NULL or transportHandle is NULL.]*/
TEST_FUNCTION(IoTHubClientCore_LL_CreateWithTransport_null_config_fails)
{
    IOTHUB_CLIENT_CORE_LL_HANDLE result = IoTHubClientCore_LL_CreateWithTransport(NULL);

    ASSERT_IS_NULL(result);
}

/*Tests_SRS_IoTHubClientCore_LL_17_001: [IoTHubClientCore_LL_CreateWithTransport shall return NULL if config parameter is NULL, or protocol field is NULL or transportHandle is NULL.]*/
TEST_FUNCTION(IoTHubClientCore_LL_CreateWithTransport_null_protocol_fails)
{
    IOTHUB_CLIENT_CORE_LL_HANDLE result = IoTHubClientCore_LL_CreateWithTransport(&TEST_DEVICE_CONFIG_null_protocol);

    ASSERT_IS_NULL(result);
}

/*Tests_SRS_IoTHubClientCore_LL_17_001: [IoTHubClientCore_LL_CreateWithTransport shall return NULL if config parameter is NULL, or protocol field is NULL or transportHandle is NULL.]*/
TEST_FUNCTION(IoTHubClientCore_LL_CreateWithTransport_null_transportHandle_fails)
{
    IOTHUB_CLIENT_CORE_LL_HANDLE result = IoTHubClientCore_LL_CreateWithTransport(&TEST_DEVICE_CONFIG_null_handle);

    ASSERT_IS_NULL(result);
}

/*Tests_SRS_IoTHubClientCore_LL_02_098: [ IoTHubClientCore_LL_CreateWithTransport shall fail and return NULL if both config->deviceKey AND config->deviceSasToken are NULL. ]*/
TEST_FUNCTION(IoTHubClientCore_LL_CreateWithTransport_with_NULL_deviceKey_AND_NULL_sas_token_fails)
{
    IOTHUB_CLIENT_CORE_LL_HANDLE result = IoTHubClientCore_LL_CreateWithTransport(&TEST_DEVICE_CONFIG_NULL_device_key_NULL_sas_token);

    ASSERT_IS_NULL(result);
}

/*Tests_SRS_IoTHubClientCore_LL_17_002: [IoTHubClientCore_LL_CreateWithTransport shall allocate data for the IOTHUB_CLIENT_CORE_LL_HANDLE.] */
/*Tests_SRS_IoTHubClientCore_LL_02_096: [ IoTHubClientCore_LL_CreateWithTransport shall create the data structures needed to instantiate a IOTHUB_CLIENT_LL_UPLOADTOBLOB_HANDLE. ]*/
/*Tests_SRS_IoTHubClientCore_LL_02_047: [ IoTHubClientCore_LL_CreateWithTransport shall create a TICK_COUNTER_HANDLE. ]*/
/*Tests_SRS_IoTHubClientCore_LL_17_004: [IoTHubClientCore_LL_CreateWithTransport shall initialize a new DLIST (further called "waitingToSend") containing records with fields of the following types: IOTHUB_MESSAGE_HANDLE, IOTHUB_CLIENT_EVENT_CONFIRMATION_CALLBACK, void*.] */
/*Tests_SRS_IoTHubClientCore_LL_17_006: [IoTHubClientCore_LL_CreateWithTransport shall call the transport _Register function with the deviceId, DeviceKey and waitingToSend list.]*/
TEST_FUNCTION(IoTHubClientCore_LL_CreateWithTransport_Succeeds)
{
    //arrange
    IOTHUB_DEVICE_CONFIG device;
    device.deviceId = TEST_DEVICE_CONFIG.deviceId;
    device.deviceKey = TEST_DEVICE_CONFIG.deviceKey;
    device.deviceSasToken = NULL;

    STRICT_EXPECTED_CALL(get_time(IGNORED_NUM_ARG)).CallCannotFail();
    STRICT_EXPECTED_CALL(gballoc_malloc(IGNORED_NUM_ARG));
    STRICT_EXPECTED_CALL(IoTHubClient_Auth_Create(IGNORED_PTR_ARG, IGNORED_PTR_ARG, IGNORED_PTR_ARG, IGNORED_PTR_ARG));
    STRICT_EXPECTED_CALL(FAKE_IoTHubTransport_SetCallbackContext(IGNORED_PTR_ARG, IGNORED_PTR_ARG));
    STRICT_EXPECTED_CALL(FAKE_IoTHubTransport_GetHostname(IGNORED_PTR_ARG)); /*this is getting the hostname as STRING_HANDLE*/
    STRICT_EXPECTED_CALL(STRING_c_str(IGNORED_PTR_ARG)) /*this is getting the hostname as const char* */
        .SetReturn(TEST_HOSTNAME_VALUE);
    STRICT_EXPECTED_CALL(gballoc_malloc(IGNORED_NUM_ARG));
    STRICT_EXPECTED_CALL(gballoc_malloc(IGNORED_NUM_ARG));
    STRICT_EXPECTED_CALL(STRING_delete(IGNORED_PTR_ARG));
#ifndef DONT_USE_UPLOADTOBLOB
    STRICT_EXPECTED_CALL(IoTHubClient_LL_UploadToBlob_Create(IGNORED_PTR_ARG, IGNORED_PTR_ARG));
#endif /*DONT_USE_UPLOADTOBLOB*/
    STRICT_EXPECTED_CALL(tickcounter_create());
    PLATFORM_INFO_OPTION supportedPlatformInfo = PLATFORM_INFO_OPTION_RETRIEVE_SQM;
    STRICT_EXPECTED_CALL(FAKE_IoTHubTransport_GetSupportedPlatformInfo(IGNORED_PTR_ARG, IGNORED_PTR_ARG))
        .SetReturn(0)
        .CopyOutArgumentBuffer(2, &supportedPlatformInfo, sizeof(supportedPlatformInfo))
        .CallCannotFail();
    STRICT_EXPECTED_CALL(platform_get_platform_info(PLATFORM_INFO_OPTION_RETRIEVE_SQM));
    STRICT_EXPECTED_CALL(STRING_c_str(IGNORED_PTR_ARG)).CallCannotFail();
    STRICT_EXPECTED_CALL(STRING_delete(IGNORED_PTR_ARG));

    STRICT_EXPECTED_CALL(DList_InitializeListHead(IGNORED_PTR_ARG));
    STRICT_EXPECTED_CALL(DList_InitializeListHead(IGNORED_PTR_ARG));
    STRICT_EXPECTED_CALL(DList_InitializeListHead(IGNORED_PTR_ARG));
    STRICT_EXPECTED_CALL(FAKE_IoTHubTransport_Register(IGNORED_PTR_ARG, IGNORED_PTR_ARG, IGNORED_PTR_ARG));
    STRICT_EXPECTED_CALL(FAKE_IoTHubTransport_SetRetryPolicy(IGNORED_PTR_ARG, TEST_RETRY_POLICY, 0));

    STRICT_EXPECTED_CALL(gballoc_free(IGNORED_PTR_ARG));
    STRICT_EXPECTED_CALL(gballoc_free(IGNORED_PTR_ARG));

    //act
    IOTHUB_CLIENT_CORE_LL_HANDLE result = IoTHubClientCore_LL_CreateWithTransport(&TEST_DEVICE_CONFIG);

    //assert
    ASSERT_IS_NOT_NULL(result);
    ASSERT_ARE_EQUAL(char_ptr, umock_c_get_expected_calls(), umock_c_get_actual_calls());

    //cleanup
    IoTHubClientCore_LL_Destroy(result);
}

#ifdef USE_PROV_MODULE
TEST_FUNCTION(IoTHubClientCore_LL_CreateFromDeviceAuth_URI_NULL_fail)
{
    //arrange

    //act
    IOTHUB_CLIENT_CORE_LL_HANDLE result = IoTHubClientCore_LL_CreateFromDeviceAuth(NULL, TEST_DEVICEID_TOKEN, provideFAKE);

    //assert
    ASSERT_IS_NULL(result);
    ASSERT_ARE_EQUAL(char_ptr, umock_c_get_expected_calls(), umock_c_get_actual_calls());

    //cleanup
}

TEST_FUNCTION(IoTHubClientCore_LL_CreateFromDeviceAuth_device_id_NULL_fail)
{
    //arrange

    //act
    IOTHUB_CLIENT_CORE_LL_HANDLE result = IoTHubClientCore_LL_CreateFromDeviceAuth(TEST_PROV_URI, NULL, provideFAKE);

    //assert
    ASSERT_IS_NULL(result);
    ASSERT_ARE_EQUAL(char_ptr, umock_c_get_expected_calls(), umock_c_get_actual_calls());

    //cleanup
}

TEST_FUNCTION(IoTHubClientCore_LL_CreateFromDeviceAuth_protocol_NULL_fail)
{
    //arrange

    //act
    IOTHUB_CLIENT_CORE_LL_HANDLE result = IoTHubClientCore_LL_CreateFromDeviceAuth(TEST_PROV_URI, TEST_DEVICEID_TOKEN, NULL);

    //assert
    ASSERT_IS_NULL(result);
    ASSERT_ARE_EQUAL(char_ptr, umock_c_get_expected_calls(), umock_c_get_actual_calls());

    //cleanup
}

TEST_FUNCTION(IoTHubClientCore_LL_CreateFromDeviceAuth_bad_uri_fail)
{
    //arrange
    STRICT_EXPECTED_CALL(gballoc_malloc(IGNORED_NUM_ARG));

    STRICT_EXPECTED_CALL(gballoc_free(IGNORED_PTR_ARG));
    STRICT_EXPECTED_CALL(gballoc_free(IGNORED_PTR_ARG));
    STRICT_EXPECTED_CALL(gballoc_free(IGNORED_PTR_ARG));

    //act
    IOTHUB_CLIENT_CORE_LL_HANDLE result = IoTHubClientCore_LL_CreateFromDeviceAuth(TEST_CHAR, TEST_DEVICEID_TOKEN, provideFAKE);

    //assert
    ASSERT_IS_NULL(result);
    ASSERT_ARE_EQUAL(char_ptr, umock_c_get_expected_calls(), umock_c_get_actual_calls());

    //cleanup
    IoTHubClientCore_LL_Destroy(result);
}

TEST_FUNCTION(IoTHubClientCore_LL_CreateFromDeviceAuth_Succeeds)
{
    //arrange
    STRICT_EXPECTED_CALL(gballoc_malloc(IGNORED_NUM_ARG));
    STRICT_EXPECTED_CALL(gballoc_malloc(IGNORED_NUM_ARG));
    STRICT_EXPECTED_CALL(gballoc_malloc(IGNORED_NUM_ARG));

    setup_IoTHubClientCore_LL_create_mocks(true, false);

    STRICT_EXPECTED_CALL(gballoc_free(IGNORED_PTR_ARG));
    STRICT_EXPECTED_CALL(gballoc_free(IGNORED_PTR_ARG));
    STRICT_EXPECTED_CALL(gballoc_free(IGNORED_PTR_ARG));

    //act
    IOTHUB_CLIENT_CORE_LL_HANDLE result = IoTHubClientCore_LL_CreateFromDeviceAuth(TEST_PROV_URI, TEST_DEVICEID_TOKEN, provideFAKE);

    //assert
    ASSERT_IS_NOT_NULL(result);
    ASSERT_ARE_EQUAL(char_ptr, umock_c_get_expected_calls(), umock_c_get_actual_calls());

    //cleanup
    IoTHubClientCore_LL_Destroy(result);
}
#endif

/*Tests_SRS_IoTHubClientCore_LL_17_003: [If allocation fails, the function shall fail and return NULL.]*/
/*Tests_SRS_IoTHubClientCore_LL_02_048: [ If creating the handle fails, then IoTHubClientCore_LL_CreateWithTransport shall fail and return NULL ]*/
/*Tests_SRS_IoTHubClientCore_LL_17_007: [If the _Register function fails, this function shall fail and return NULL.]*/
/*Tests_SRS_IoTHubClientCore_LL_02_097: [ If creating the data structures fails or instantiating the IOTHUB_CLIENT_LL_UPLOADTOBLOB_HANDLE fails then IoTHubClientCore_LL_CreateWithTransport shall fail and return NULL. ]*/

TEST_FUNCTION(IoTHubClientCore_LL_CreateWithTransport_fail)
{
    int negativeTestsInitResult = umock_c_negative_tests_init();
    ASSERT_ARE_EQUAL(int, 0, negativeTestsInitResult);

    //arrange
    IOTHUB_DEVICE_CONFIG device;
    device.deviceId = TEST_DEVICE_CONFIG.deviceId;
    device.deviceKey = TEST_DEVICE_CONFIG.deviceKey;
    device.deviceSasToken = NULL;

    setup_IoTHubClientCore_LL_create_mocks(true, false);

    //act
    umock_c_negative_tests_snapshot();

    // act
    size_t count = umock_c_negative_tests_call_count();
    for (size_t index = 0; index < count; index++)
    {
        if (umock_c_negative_tests_can_call_fail(index))
        {
            umock_c_negative_tests_reset();
            umock_c_negative_tests_fail_call(index);

            char tmp_msg[64];
            sprintf(tmp_msg, "IoTHubClientCore_LL_CreateWithTransport failure in test %zu/%zu", index, count);

            IOTHUB_CLIENT_CORE_LL_HANDLE result = IoTHubClientCore_LL_CreateWithTransport(&TEST_DEVICE_CONFIG);

            //assert
            ASSERT_ARE_EQUAL(void_ptr, NULL, result, tmp_msg);
        }
    }

    // cleanup
    umock_c_negative_tests_deinit();
}

// Tests_SRS_IoTHubClientCore_LL_09_010: [ If any failure occurs `IoTHubClientCore_LL_Create` shall destroy the `transportHandle` only if it has created it ]
TEST_FUNCTION(IoTHubClientCore_LL_CreateWithTransport_create_tickcounter_fails_shared_transport_is_not_destroyed)
{
    //arrange
    umock_c_reset_all_calls();
    STRICT_EXPECTED_CALL(get_time(IGNORED_NUM_ARG)).CallCannotFail();
    STRICT_EXPECTED_CALL(gballoc_malloc(IGNORED_NUM_ARG));

    STRICT_EXPECTED_CALL(IoTHubClient_Auth_Create(IGNORED_PTR_ARG, IGNORED_PTR_ARG, IGNORED_PTR_ARG, IGNORED_PTR_ARG));
    STRICT_EXPECTED_CALL(FAKE_IoTHubTransport_SetCallbackContext(IGNORED_PTR_ARG, IGNORED_PTR_ARG));
    STRICT_EXPECTED_CALL(FAKE_IoTHubTransport_GetHostname(IGNORED_PTR_ARG)); /*this is getting the hostname as STRING_HANDLE*/
    STRICT_EXPECTED_CALL(STRING_c_str(IGNORED_PTR_ARG)) /*this is getting the hostname as const char* */
        .SetReturn(TEST_HOSTNAME_VALUE);
    STRICT_EXPECTED_CALL(gballoc_malloc(IGNORED_NUM_ARG));
    STRICT_EXPECTED_CALL(gballoc_malloc(IGNORED_NUM_ARG));
    STRICT_EXPECTED_CALL(STRING_delete(IGNORED_PTR_ARG));

#ifndef DONT_USE_UPLOADTOBLOB
    STRICT_EXPECTED_CALL(IoTHubClient_LL_UploadToBlob_Create(IGNORED_PTR_ARG, IGNORED_PTR_ARG));
#endif /*DONT_USE_UPLOADTOBLOB*/

    STRICT_EXPECTED_CALL(tickcounter_create())
        .SetReturn(NULL);

    // Failure cleanup calls
    // Note: not destroying the shared transport!
#ifndef DONT_USE_UPLOADTOBLOB
    STRICT_EXPECTED_CALL(IoTHubClient_LL_UploadToBlob_Destroy(IGNORED_PTR_ARG));
#endif /*DONT_USE_UPLOADTOBLOB*/
#ifdef USE_EDGE_MODULES
    STRICT_EXPECTED_CALL(IoTHubClient_EdgeHandle_Destroy(IGNORED_PTR_ARG));
#endif /*USE_EDGE_MODULES*/
    STRICT_EXPECTED_CALL(IoTHubClient_Auth_Destroy(IGNORED_PTR_ARG));
    STRICT_EXPECTED_CALL(gballoc_free(IGNORED_PTR_ARG));

    STRICT_EXPECTED_CALL(gballoc_free(IGNORED_PTR_ARG));
    STRICT_EXPECTED_CALL(gballoc_free(IGNORED_PTR_ARG));

    //act
    IOTHUB_CLIENT_CORE_LL_HANDLE result = IoTHubClientCore_LL_CreateWithTransport(&TEST_DEVICE_CONFIG);

    //assert
    ASSERT_ARE_EQUAL(void_ptr, NULL, result);
    ASSERT_ARE_EQUAL(char_ptr, umock_c_get_expected_calls(), umock_c_get_actual_calls());

    //cleanup
}

// Tests_SRS_IoTHubClientCore_LL_09_010: [ If any failure occurs `IoTHubClientCore_LL_Create` shall destroy the `transportHandle` only if it has created it ]
TEST_FUNCTION(IoTHubClientCore_LL_CreateWithTransport_register_fails_shared_transport_is_not_destroyed)
{
    //arrange
    umock_c_reset_all_calls();
    STRICT_EXPECTED_CALL(get_time(IGNORED_NUM_ARG)).CallCannotFail();
    STRICT_EXPECTED_CALL(gballoc_malloc(IGNORED_NUM_ARG));

    STRICT_EXPECTED_CALL(IoTHubClient_Auth_Create(IGNORED_PTR_ARG, IGNORED_PTR_ARG, IGNORED_PTR_ARG, IGNORED_PTR_ARG));

    STRICT_EXPECTED_CALL(FAKE_IoTHubTransport_SetCallbackContext(IGNORED_PTR_ARG, IGNORED_PTR_ARG));
    STRICT_EXPECTED_CALL(FAKE_IoTHubTransport_GetHostname(IGNORED_PTR_ARG)); /*this is getting the hostname as STRING_HANDLE*/
    STRICT_EXPECTED_CALL(STRING_c_str(IGNORED_PTR_ARG)) /*this is getting the hostname as const char* */
        .SetReturn(TEST_HOSTNAME_VALUE);
    STRICT_EXPECTED_CALL(gballoc_malloc(IGNORED_NUM_ARG));
    STRICT_EXPECTED_CALL(gballoc_malloc(IGNORED_NUM_ARG));
    STRICT_EXPECTED_CALL(STRING_delete(IGNORED_PTR_ARG));

#ifndef DONT_USE_UPLOADTOBLOB
    STRICT_EXPECTED_CALL(IoTHubClient_LL_UploadToBlob_Create(IGNORED_PTR_ARG, IGNORED_PTR_ARG));
#endif /*DONT_USE_UPLOADTOBLOB*/

    STRICT_EXPECTED_CALL(tickcounter_create());
    PLATFORM_INFO_OPTION supportedPlatformInfo = PLATFORM_INFO_OPTION_RETRIEVE_SQM;
    STRICT_EXPECTED_CALL(FAKE_IoTHubTransport_GetSupportedPlatformInfo(IGNORED_PTR_ARG, IGNORED_PTR_ARG))
        .SetReturn(0)
        .CopyOutArgumentBuffer(2, &supportedPlatformInfo, sizeof(supportedPlatformInfo))
        .CallCannotFail();
    STRICT_EXPECTED_CALL(platform_get_platform_info(PLATFORM_INFO_OPTION_RETRIEVE_SQM));
    STRICT_EXPECTED_CALL(STRING_c_str(IGNORED_PTR_ARG)).CallCannotFail();
    STRICT_EXPECTED_CALL(STRING_delete(IGNORED_PTR_ARG));

    STRICT_EXPECTED_CALL(DList_InitializeListHead(IGNORED_PTR_ARG));
    STRICT_EXPECTED_CALL(DList_InitializeListHead(IGNORED_PTR_ARG));
    STRICT_EXPECTED_CALL(DList_InitializeListHead(IGNORED_PTR_ARG));
    STRICT_EXPECTED_CALL(FAKE_IoTHubTransport_Register(IGNORED_PTR_ARG, IGNORED_PTR_ARG, IGNORED_PTR_ARG))
        .SetReturn(NULL);

    // Failure cleanup calls
    STRICT_EXPECTED_CALL(IoTHubClient_Auth_Destroy(IGNORED_PTR_ARG));
    // Note: not destroying the shared transport!
#ifndef DONT_USE_UPLOADTOBLOB
    STRICT_EXPECTED_CALL(IoTHubClient_LL_UploadToBlob_Destroy(IGNORED_PTR_ARG));
#endif /*DONT_USE_UPLOADTOBLOB*/
#ifdef USE_EDGE_MODULES
    STRICT_EXPECTED_CALL(IoTHubClient_EdgeHandle_Destroy(IGNORED_PTR_ARG));
#endif /*USE_EDGE_MODULES*/
    STRICT_EXPECTED_CALL(tickcounter_destroy(IGNORED_PTR_ARG));
    STRICT_EXPECTED_CALL(STRING_delete(IGNORED_PTR_ARG));
    STRICT_EXPECTED_CALL(free(IGNORED_PTR_ARG));

    STRICT_EXPECTED_CALL(gballoc_free(IGNORED_PTR_ARG));
    STRICT_EXPECTED_CALL(gballoc_free(IGNORED_PTR_ARG));

    //act
    IOTHUB_CLIENT_CORE_LL_HANDLE result = IoTHubClientCore_LL_CreateWithTransport(&TEST_DEVICE_CONFIG);

    ///assert
    ASSERT_ARE_EQUAL(void_ptr, NULL, result);
    ASSERT_ARE_EQUAL(char_ptr, umock_c_get_expected_calls(), umock_c_get_actual_calls());

    //cleanup
}

// Tests_SRS_IoTHubClientCore_LL_09_010: [ If any failure occurs `IoTHubClientCore_LL_Create` shall destroy the `transportHandle` only if it has created it ]
TEST_FUNCTION(IoTHubClientCore_LL_CreateWithTransport_set_retry_policy_fails_shared_transport_is_not_destroyed)
{
    //arrange
    umock_c_reset_all_calls();

    STRICT_EXPECTED_CALL(get_time(IGNORED_NUM_ARG)).CallCannotFail();
    STRICT_EXPECTED_CALL(gballoc_malloc(IGNORED_NUM_ARG));

    STRICT_EXPECTED_CALL(IoTHubClient_Auth_Create(IGNORED_PTR_ARG, IGNORED_PTR_ARG, IGNORED_PTR_ARG, IGNORED_PTR_ARG));
    STRICT_EXPECTED_CALL(FAKE_IoTHubTransport_SetCallbackContext(IGNORED_PTR_ARG, IGNORED_PTR_ARG));
    STRICT_EXPECTED_CALL(FAKE_IoTHubTransport_GetHostname(IGNORED_PTR_ARG)); /*this is getting the hostname as STRING_HANDLE*/
    STRICT_EXPECTED_CALL(STRING_c_str(IGNORED_PTR_ARG)) /*this is getting the hostname as const char* */
        .SetReturn(TEST_HOSTNAME_VALUE);
    STRICT_EXPECTED_CALL(gballoc_malloc(IGNORED_NUM_ARG));
    STRICT_EXPECTED_CALL(gballoc_malloc(IGNORED_NUM_ARG));
    STRICT_EXPECTED_CALL(STRING_delete(IGNORED_PTR_ARG));

#ifndef DONT_USE_UPLOADTOBLOB
    STRICT_EXPECTED_CALL(IoTHubClient_LL_UploadToBlob_Create(IGNORED_PTR_ARG, IGNORED_PTR_ARG));
#endif /*DONT_USE_UPLOADTOBLOB*/

    STRICT_EXPECTED_CALL(tickcounter_create());
    PLATFORM_INFO_OPTION supportedPlatformInfo = PLATFORM_INFO_OPTION_RETRIEVE_SQM;
    STRICT_EXPECTED_CALL(FAKE_IoTHubTransport_GetSupportedPlatformInfo(IGNORED_PTR_ARG, IGNORED_PTR_ARG))
        .SetReturn(0)
        .CopyOutArgumentBuffer(2, &supportedPlatformInfo, sizeof(supportedPlatformInfo))
        .CallCannotFail();
    STRICT_EXPECTED_CALL(platform_get_platform_info(PLATFORM_INFO_OPTION_RETRIEVE_SQM));
    STRICT_EXPECTED_CALL(STRING_c_str(IGNORED_PTR_ARG)).CallCannotFail();
    STRICT_EXPECTED_CALL(STRING_delete(IGNORED_PTR_ARG));

    STRICT_EXPECTED_CALL(DList_InitializeListHead(IGNORED_PTR_ARG));
    STRICT_EXPECTED_CALL(DList_InitializeListHead(IGNORED_PTR_ARG));
    STRICT_EXPECTED_CALL(DList_InitializeListHead(IGNORED_PTR_ARG));
    STRICT_EXPECTED_CALL(FAKE_IoTHubTransport_Register(IGNORED_PTR_ARG, IGNORED_PTR_ARG, IGNORED_PTR_ARG));
    STRICT_EXPECTED_CALL(FAKE_IoTHubTransport_SetRetryPolicy(IGNORED_PTR_ARG, TEST_RETRY_POLICY, 0))
        .SetReturn(IOTHUB_CLIENT_ERROR);

    // Failure cleanup calls
    STRICT_EXPECTED_CALL(FAKE_IoTHubTransport_Unregister(IGNORED_PTR_ARG));
    STRICT_EXPECTED_CALL(IoTHubClient_Auth_Destroy(IGNORED_PTR_ARG));
    // Note: not destroying the shared transport!
#ifndef DONT_USE_UPLOADTOBLOB
    STRICT_EXPECTED_CALL(IoTHubClient_LL_UploadToBlob_Destroy(IGNORED_PTR_ARG));
#endif /*DONT_USE_UPLOADTOBLOB*/
#ifdef USE_EDGE_MODULES
    STRICT_EXPECTED_CALL(IoTHubClient_EdgeHandle_Destroy(IGNORED_PTR_ARG));
#endif /*USE_EDGE_MODULES*/
    STRICT_EXPECTED_CALL(tickcounter_destroy(IGNORED_PTR_ARG));
    STRICT_EXPECTED_CALL(STRING_delete(IGNORED_PTR_ARG));
    STRICT_EXPECTED_CALL(free(IGNORED_PTR_ARG));

    STRICT_EXPECTED_CALL(gballoc_free(IGNORED_PTR_ARG));
    STRICT_EXPECTED_CALL(gballoc_free(IGNORED_PTR_ARG));

    //act
    IOTHUB_CLIENT_CORE_LL_HANDLE result = IoTHubClientCore_LL_CreateWithTransport(&TEST_DEVICE_CONFIG);

    ///assert
    ASSERT_ARE_EQUAL(void_ptr, NULL, result);
    ASSERT_ARE_EQUAL(char_ptr, umock_c_get_expected_calls(), umock_c_get_actual_calls());

    //cleanup
}

/*Tests_SRS_IoTHubClientCore_LL_02_009: [IoTHubClientCore_LL_Destroy shall do nothing if parameter iotHubClientHandle is NULL.] */
TEST_FUNCTION(IoTHubClientCore_LL_Destroy_with_NULL_succeeds)
{
    //arrange

    //act
    IoTHubClientCore_LL_Destroy(NULL);

    //assert
    ASSERT_ARE_EQUAL(char_ptr, umock_c_get_expected_calls(), umock_c_get_actual_calls());
}

/*Tests_SRS_IoTHubClientCore_LL_02_010: [If iotHubClientHandle was not created by IoTHubClientCore_LL_CreateWithTransport, IoTHubClientCore_LL_Destroy  shall call the underlaying layer's _Destroy function.] */
/*Tests_SRS_IoTHubClientCore_LL_17_010: [IoTHubClientCore_LL_Destroy  shall call the underlaying layer's _Unregister function] */
/*Tests_SRS_IoTHubClientCore_LL_17_011: [IoTHubClientCore_LL_Destroy  shall free the resources allocated by IoTHubClient (if any).] */
TEST_FUNCTION(IoTHubClientCore_LL_Destroys_the_underlying_transport_succeeds)
{
    //arrange
    STRICT_EXPECTED_CALL(STRING_c_str(IGNORED_PTR_ARG))
        .IgnoreArgument(1)
        .SetReturn(TEST_HOSTNAME_VALUE);
    IOTHUB_CLIENT_CORE_LL_HANDLE handle = IoTHubClientCore_LL_Create(&TEST_CONFIG);
    umock_c_reset_all_calls();

    STRICT_EXPECTED_CALL(FAKE_IoTHubTransport_Unregister(IGNORED_PTR_ARG));
    STRICT_EXPECTED_CALL(FAKE_IoTHubTransport_Destroy(IGNORED_PTR_ARG));
    STRICT_EXPECTED_CALL(DList_RemoveHeadList(IGNORED_PTR_ARG));

    STRICT_EXPECTED_CALL(DList_RemoveHeadList(IGNORED_PTR_ARG));
    STRICT_EXPECTED_CALL(DList_RemoveHeadList(IGNORED_PTR_ARG));

    STRICT_EXPECTED_CALL(IoTHubClient_Auth_Destroy(IGNORED_PTR_ARG));
    STRICT_EXPECTED_CALL(tickcounter_destroy(IGNORED_PTR_ARG));

#ifndef DONT_USE_UPLOADTOBLOB
    STRICT_EXPECTED_CALL(IoTHubClient_LL_UploadToBlob_Destroy(IGNORED_PTR_ARG));
#endif
#ifdef USE_EDGE_MODULES
    STRICT_EXPECTED_CALL(IoTHubClient_EdgeHandle_Destroy(IGNORED_PTR_ARG));
#endif

    STRICT_EXPECTED_CALL(STRING_delete(IGNORED_PTR_ARG));
    STRICT_EXPECTED_CALL(STRING_delete(IGNORED_PTR_ARG));
    STRICT_EXPECTED_CALL(gballoc_free(IGNORED_PTR_ARG));

    //act
    IoTHubClientCore_LL_Destroy(handle);

    //assert
    ASSERT_ARE_EQUAL(char_ptr, umock_c_get_expected_calls(), umock_c_get_actual_calls());
}

/*Tests_SRS_IoTHubClientCore_LL_17_005: [IoTHubClientCore_LL_CreateWithTransport shall save the transport handle and mark this transport as shared.] */
TEST_FUNCTION(IoTHubClientCore_LL_Destroys_unregisters_but_does_not_destroy_transport_succeeds)
{
    //arrange
    STRICT_EXPECTED_CALL(STRING_c_str(IGNORED_PTR_ARG))
        .IgnoreArgument(1)
        .SetReturn(TEST_HOSTNAME_VALUE);
    IOTHUB_CLIENT_CORE_LL_HANDLE handle = IoTHubClientCore_LL_CreateWithTransport(&TEST_DEVICE_CONFIG);
    umock_c_reset_all_calls();

    STRICT_EXPECTED_CALL(FAKE_IoTHubTransport_Unregister(IGNORED_PTR_ARG));

    STRICT_EXPECTED_CALL(DList_RemoveHeadList(IGNORED_PTR_ARG));
    STRICT_EXPECTED_CALL(DList_RemoveHeadList(IGNORED_PTR_ARG));
    STRICT_EXPECTED_CALL(DList_RemoveHeadList(IGNORED_PTR_ARG));

    STRICT_EXPECTED_CALL(IoTHubClient_Auth_Destroy(IGNORED_PTR_ARG));
    STRICT_EXPECTED_CALL(tickcounter_destroy(IGNORED_PTR_ARG));

#ifndef DONT_USE_UPLOADTOBLOB
    STRICT_EXPECTED_CALL(IoTHubClient_LL_UploadToBlob_Destroy(IGNORED_PTR_ARG));
#endif
#ifdef USE_EDGE_MODULES
    STRICT_EXPECTED_CALL(IoTHubClient_EdgeHandle_Destroy(IGNORED_PTR_ARG));
#endif

    STRICT_EXPECTED_CALL(STRING_delete(IGNORED_PTR_ARG));
    STRICT_EXPECTED_CALL(STRING_delete(IGNORED_PTR_ARG));
    STRICT_EXPECTED_CALL(gballoc_free(IGNORED_PTR_ARG));

    //act
    IoTHubClientCore_LL_Destroy(handle);

    //assert -uMock does it
    ASSERT_ARE_EQUAL(char_ptr, umock_c_get_expected_calls(), umock_c_get_actual_calls());
}

/*Tests_SRS_IoTHubClientCore_LL_02_011: [IoTHubClientCore_LL_SendEventAsync shall fail and return IOTHUB_CLIENT_INVALID_ARG if parameter iotHubClientHandle or eventMessageHandle is NULL.]*/
TEST_FUNCTION(IoTHubClientCore_LL_SendEventAsync_with_NULL_iotHubClientHandle_fails)
{
    //arrange

    //act
    IOTHUB_CLIENT_RESULT result = IoTHubClientCore_LL_SendEventAsync(NULL, TEST_MESSAGE_HANDLE, test_event_confirmation_callback, (void*)3);

    //assert
    ASSERT_ARE_EQUAL(IOTHUB_CLIENT_RESULT, IOTHUB_CLIENT_INVALID_ARG, result);
}

/*Tests_SRS_IoTHubClientCore_LL_02_011: [IoTHubClientCore_LL_SendEventAsync shall fail and return IOTHUB_CLIENT_INVALID_ARG if parameter iotHubClientHandle or eventMessageHandle is NULL.]*/
TEST_FUNCTION(IoTHubClientCore_LL_SendEventAsync_with_NULL_messageHandle_fails)
{
    //arrange

    IOTHUB_CLIENT_CORE_LL_HANDLE handle = IoTHubClientCore_LL_Create(&TEST_CONFIG);
    umock_c_reset_all_calls();

    //act
    IOTHUB_CLIENT_RESULT result = IoTHubClientCore_LL_SendEventAsync(handle, NULL, test_event_confirmation_callback, (void*)3);

    ///assert
    ASSERT_ARE_EQUAL(IOTHUB_CLIENT_RESULT, IOTHUB_CLIENT_INVALID_ARG, result);
    ASSERT_ARE_EQUAL(char_ptr, umock_c_get_expected_calls(), umock_c_get_actual_calls());

    ///cleanup
    IoTHubClientCore_LL_Destroy(handle);
}

/*Tests_SRS_IoTHubClientCore_LL_02_012: [IoTHubClientCore_LL_SendEventAsync shall fail and return IOTHUB_CLIENT_INVALID_ARG if parameter test_event_confirmation_callback is NULL and userContextCallback is not NULL.]*/
TEST_FUNCTION(IoTHubClientCore_LL_SendEventAsync_with_NULL_test_event_confirmation_callback_and_non_NULL_context_fails)
{
    //arrange

    IOTHUB_CLIENT_CORE_LL_HANDLE handle = IoTHubClientCore_LL_Create(&TEST_CONFIG);
    umock_c_reset_all_calls();

    //act
    IOTHUB_CLIENT_RESULT result = IoTHubClientCore_LL_SendEventAsync(handle, TEST_MESSAGE_HANDLE, NULL, (void*)3);

    ///assert
    ASSERT_ARE_EQUAL(IOTHUB_CLIENT_RESULT, IOTHUB_CLIENT_INVALID_ARG, result);
    ASSERT_ARE_EQUAL(char_ptr, umock_c_get_expected_calls(), umock_c_get_actual_calls());

    ///cleanup
    IoTHubClientCore_LL_Destroy(handle);

}

/*Tests_SRS_IoTHubClientCore_LL_02_013: [IoTHubClient_SendEventAsync shall add the DLIST waitingToSend a new record cloning the information from eventMessageHandle, test_event_confirmation_callback, userContextCallback.]*/
/*Tests_SRS_IoTHubClientCore_LL_02_015: [Otherwise IoTHubClientCore_LL_SendEventAsync shall succeed and return IOTHUB_CLIENT_OK.]*/
TEST_FUNCTION(IoTHubClientCore_LL_SendEventAsync_succeeds)
{
    //arrange
    IOTHUB_CLIENT_CORE_LL_HANDLE handle = IoTHubClientCore_LL_Create(&TEST_CONFIG);
    umock_c_reset_all_calls();

    setup_IoTHubClientCore_LL_sendeventasync_mocks(false);

    //act
    IOTHUB_CLIENT_RESULT result = IoTHubClientCore_LL_SendEventAsync(handle, TEST_MESSAGE_HANDLE, test_event_confirmation_callback, (void*)1);

    //assert
    ASSERT_ARE_EQUAL(IOTHUB_CLIENT_RESULT, IOTHUB_CLIENT_OK, result);
    ASSERT_ARE_EQUAL(char_ptr, umock_c_get_expected_calls(), umock_c_get_actual_calls());

    //cleanup
    IoTHubClientCore_LL_Destroy(handle);
}

/*Tests_SRS_IoTHubClientCore_LL_02_010: [IoTHubClientCore_LL_Destroy shall call the underlaying layer's _Destroy function and shall free the resources allocated by IoTHubClient (if any).] */
/*Tests_SRS_IoTHubClientCore_LL_02_033: [Otherwise, IoTHubClientCore_LL_Destroy shall complete all the event message callbacks that are in the waitingToSend list with the result IOTHUB_CLIENT_CONFIRMATION_BECAUSE_DESTROY.] */
TEST_FUNCTION(IoTHubClientCore_LL_Destroy_after_sendEvent_succeeds)
{
    //arrange

    IOTHUB_CLIENT_CORE_LL_HANDLE handle = IoTHubClientCore_LL_Create(&TEST_CONFIG);

    IoTHubClientCore_LL_SendEventAsync(handle, TEST_MESSAGE_HANDLE, test_event_confirmation_callback, (void*)1);
    umock_c_reset_all_calls();

    STRICT_EXPECTED_CALL(FAKE_IoTHubTransport_Unregister(IGNORED_PTR_ARG));
    STRICT_EXPECTED_CALL(FAKE_IoTHubTransport_Destroy(IGNORED_PTR_ARG));

    STRICT_EXPECTED_CALL(DList_RemoveHeadList(IGNORED_PTR_ARG)); /*because there is one item in the list*/
    STRICT_EXPECTED_CALL(test_event_confirmation_callback(IOTHUB_CLIENT_CONFIRMATION_BECAUSE_DESTROY, (void*)1));
    STRICT_EXPECTED_CALL(IoTHubMessage_Destroy(IGNORED_PTR_ARG));

    STRICT_EXPECTED_CALL(gballoc_free(IGNORED_PTR_ARG)); /*IOTHUBMESSAGE*/

    STRICT_EXPECTED_CALL(DList_RemoveHeadList(IGNORED_PTR_ARG)); /*because there is one item in the list*/
    STRICT_EXPECTED_CALL(DList_RemoveHeadList(IGNORED_PTR_ARG)); /*because there is one item in the list*/
    STRICT_EXPECTED_CALL(DList_RemoveHeadList(IGNORED_PTR_ARG)); /*because there is one item in the list*/

    STRICT_EXPECTED_CALL(IoTHubClient_Auth_Destroy(IGNORED_PTR_ARG));
    STRICT_EXPECTED_CALL(tickcounter_destroy(IGNORED_PTR_ARG));

#ifndef DONT_USE_UPLOADTOBLOB
    STRICT_EXPECTED_CALL(IoTHubClient_LL_UploadToBlob_Destroy(IGNORED_PTR_ARG));
#endif
#ifdef USE_EDGE_MODULES
    STRICT_EXPECTED_CALL(IoTHubClient_EdgeHandle_Destroy(IGNORED_PTR_ARG));
#endif

    STRICT_EXPECTED_CALL(STRING_delete(IGNORED_PTR_ARG));
    STRICT_EXPECTED_CALL(STRING_delete(IGNORED_PTR_ARG));
    STRICT_EXPECTED_CALL(gballoc_free(IGNORED_PTR_ARG));

    //act
    IoTHubClientCore_LL_Destroy(handle);

    //assert
    ASSERT_ARE_EQUAL(char_ptr, umock_c_get_expected_calls(), umock_c_get_actual_calls());
}

/*Tests_SRS_IoTHubClientCore_LL_02_014: [If cloning and/or adding the information fails for any reason, IoTHubClientCore_LL_SendEventAsync shall fail and return IOTHUB_CLIENT_ERROR.] */
TEST_FUNCTION(IoTHubClientCore_LL_SendEventAsync_fails)
{
    //arrange
    int negativeTestsInitResult = umock_c_negative_tests_init();
    ASSERT_ARE_EQUAL(int, 0, negativeTestsInitResult);

    IOTHUB_CLIENT_CORE_LL_HANDLE handle = IoTHubClientCore_LL_Create(&TEST_CONFIG);
    tickcounter_ms_t thisIsNotZero = 312984751;
    (void)IoTHubClientCore_LL_SetOption(handle, "messageTimeout", &thisIsNotZero); /*this forces _SendEventAsync to query the currentTime. If that fails, _SendEvent should fail as well*/
    umock_c_reset_all_calls();

    setup_IoTHubClientCore_LL_sendeventasync_mocks(true);

    umock_c_negative_tests_snapshot();

    // act
<<<<<<< HEAD
    size_t calls_cannot_fail[] = { 3, 4, 5 };
=======
>>>>>>> ba93f4ca
    size_t count = umock_c_negative_tests_call_count();
    for (size_t index = 0; index < count; index++)
    {
        if (umock_c_negative_tests_can_call_fail(index))
        {
            umock_c_negative_tests_reset();
            umock_c_negative_tests_fail_call(index);

<<<<<<< HEAD
        char tmp_msg[64];
        sprintf(tmp_msg, "IoTHubClientCore_LL_SendEventAsync failure in test %zu/%zu", index, count);
=======
            char tmp_msg[64];
            sprintf(tmp_msg, "IoTHubClientCore_LL_Create failure in test %zu/%zu", index, count);
>>>>>>> ba93f4ca

            IOTHUB_CLIENT_RESULT result = IoTHubClientCore_LL_SendEventAsync(handle, TEST_MESSAGE_HANDLE, test_event_confirmation_callback, (void*)1);

            //assert
            ASSERT_ARE_NOT_EQUAL(IOTHUB_CLIENT_RESULT, IOTHUB_CLIENT_OK, result);
        }
    }

    //cleanup
    IoTHubClientCore_LL_Destroy(handle);
    umock_c_negative_tests_deinit();
}

/*Tests_SRS_IoTHubClientCore_LL_25_111: [IoTHubClientCore_LL_SetConnectionStatusCallback shall return IOTHUB_CLIENT_INVALID_ARG if called with NULL parameter iotHubClientHandle]*/
TEST_FUNCTION(IoTHubClientCore_LL_SetConnectionStatusCallback_with_NULL_iotHubClientHandle_fails)
{
    ///arrange

    ///act
    IOTHUB_CLIENT_RESULT result = IoTHubClientCore_LL_SetConnectionStatusCallback(NULL, connectionStatusCallback, (void*)1);

    ///assert
    ASSERT_ARE_EQUAL(IOTHUB_CLIENT_RESULT, IOTHUB_CLIENT_INVALID_ARG, result);
    ASSERT_ARE_EQUAL(char_ptr, umock_c_get_expected_calls(), umock_c_get_actual_calls());
}

/*Tests_SRS_IoTHubClientCore_LL_25_112: [IoTHubClientCore_LL_SetConnectionStatusCallback shall return IOTHUB_CLIENT_OK and save the callback and userContext as a member of the handle.]*/
TEST_FUNCTION(IoTHubClientCore_LL_SetConnectionStatusCallback_with_non_NULL_succeeds)
{
    ///arrange

    IOTHUB_CLIENT_CORE_LL_HANDLE handle = IoTHubClientCore_LL_Create(&TEST_CONFIG);
    umock_c_reset_all_calls();

    ///act
    IOTHUB_CLIENT_RESULT result = IoTHubClientCore_LL_SetConnectionStatusCallback(handle, connectionStatusCallback, (void*)1);

    ///assert
    ASSERT_ARE_EQUAL(IOTHUB_CLIENT_RESULT, IOTHUB_CLIENT_OK, result);
    ASSERT_ARE_EQUAL(char_ptr, umock_c_get_expected_calls(), umock_c_get_actual_calls());

    ///cleanup
    IoTHubClientCore_LL_Destroy(handle);
}

/*Tests_SRS_IoTHubClientCore_LL_02_016: [IoTHubClientCore_LL_SetMessageCallback shall fail and return IOTHUB_CLIENT_INVALID_ARG if parameter iotHubClientHandle is NULL.]*/
TEST_FUNCTION(IoTHubClientCore_LL_SetMessageCallback_with_NULL_iotHubClientHandle_fails)
{
    ///arrange

    ///act
    IOTHUB_CLIENT_RESULT result = IoTHubClientCore_LL_SetMessageCallback(NULL, messageCallback, (void*)1);

    ///assert
    ASSERT_ARE_EQUAL(IOTHUB_CLIENT_RESULT, IOTHUB_CLIENT_INVALID_ARG, result);
    ASSERT_ARE_EQUAL(char_ptr, umock_c_get_expected_calls(), umock_c_get_actual_calls());
}

/*Tests_SRS_IoTHubClientCore_LL_02_019: [If parameter messageCallback is NULL then IoTHubClientCore_LL_SetMessageCallback shall call the underlying layer's _Unsubscribe function and return IOTHUB_CLIENT_OK.] */
TEST_FUNCTION(IoTHubClientCore_LL_SetMessageCallback_with_NULL_calls_Unsubscribe_and_succeeds)
{
    ///arrange
    IOTHUB_CLIENT_CORE_LL_HANDLE handle = IoTHubClientCore_LL_Create(&TEST_CONFIG);
    (void)IoTHubClientCore_LL_SetMessageCallback(handle, test_message_callback_async, (void*)1);
    umock_c_reset_all_calls();

    STRICT_EXPECTED_CALL(FAKE_IoTHubTransport_Unsubscribe(IGNORED_PTR_ARG))
        .IgnoreArgument(1);

    ///act
    IOTHUB_CLIENT_RESULT result = IoTHubClientCore_LL_SetMessageCallback(handle, NULL, (void*)1);

    ///assert
    ASSERT_ARE_EQUAL(IOTHUB_CLIENT_RESULT, IOTHUB_CLIENT_OK, result);
    ASSERT_ARE_EQUAL(char_ptr, umock_c_get_expected_calls(), umock_c_get_actual_calls());

    ///cleanup
    IoTHubClientCore_LL_Destroy(handle);
}

/*Tests_SRS_IoTHubClientCore_LL_10_010: [If parameter messageCallback is NULL and the _SetMessageCallback had not been called to subscribe for messages, then IoTHubClientCore_LL_SetMessageCallback shall fail and return IOTHUB_CLIENT_ERROR.] */
TEST_FUNCTION(IoTHubClientCore_LL_SetMessageCallback_with_NULL_after_SetMessageCallbacEx_fails)
{
    ///arrange
    IOTHUB_CLIENT_CORE_LL_HANDLE handle = IoTHubClientCore_LL_Create(&TEST_CONFIG);
    (void)IoTHubClientCore_LL_SetMessageCallback_Ex(handle, messageCallbackEx, (void*)1);
    umock_c_reset_all_calls();

    ///act
    IOTHUB_CLIENT_RESULT result = IoTHubClientCore_LL_SetMessageCallback(handle, NULL, (void*)1);

    ///assert
    ASSERT_ARE_EQUAL(IOTHUB_CLIENT_RESULT, IOTHUB_CLIENT_ERROR, result);
    ASSERT_ARE_EQUAL(char_ptr, umock_c_get_expected_calls(), umock_c_get_actual_calls());

    ///cleanup
    IoTHubClientCore_LL_Destroy(handle);
}

/* Tests_SRS_IoTHubClientCore_LL_10_011: [If parameter messageCallback is non-NULL and the _SetMessageCallback_Ex had been used to susbscribe for messages, then IoTHubClientCore_LL_SetMessageCallback shall fail and return IOTHUB_CLIENT_ERROR.] */
TEST_FUNCTION(IoTHubClientCore_LL_SetMessageCallback_after_SetMessageCallbacEx_fails)
{
    ///arrange
    IOTHUB_CLIENT_CORE_LL_HANDLE handle = IoTHubClientCore_LL_Create(&TEST_CONFIG);
    (void)IoTHubClientCore_LL_SetMessageCallback_Ex(handle, messageCallbackEx, (void*)1);
    umock_c_reset_all_calls();

    ///act
    IOTHUB_CLIENT_RESULT result = IoTHubClientCore_LL_SetMessageCallback(handle, messageCallback, (void*)1);

    ///assert
    ASSERT_ARE_EQUAL(IOTHUB_CLIENT_RESULT, IOTHUB_CLIENT_ERROR, result);
    ASSERT_ARE_EQUAL(char_ptr, umock_c_get_expected_calls(), umock_c_get_actual_calls());

    ///cleanup
    IoTHubClientCore_LL_Destroy(handle);
}

/*Tests_SRS_IoTHubClientCore_LL_10_021: [IoTHubClientCore_LL_SetMessageCallback_Ex shall fail and return IOTHUB_CLIENT_INVALID_ARG if parameter iotHubClientHandle is NULL.] */
TEST_FUNCTION(IoTHubClientCore_LL_SetMessageCallback_Ex_with_NULL_iotHubClientHandle_fails)
{
    ///arrange

    ///act
    IOTHUB_CLIENT_RESULT result = IoTHubClientCore_LL_SetMessageCallback_Ex(NULL, messageCallbackEx, (void*)1);

    ///assert
    ASSERT_ARE_EQUAL(IOTHUB_CLIENT_RESULT, IOTHUB_CLIENT_INVALID_ARG, result);
    ASSERT_ARE_EQUAL(char_ptr, umock_c_get_expected_calls(), umock_c_get_actual_calls());
}

/*Tests_SRS_IoTHubClientCore_LL_10_018: [If parameter messageCallback is NULL and IoTHubClientCore_LL_SetMessageCallback_Ex had not been used to subscribe for messages, then IoTHubClientCore_LL_SetMessageCallback_Ex shall fail and return IOTHUB_CLIENT_ERROR.] */
TEST_FUNCTION(IoTHubClientCore_LL_SetMessageCallback_Ex_with_NULL_not_subscribed_fails)
{
    ///arrange
    IOTHUB_CLIENT_CORE_LL_HANDLE handle = IoTHubClientCore_LL_Create(&TEST_CONFIG);
    umock_c_reset_all_calls();

    ///act
    IOTHUB_CLIENT_RESULT result = IoTHubClientCore_LL_SetMessageCallback_Ex(handle, NULL, (void*)1);

    ///assert
    ASSERT_ARE_EQUAL(IOTHUB_CLIENT_RESULT, IOTHUB_CLIENT_ERROR, result);
    ASSERT_ARE_EQUAL(char_ptr, umock_c_get_expected_calls(), umock_c_get_actual_calls());

    ///cleanup
    IoTHubClientCore_LL_Destroy(handle);
}

/*Tests_SRS_IoTHubClientCore_LL_10_019: [If parameter messageCallback is NULL and IoTHubClientCore_LL_SetMessageCallback had been used to subscribe for messages, then IoTHubClientCore_LL_SetMessageCallback_Ex shall fail and return IOTHUB_CLIENT_ERROR.] */
TEST_FUNCTION(IoTHubClientCore_LL_SetMessageCallback_Ex_with_NULL_after_SetMessageCallback_fails)
{
    ///arrange
    IOTHUB_CLIENT_CORE_LL_HANDLE handle = IoTHubClientCore_LL_Create(&TEST_CONFIG);
    (void)IoTHubClientCore_LL_SetMessageCallback(handle, messageCallback, (void*)1);
    umock_c_reset_all_calls();

    ///act
    IOTHUB_CLIENT_RESULT result = IoTHubClientCore_LL_SetMessageCallback_Ex(handle, NULL, (void*)1);

    ///assert
    ASSERT_ARE_EQUAL(IOTHUB_CLIENT_RESULT, IOTHUB_CLIENT_ERROR, result);
    ASSERT_ARE_EQUAL(char_ptr, umock_c_get_expected_calls(), umock_c_get_actual_calls());

    ///cleanup
    IoTHubClientCore_LL_Destroy(handle);
}

/*Tests_SRS_IoTHubClientCore_LL_10_023: [If parameter messageCallback is NULL then IoTHubClientCore_LL_SetMessageCallback_Ex shall call the underlying layer's _Unsubscribe function and return IOTHUB_CLIENT_OK.] */
TEST_FUNCTION(IoTHubClientCore_LL_SetMessageCallback_Ex_with_NULL_unsubscribe_succeeds)
{
    ///arrange
    IOTHUB_CLIENT_CORE_LL_HANDLE handle = IoTHubClientCore_LL_Create(&TEST_CONFIG);
    (void)IoTHubClientCore_LL_SetMessageCallback_Ex(handle, messageCallbackEx, (void*)1);
    umock_c_reset_all_calls();

    STRICT_EXPECTED_CALL(FAKE_IoTHubTransport_Unsubscribe(IGNORED_PTR_ARG))
        .IgnoreArgument(1);

    ///act
    IOTHUB_CLIENT_RESULT result = IoTHubClientCore_LL_SetMessageCallback_Ex(handle, NULL, (void*)1);

    ///assert
    ASSERT_ARE_EQUAL(IOTHUB_CLIENT_RESULT, IOTHUB_CLIENT_OK, result);
    ASSERT_ARE_EQUAL(char_ptr, umock_c_get_expected_calls(), umock_c_get_actual_calls());

    ///cleanup
    IoTHubClientCore_LL_Destroy(handle);
}

/*Tests_SRS_IoTHubClientCore_LL_10_025: [If the underlying layer's _Subscribe function fails, then IoTHubClientCore_LL_SetMessageCallback_Ex shall fail and return IOTHUB_CLIENT_ERROR. Otherwise IoTHubClientCore_LL_SetMessageCallback shall succeed and return IOTHUB_CLIENT_OK.] */
TEST_FUNCTION(IoTHubClientCore_LL_SetMessageCallback_Ex_Subscribe_fails)
{
    ///arrange
    IOTHUB_CLIENT_CORE_LL_HANDLE handle = IoTHubClientCore_LL_Create(&TEST_CONFIG);
    umock_c_reset_all_calls();

    STRICT_EXPECTED_CALL(FAKE_IoTHubTransport_Subscribe(IGNORED_PTR_ARG))
        .IgnoreArgument_handle()
        .SetReturn(__LINE__);

    ///act
    IOTHUB_CLIENT_RESULT result = IoTHubClientCore_LL_SetMessageCallback_Ex(handle, messageCallbackEx, (void*)1);

    ///assert
    ASSERT_ARE_EQUAL(IOTHUB_CLIENT_RESULT, IOTHUB_CLIENT_ERROR, result);
    ASSERT_ARE_EQUAL(char_ptr, umock_c_get_expected_calls(), umock_c_get_actual_calls());

    ///cleanup
    IoTHubClientCore_LL_Destroy(handle);
}

/*Tests_SRS_IoTHubClientCore_LL_10_020: [If parameter messageCallback is non-NULL, and IoTHubClientCore_LL_SetMessageCallback had been used to subscribe for messages, then IoTHubClientCore_LL_SetMessageCallback_Ex shall fail and return IOTHUB_CLIENT_ERROR.] */
TEST_FUNCTION(IoTHubClientCore_LL_SetMessageCallback_Ex_after_SetMessageCallback_fails)
{
    ///arrange
    IOTHUB_CLIENT_CORE_LL_HANDLE handle = IoTHubClientCore_LL_Create(&TEST_CONFIG);
    (void)IoTHubClientCore_LL_SetMessageCallback(handle, messageCallback, (void*)1);
    umock_c_reset_all_calls();

    ///act
    IOTHUB_CLIENT_RESULT result = IoTHubClientCore_LL_SetMessageCallback_Ex(handle, messageCallbackEx, (void*)1);

    ///assert
    ASSERT_ARE_EQUAL(IOTHUB_CLIENT_RESULT, IOTHUB_CLIENT_ERROR, result);
    ASSERT_ARE_EQUAL(char_ptr, umock_c_get_expected_calls(), umock_c_get_actual_calls());

    ///cleanup
    IoTHubClientCore_LL_Destroy(handle);
}

/*Tests_SRS_IoTHubClientCore_LL_10_024: [If parameter messageCallback is non-NULL then IoTHubClientCore_LL_SetMessageCallback_Ex shall call the underlying layer's _Subscribe function.]*/
TEST_FUNCTION(IoTHubClientCore_LL_SetMessageCallback_Ex_happy_path_succeeds)
{
    ///arrange
    IOTHUB_CLIENT_CORE_LL_HANDLE handle = IoTHubClientCore_LL_Create(&TEST_CONFIG);
    umock_c_reset_all_calls();

    STRICT_EXPECTED_CALL(FAKE_IoTHubTransport_Subscribe(IGNORED_PTR_ARG))
        .IgnoreArgument_handle();

    ///act
    IOTHUB_CLIENT_RESULT result = IoTHubClientCore_LL_SetMessageCallback_Ex(handle, messageCallbackEx, (void*)1);

    ///assert
    ASSERT_ARE_EQUAL(IOTHUB_CLIENT_RESULT, IOTHUB_CLIENT_OK, result);
    ASSERT_ARE_EQUAL(char_ptr, umock_c_get_expected_calls(), umock_c_get_actual_calls());

    ///cleanup
    IoTHubClientCore_LL_Destroy(handle);
}

/*Tests_SRS_IoTHubClientCore_LL_10_026: [IoTHubClientCore_LL_SendMessageDisposition shall fail and return IOTHUB_CLIENT_INVALID_ARG if parameter iotHubClientHandle is NULL.]*/
TEST_FUNCTION(IoTHubClientCore_LL_SendMessageDisposition_with_first_NULL_fails)
{
    ///act
    IOTHUB_CLIENT_RESULT result = IoTHubClientCore_LL_SendMessageDisposition(NULL, NULL, IOTHUBMESSAGE_ACCEPTED);

    ///assert
    ASSERT_ARE_EQUAL(IOTHUB_CLIENT_RESULT, IOTHUB_CLIENT_INVALID_ARG, result);
    ASSERT_ARE_EQUAL(char_ptr, umock_c_get_expected_calls(), umock_c_get_actual_calls());
}

/*Tests_SRS_IoTHubClientCore_LL_10_027: [IoTHubClientCore_LL_SendMessageDisposition shall return the result from calling the underlying layer's _Send_Message_Disposition.]*/
TEST_FUNCTION(IoTHubClientCore_LL_SendMessageDisposition_with_second_NULL_fails)
{
    ///arrange
    IOTHUB_CLIENT_CORE_LL_HANDLE handle = IoTHubClientCore_LL_Create(&TEST_CONFIG);
    umock_c_reset_all_calls();

    ///act
    IOTHUB_CLIENT_RESULT result = IoTHubClientCore_LL_SendMessageDisposition(NULL, NULL, IOTHUBMESSAGE_ACCEPTED);

    ///assert
    ASSERT_ARE_EQUAL(IOTHUB_CLIENT_RESULT, IOTHUB_CLIENT_INVALID_ARG, result);
    ASSERT_ARE_EQUAL(char_ptr, umock_c_get_expected_calls(), umock_c_get_actual_calls());

    ///cleanup
    IoTHubClientCore_LL_Destroy(handle);
}

/*Tests_SRS_IoTHubClientCore_LL_10_027: [IoTHubClientCore_LL_SendMessageDisposition shall return the result from calling the underlying layer's Send_MessageDisposition.]*/
TEST_FUNCTION(IoTHubClientCore_LL_SendMessageDisposition_Succeeds)
{
    ///arrange
    IOTHUB_CLIENT_CORE_LL_HANDLE handle = IoTHubClientCore_LL_Create(&TEST_CONFIG);
    MESSAGE_CALLBACK_INFO* testMessage = make_test_message_info(TEST_MESSAGE_HANDLE);
    umock_c_reset_all_calls();

    STRICT_EXPECTED_CALL(FAKE_IoTHubTransport_SendMessageDisposition(testMessage, IOTHUBMESSAGE_ACCEPTED));

    ///act
    IOTHUB_CLIENT_RESULT result = IoTHubClientCore_LL_SendMessageDisposition(handle, testMessage, IOTHUBMESSAGE_ACCEPTED);

    ///assert
    ASSERT_ARE_EQUAL(IOTHUB_CLIENT_RESULT, IOTHUB_CLIENT_OK, result);
    ASSERT_ARE_EQUAL(char_ptr, umock_c_get_expected_calls(), umock_c_get_actual_calls());

    ///cleanup
    destroy_test_message_info(testMessage);
    IoTHubClientCore_LL_Destroy(handle);
}

/*Tests_SRS_IoTHubClientCore_LL_02_025: [If parameter result is IOTHUB_CLIENT_CONFIRMATION_OK then IoTHubClientCore_LL_SendComplete shall call all the non-NULL callbacks with the result parameter set to IOTHUB_CLIENT_CONFIRMATION_OK and the context set to the context passed originally in the SendEventAsync call.]*/
TEST_FUNCTION(IoTHubClientCore_LL_SendComplete_with_1_items_with_callback_succeeds)
{
    ///arrange

    IOTHUB_CLIENT_CORE_LL_HANDLE handle = IoTHubClientCore_LL_Create(&TEST_CONFIG);
    DLIST_ENTRY temp;
    DList_InitializeListHead(&temp);
    IOTHUB_MESSAGE_LIST* one = (IOTHUB_MESSAGE_LIST*)malloc(sizeof(IOTHUB_MESSAGE_LIST)); /*this is SendEvent wannabe*/
    one->messageHandle = (IOTHUB_MESSAGE_HANDLE)1;
    one->callback = eventConfirmationCallback;
    one->context = (void*)1;
    DList_InsertTailList(&temp, &(one->entry));
    umock_c_reset_all_calls();

    STRICT_EXPECTED_CALL(DList_RemoveHeadList(IGNORED_PTR_ARG))
        .IgnoreArgument(1);
    STRICT_EXPECTED_CALL(eventConfirmationCallback(IOTHUB_CLIENT_CONFIRMATION_OK, (void*)1));
    STRICT_EXPECTED_CALL(IoTHubMessage_Destroy((IOTHUB_MESSAGE_HANDLE)1));
    STRICT_EXPECTED_CALL(gballoc_free(one));

    STRICT_EXPECTED_CALL(DList_RemoveHeadList(IGNORED_PTR_ARG))
        .IgnoreArgument(1);

    ///act
    g_transport_cb_info.send_complete_cb(&temp, IOTHUB_CLIENT_CONFIRMATION_OK, g_transport_cb_ctx);

    ///assert
    ASSERT_ARE_EQUAL(char_ptr, umock_c_get_expected_calls(), umock_c_get_actual_calls());

    ///cleanup
    IoTHubClientCore_LL_Destroy(handle);
}

/*Tests_SRS_IoTHubClientCore_LL_02_025: [If parameter result is IOTHUB_CLIENT_CONFIRMATION_OK then IoTHubClientCore_LL_SendComplete shall call all the non-NULL callbacks with the result parameter set to IOTHUB_CLIENT_CONFIRMATION_OK and the context set to the context passed originally in the SendEventAsync call.]*/
TEST_FUNCTION(IoTHubClientCore_LL_SendComplete_with_3_items_with_callback_succeeds)
{
    ///arrange

    IOTHUB_CLIENT_CORE_LL_HANDLE handle = IoTHubClientCore_LL_Create(&TEST_CONFIG);
    DLIST_ENTRY temp;
    DList_InitializeListHead(&temp);

    IOTHUB_MESSAGE_LIST* one = (IOTHUB_MESSAGE_LIST*)malloc(sizeof(IOTHUB_MESSAGE_LIST)); /*this is SendEvent wannabe*/
    one->messageHandle = (IOTHUB_MESSAGE_HANDLE)1;
    one->callback = eventConfirmationCallback;
    one->context = (void*)1;
    DList_InsertTailList(&temp, &(one->entry));

    IOTHUB_MESSAGE_LIST* two = (IOTHUB_MESSAGE_LIST*)malloc(sizeof(IOTHUB_MESSAGE_LIST)); /*this is SendEvent wannabe*/
    two->messageHandle = (IOTHUB_MESSAGE_HANDLE)2;
    two->callback = eventConfirmationCallback;
    two->context = (void*)2;
    DList_InsertTailList(&temp, &(two->entry));

    IOTHUB_MESSAGE_LIST* three = (IOTHUB_MESSAGE_LIST*)malloc(sizeof(IOTHUB_MESSAGE_LIST)); /*this is SendEvent wannabe*/
    three->messageHandle = (IOTHUB_MESSAGE_HANDLE)3;
    three->callback = eventConfirmationCallback;
    three->context = (void*)3;
    DList_InsertTailList(&temp, &(three->entry));

    umock_c_reset_all_calls();

    STRICT_EXPECTED_CALL(DList_RemoveHeadList(IGNORED_PTR_ARG))
        .IgnoreArgument(1);
    STRICT_EXPECTED_CALL(eventConfirmationCallback(IOTHUB_CLIENT_CONFIRMATION_OK, (void*)1));
    STRICT_EXPECTED_CALL(IoTHubMessage_Destroy((IOTHUB_MESSAGE_HANDLE)1));
    STRICT_EXPECTED_CALL(gballoc_free(one));

    STRICT_EXPECTED_CALL(DList_RemoveHeadList(IGNORED_PTR_ARG))
        .IgnoreArgument(1);
    STRICT_EXPECTED_CALL(eventConfirmationCallback(IOTHUB_CLIENT_CONFIRMATION_OK, (void*)2));
    STRICT_EXPECTED_CALL(IoTHubMessage_Destroy((IOTHUB_MESSAGE_HANDLE)2));
    STRICT_EXPECTED_CALL(gballoc_free(two));

    STRICT_EXPECTED_CALL(DList_RemoveHeadList(IGNORED_PTR_ARG))
        .IgnoreArgument(1);
    STRICT_EXPECTED_CALL(eventConfirmationCallback(IOTHUB_CLIENT_CONFIRMATION_OK, (void*)3));
    STRICT_EXPECTED_CALL(IoTHubMessage_Destroy((IOTHUB_MESSAGE_HANDLE)3));
    STRICT_EXPECTED_CALL(gballoc_free(three));

    STRICT_EXPECTED_CALL(DList_RemoveHeadList(IGNORED_PTR_ARG))
        .IgnoreArgument(1);

    ///act
    g_transport_cb_info.send_complete_cb(&temp, IOTHUB_CLIENT_CONFIRMATION_OK, g_transport_cb_ctx);

    ///assert
    ASSERT_ARE_EQUAL(char_ptr, umock_c_get_expected_calls(), umock_c_get_actual_calls());

    ///cleanup
    IoTHubClientCore_LL_Destroy(handle);
}

/*Tests_SRS_IoTHubClientCore_LL_02_027: [If parameter result is IOTHUB_BACTCHSTATE_FAILED then IoTHubClientCore_LL_SendComplete shall call all the non-NULL callbacks with the result parameter set to IOTHUB_CLIENT_CONFIRMATION_ERROR and the context set to the context passed originally in the SendEventAsync call.]*/
TEST_FUNCTION(IoTHubClientCore_LL_SendComplete_with_3_items_with_callback_but_batch_failed_succeeds)
{
    ///arrange

    IOTHUB_CLIENT_CORE_LL_HANDLE handle = IoTHubClientCore_LL_Create(&TEST_CONFIG);
    DLIST_ENTRY temp;
    DList_InitializeListHead(&temp);

    IOTHUB_MESSAGE_LIST* one = (IOTHUB_MESSAGE_LIST*)malloc(sizeof(IOTHUB_MESSAGE_LIST)); /*this is SendEvent wannabe*/
    one->messageHandle = (IOTHUB_MESSAGE_HANDLE)1;
    one->callback = eventConfirmationCallback;
    one->context = (void*)1;
    DList_InsertTailList(&temp, &(one->entry));

    IOTHUB_MESSAGE_LIST* two = (IOTHUB_MESSAGE_LIST*)malloc(sizeof(IOTHUB_MESSAGE_LIST)); /*this is SendEvent wannabe*/
    two->messageHandle = (IOTHUB_MESSAGE_HANDLE)2;
    two->callback = eventConfirmationCallback;
    two->context = (void*)2;
    DList_InsertTailList(&temp, &(two->entry));

    IOTHUB_MESSAGE_LIST* three = (IOTHUB_MESSAGE_LIST*)malloc(sizeof(IOTHUB_MESSAGE_LIST)); /*this is SendEvent wannabe*/
    three->messageHandle = (IOTHUB_MESSAGE_HANDLE)3;
    three->callback = eventConfirmationCallback;
    three->context = (void*)3;
    DList_InsertTailList(&temp, &(three->entry));


    umock_c_reset_all_calls();

    STRICT_EXPECTED_CALL(DList_RemoveHeadList(IGNORED_PTR_ARG))
        .IgnoreArgument(1);
    STRICT_EXPECTED_CALL(eventConfirmationCallback(IOTHUB_CLIENT_CONFIRMATION_ERROR, (void*)1));
    STRICT_EXPECTED_CALL(IoTHubMessage_Destroy((IOTHUB_MESSAGE_HANDLE)1));
    STRICT_EXPECTED_CALL(gballoc_free(one));

    STRICT_EXPECTED_CALL(DList_RemoveHeadList(IGNORED_PTR_ARG))
        .IgnoreArgument(1);
    STRICT_EXPECTED_CALL(eventConfirmationCallback(IOTHUB_CLIENT_CONFIRMATION_ERROR, (void*)2));
    STRICT_EXPECTED_CALL(IoTHubMessage_Destroy((IOTHUB_MESSAGE_HANDLE)2));
    STRICT_EXPECTED_CALL(gballoc_free(two));

    STRICT_EXPECTED_CALL(DList_RemoveHeadList(IGNORED_PTR_ARG))
        .IgnoreArgument(1);
    STRICT_EXPECTED_CALL(eventConfirmationCallback(IOTHUB_CLIENT_CONFIRMATION_ERROR, (void*)3));
    STRICT_EXPECTED_CALL(IoTHubMessage_Destroy((IOTHUB_MESSAGE_HANDLE)3));
    STRICT_EXPECTED_CALL(gballoc_free(three));

    STRICT_EXPECTED_CALL(DList_RemoveHeadList(IGNORED_PTR_ARG))
        .IgnoreArgument(1);

    ///act
    g_transport_cb_info.send_complete_cb(&temp, IOTHUB_CLIENT_CONFIRMATION_ERROR, g_transport_cb_ctx);

    ///assert
    ASSERT_ARE_EQUAL(char_ptr, umock_c_get_expected_calls(), umock_c_get_actual_calls());

    ///cleanup
    IoTHubClientCore_LL_Destroy(handle);
}


/* Tests_SRS_IoTHubClientCore_LL_25_116: [**IoTHubClientCore_LL_SetRetryPolicy shall return IOTHUB_CLIENT_INVALID_ARG if called with NULL iotHubClientHandle]*/
TEST_FUNCTION(IoTHubClientCore_LL_SetRetryPolicy_with_NULL_iotHubClientHandle_fails)
{
    ///arrange
    umock_c_reset_all_calls();
    ///act
    IOTHUB_CLIENT_RESULT result = IoTHubClientCore_LL_SetRetryPolicy(NULL, TEST_RETRY_POLICY, TEST_RETRY_TIMEOUT_SECS);

    ///assert
    ASSERT_ARE_EQUAL(IOTHUB_CLIENT_RESULT, IOTHUB_CLIENT_INVALID_ARG, result);
    ASSERT_ARE_EQUAL(char_ptr, umock_c_get_expected_calls(), umock_c_get_actual_calls());

}

TEST_FUNCTION(IoTHubClientCore_LL_SetRetryPolicy_Retrytimeout_0_pass)
{
    ///arrange
    IOTHUB_CLIENT_CORE_LL_HANDLE handle = IoTHubClientCore_LL_Create(&TEST_CONFIG);
    umock_c_reset_all_calls();

    ///act
    for (int policy = 0; policy <= 6; policy++)
    {
        STRICT_EXPECTED_CALL(FAKE_IoTHubTransport_SetRetryPolicy(IGNORED_PTR_ARG, (IOTHUB_CLIENT_RETRY_POLICY)policy, 0))
                .IgnoreArgument(1);

        IOTHUB_CLIENT_RESULT result = IoTHubClientCore_LL_SetRetryPolicy(handle, (IOTHUB_CLIENT_RETRY_POLICY)policy, 0);
        ///assert

        ASSERT_ARE_EQUAL(IOTHUB_CLIENT_RESULT, IOTHUB_CLIENT_OK, result);
        ASSERT_ARE_EQUAL(char_ptr, umock_c_get_expected_calls(), umock_c_get_actual_calls());

    }

    ///cleanup
    IoTHubClientCore_LL_Destroy(handle);
}

TEST_FUNCTION(IoTHubClientCore_LL_SetRetryPolicy_success)
{
    ///arrange
    IOTHUB_CLIENT_CORE_LL_HANDLE handle = IoTHubClientCore_LL_Create(&TEST_CONFIG);
    umock_c_reset_all_calls();

    STRICT_EXPECTED_CALL(FAKE_IoTHubTransport_SetRetryPolicy(IGNORED_PTR_ARG, TEST_RETRY_POLICY, TEST_RETRY_TIMEOUT_SECS));

    ///act
    IOTHUB_CLIENT_RESULT result = IoTHubClientCore_LL_SetRetryPolicy(handle, TEST_RETRY_POLICY, TEST_RETRY_TIMEOUT_SECS);

    ///assert
    ASSERT_ARE_EQUAL(IOTHUB_CLIENT_RESULT, IOTHUB_CLIENT_OK, result);
    ASSERT_ARE_EQUAL(char_ptr, umock_c_get_expected_calls(), umock_c_get_actual_calls());

    ///cleanup
    IoTHubClientCore_LL_Destroy(handle);
}

/*Tests_SRS_IoTHubClientCore_LL_25_114: [**IoTHubClientCore_LL_ConnectionStatusCallBack shall call non-callback set by the user from IoTHubClientCore_LL_SetConnectionStatusCallback passing the status, reason and the passed userContextCallback.]*/
TEST_FUNCTION(IoTHubClientCore_LL_ConnectionStatusCallBack_calls_upper_layer_succeeds)
{
    ///arrange

    IOTHUB_CLIENT_CORE_LL_HANDLE handle = IoTHubClientCore_LL_Create(&TEST_CONFIG);
    (void)IoTHubClientCore_LL_SetConnectionStatusCallback(handle, connectionStatusCallback, (void*)11);
    umock_c_reset_all_calls();

    STRICT_EXPECTED_CALL(connectionStatusCallback((IOTHUB_CLIENT_CONNECTION_STATUS)IGNORED_NUM_ARG, (IOTHUB_CLIENT_CONNECTION_STATUS_REASON)IGNORED_NUM_ARG, (void*)11)).IgnoreAllArguments();

    ///act
    g_transport_cb_info.connection_status_cb(IOTHUB_CLIENT_CONNECTION_AUTHENTICATED, IOTHUB_CLIENT_CONNECTION_OK, handle);

    ///assert
    ASSERT_ARE_EQUAL(char_ptr, umock_c_get_expected_calls(), umock_c_get_actual_calls());
    ///cleanup
    IoTHubClientCore_LL_Destroy(handle);
}

/*Tests_SRS_IoTHubClientCore_LL_25_113: [If parameter connectionStatus is NULL or parameter handle is NULL then IoTHubClientCore_LL_ConnectionStatusCallBack shall return.] */
TEST_FUNCTION(IoTHubClientCore_LL_ConnectionStatusCallBack_with_NULL_parameter_fails)
{
    ///arrange

    IOTHUB_CLIENT_CORE_LL_HANDLE handle = IoTHubClientCore_LL_Create(&TEST_CONFIG);
    (void)IoTHubClientCore_LL_SetConnectionStatusCallback(handle, connectionStatusCallback, (void*)11);
    umock_c_reset_all_calls();

    ///act
    g_transport_cb_info.connection_status_cb(IOTHUB_CLIENT_CONNECTION_AUTHENTICATED, IOTHUB_CLIENT_CONNECTION_OK, NULL);

    ///assert
    ASSERT_ARE_EQUAL(char_ptr, umock_c_get_expected_calls(), umock_c_get_actual_calls());
    ///cleanup
    IoTHubClientCore_LL_Destroy(handle);
}

/*Tests_SRS_IoTHubClientCore_LL_25_113: [If parameter connectionStatus is NULL or parameter handle is NULL then IoTHubClientCore_LL_ConnectionStatusCallBack shall return.] */
TEST_FUNCTION(IoTHubClientCore_LL_ConnectionStatusCallBack_with_NULL_callback_fails)
{
    ///arrange

    IOTHUB_CLIENT_CORE_LL_HANDLE handle = IoTHubClientCore_LL_Create(&TEST_CONFIG);
    (void)IoTHubClientCore_LL_SetConnectionStatusCallback(handle, NULL, (void*)11);
    umock_c_reset_all_calls();

    ///act
    g_transport_cb_info.connection_status_cb(IOTHUB_CLIENT_CONNECTION_AUTHENTICATED, IOTHUB_CLIENT_CONNECTION_OK, NULL);

    ///assert
    ASSERT_ARE_EQUAL(char_ptr, umock_c_get_expected_calls(), umock_c_get_actual_calls());
    ///cleanup
    IoTHubClientCore_LL_Destroy(handle);
}

/*Tests_SRS_IoTHubClientCore_LL_10_010: [If parameter messageCallback is NULL and the _SetMessageCallback had not been called to subscribe for messages, then IoTHubClientCore_LL_SetMessageCallback shall fail and return IOTHUB_CLIENT_ERROR.] */
TEST_FUNCTION(IoTHubClientCore_LL_SetMessageCallback_with_NULL_before_subscribe_fails)
{
    //arrange
    IOTHUB_CLIENT_CORE_LL_HANDLE handle = IoTHubClientCore_LL_Create(&TEST_CONFIG);
    umock_c_reset_all_calls();

    //act
    IOTHUB_CLIENT_RESULT result = IoTHubClientCore_LL_SetMessageCallback(handle, NULL, (void*)1);

    //assert
    ASSERT_ARE_EQUAL(IOTHUB_CLIENT_RESULT, IOTHUB_CLIENT_ERROR, result);
    ASSERT_ARE_EQUAL(char_ptr, umock_c_get_expected_calls(), umock_c_get_actual_calls());

    //cleanup
    IoTHubClientCore_LL_Destroy(handle);
}

/*Tests_SRS_IoTHubClientCore_LL_02_017: [If parameter messageCallback is non-NULL then IoTHubClientCore_LL_SetMessageCallback shall call the underlying layer's _Subscribe function.]*/
TEST_FUNCTION(IoTHubClientCore_LL_SetMessageCallback_with_non_NULL_succeeds)
{
    //arrange
    IOTHUB_CLIENT_CORE_LL_HANDLE handle = IoTHubClientCore_LL_Create(&TEST_CONFIG);
    umock_c_reset_all_calls();

    STRICT_EXPECTED_CALL(FAKE_IoTHubTransport_Subscribe(IGNORED_PTR_ARG))
        .IgnoreArgument(1);

    //act
    IOTHUB_CLIENT_RESULT result = IoTHubClientCore_LL_SetMessageCallback(handle, test_message_callback_async, (void*)1);

    //assert
    ASSERT_ARE_EQUAL(IOTHUB_CLIENT_RESULT, IOTHUB_CLIENT_OK, result);
    ASSERT_ARE_EQUAL(char_ptr, umock_c_get_expected_calls(), umock_c_get_actual_calls());

    //cleanup
    IoTHubClientCore_LL_Destroy(handle);
}

/*Tests_SRS_IoTHubClientCore_LL_02_018: [If the underlying layer's _Subscribe function fails, then IoTHubClientCore_LL_SetMessageCallback shall fail and return IOTHUB_CLIENT_ERROR. Otherwise IoTHubClientCore_LL_SetMessageCallback shall succeed and return IOTHUB_CLIENT_OK.]*/
TEST_FUNCTION(IoTHubClientCore_LL_SetMessageCallback_with_non_fails_when_underlying_transport_fails)
{
    //arrange
    IOTHUB_CLIENT_CORE_LL_HANDLE handle = IoTHubClientCore_LL_Create(&TEST_CONFIG);
    umock_c_reset_all_calls();

    STRICT_EXPECTED_CALL(FAKE_IoTHubTransport_Subscribe(IGNORED_PTR_ARG))
        .IgnoreArgument(1)
        .SetReturn(1);

    //act
    IOTHUB_CLIENT_RESULT result = IoTHubClientCore_LL_SetMessageCallback(handle, test_message_callback_async, (void*)1);

    //assert
    ASSERT_ARE_EQUAL(IOTHUB_CLIENT_RESULT, IOTHUB_CLIENT_ERROR, result);
    ASSERT_ARE_EQUAL(char_ptr, umock_c_get_expected_calls(), umock_c_get_actual_calls());

    //cleanup
    IoTHubClientCore_LL_Destroy(handle);
}

/*Tests_SRS_IoTHubClientCore_LL_02_020: [If parameter iotHubClientHandle is NULL then IoTHubClientCore_LL_DoWork shall not perform any action.] */
TEST_FUNCTION(IoTHubClientCore_LL_DoWork_with_NULL_does_nothing)
{
    //arrange

    //act
    IoTHubClientCore_LL_DoWork(NULL);

    //assert
    ASSERT_ARE_EQUAL(char_ptr, umock_c_get_expected_calls(), umock_c_get_actual_calls());
}

/*Tests_SRS_IoTHubClientCore_LL_02_021: [Otherwise, IoTHubClientCore_LL_DoWork shall invoke the underlaying layer's _DoWork function.] */
TEST_FUNCTION(IoTHubClientCore_LL_DoWork_calls_underlying_succeeds)
{
    //arrange
    IOTHUB_CLIENT_CORE_LL_HANDLE handle = IoTHubClientCore_LL_Create(&TEST_CONFIG);
    umock_c_reset_all_calls();

    STRICT_EXPECTED_CALL(tickcounter_get_current_ms(IGNORED_PTR_ARG, IGNORED_PTR_ARG)) /*_DoWork will ask "what's the time"*/
        .IgnoreAllArguments();

    STRICT_EXPECTED_CALL(FAKE_IoTHubTransport_DoWork(IGNORED_PTR_ARG));

    //act
    IoTHubClientCore_LL_DoWork(handle);

    //assert
    ASSERT_ARE_EQUAL(char_ptr, umock_c_get_expected_calls(), umock_c_get_actual_calls());

    //cleanup
    IoTHubClientCore_LL_Destroy(handle);
}

/*Tests_SRS_IoTHubClientCore_LL_02_022: [If parameter completed is NULL or parameter handle is NULL then IoTHubClientCore_LL_SendBatch shall return.]*/
TEST_FUNCTION(IoTHubClientCore_LL_SendComplete_with_NULL_handle_shall_return)
{
    IOTHUB_CLIENT_CORE_LL_HANDLE handle = IoTHubClientCore_LL_Create(&TEST_CONFIG);

    //arrange
    DLIST_ENTRY temp;
    DList_InitializeListHead(&temp);
    umock_c_reset_all_calls();

    //act
    g_transport_cb_info.send_complete_cb(&temp, IOTHUB_CLIENT_CONFIRMATION_OK, NULL);

    //assert
    ASSERT_ARE_EQUAL(char_ptr, umock_c_get_expected_calls(), umock_c_get_actual_calls());

    //cleanup
    IoTHubClientCore_LL_Destroy(handle);
}

/*Tests_SRS_IoTHubClientCore_LL_02_022: [If parameter completed is NULL or parameter handle is NULL then IoTHubClientCore_LL_SendBatch shall return.]*/
TEST_FUNCTION(IoTHubClientCore_LL_SendComplete_with_NULL_completed_shall_return)
{
    //arrange
    IOTHUB_CLIENT_CORE_LL_HANDLE handle = IoTHubClientCore_LL_Create(&TEST_CONFIG);
    umock_c_reset_all_calls();

    //act
    g_transport_cb_info.send_complete_cb(NULL, IOTHUB_CLIENT_CONFIRMATION_OK, g_transport_cb_ctx);

    //assert
    ASSERT_ARE_EQUAL(char_ptr, umock_c_get_expected_calls(), umock_c_get_actual_calls());

    //cleanup
    IoTHubClientCore_LL_Destroy(handle);
}

/*Tests_SRS_IoTHubClientCore_LL_02_022: [If parameter completed is NULL or parameter handle is NULL then IoTHubClientCore_LL_SendBatch shall return.]*/
TEST_FUNCTION(IoTHubClientCore_LL_SendComplete_with_empty_completed_shall_return)
{
    //arrange
    IOTHUB_CLIENT_CORE_LL_HANDLE handle = IoTHubClientCore_LL_Create(&TEST_CONFIG);
    DLIST_ENTRY temp;
    DList_InitializeListHead(&temp);
    umock_c_reset_all_calls();

    STRICT_EXPECTED_CALL(DList_RemoveHeadList(&temp));

    //act
    g_transport_cb_info.send_complete_cb(&temp, IOTHUB_CLIENT_CONFIRMATION_OK, g_transport_cb_ctx);

    //assert
    ASSERT_ARE_EQUAL(char_ptr, umock_c_get_expected_calls(), umock_c_get_actual_calls());

    //cleanup
    IoTHubClientCore_LL_Destroy(handle);
}

/*Tests_SRS_IoTHubClientCore_LL_02_025: [If parameter result is IOTHUB_CLIENT_CONFIRMATION_OK then IoTHubClientCore_LL_SendComplete shall call all the non-NULL callbacks with the result parameter set to IOTHUB_CLIENT_CONFIRMATION_OK and the context set to the context passed originally in the SendEventAsync call.]*/
/*Tests_SRS_IoTHubClientCore_LL_02_026: [If any callback is NULL then there shall not be a callback call.]*/
TEST_FUNCTION(IoTHubClientCore_LL_SendComplete_with_3_items_one_without_callback_succeeds) /*for fun*/
{
    //arrange

    IOTHUB_CLIENT_CORE_LL_HANDLE handle = IoTHubClientCore_LL_Create(&TEST_CONFIG);
    DLIST_ENTRY temp;
    DList_InitializeListHead(&temp);

    IOTHUB_MESSAGE_LIST* one = (IOTHUB_MESSAGE_LIST*)malloc(sizeof(IOTHUB_MESSAGE_LIST)); /*this is SendEvent wannabe*/
    one->messageHandle = (IOTHUB_MESSAGE_HANDLE)1;
    one->callback = test_event_confirmation_callback;
    one->context = (void*)1;
    DList_InsertTailList(&temp, &(one->entry));

    IOTHUB_MESSAGE_LIST* two = (IOTHUB_MESSAGE_LIST*)malloc(sizeof(IOTHUB_MESSAGE_LIST)); /*this is SendEvent wannabe*/
    two->messageHandle = (IOTHUB_MESSAGE_HANDLE)2;
    two->callback = NULL;
    two->context = NULL;
    DList_InsertTailList(&temp, &(two->entry));

    IOTHUB_MESSAGE_LIST* three = (IOTHUB_MESSAGE_LIST*)malloc(sizeof(IOTHUB_MESSAGE_LIST)); /*this is SendEvent wannabe*/
    three->messageHandle = (IOTHUB_MESSAGE_HANDLE)3;
    three->callback = test_event_confirmation_callback;
    three->context = (void*)3;
    DList_InsertTailList(&temp, &(three->entry));

    umock_c_reset_all_calls();

    STRICT_EXPECTED_CALL(DList_RemoveHeadList(IGNORED_PTR_ARG));
    STRICT_EXPECTED_CALL(test_event_confirmation_callback(IOTHUB_CLIENT_CONFIRMATION_OK, (void*)1));
    STRICT_EXPECTED_CALL(IoTHubMessage_Destroy((IOTHUB_MESSAGE_HANDLE)1));
    STRICT_EXPECTED_CALL(gballoc_free(one));

    STRICT_EXPECTED_CALL(DList_RemoveHeadList(IGNORED_PTR_ARG))
        .IgnoreArgument(1);
    STRICT_EXPECTED_CALL(IoTHubMessage_Destroy((IOTHUB_MESSAGE_HANDLE)2));
    STRICT_EXPECTED_CALL(gballoc_free(two));

    STRICT_EXPECTED_CALL(DList_RemoveHeadList(IGNORED_PTR_ARG))
        .IgnoreArgument(1);
    STRICT_EXPECTED_CALL(test_event_confirmation_callback(IOTHUB_CLIENT_CONFIRMATION_OK, (void*)3));
    STRICT_EXPECTED_CALL(IoTHubMessage_Destroy((IOTHUB_MESSAGE_HANDLE)3));
    STRICT_EXPECTED_CALL(gballoc_free(three));

    STRICT_EXPECTED_CALL(DList_RemoveHeadList(IGNORED_PTR_ARG))
        .IgnoreArgument(1);

    //act
    g_transport_cb_info.send_complete_cb(&temp, IOTHUB_CLIENT_CONFIRMATION_OK, g_transport_cb_ctx);

    ///assert
    ASSERT_ARE_EQUAL(char_ptr, umock_c_get_expected_calls(), umock_c_get_actual_calls());

    ///cleanup
    IoTHubClientCore_LL_Destroy(handle);
}

/*Tests_SRS_IoTHubClientCore_LL_02_026: [If any callback is NULL then there shall not be a callback call.] */
TEST_FUNCTION(IoTHubClientCore_LL_SendComplete_with_3_items_one_with_callback_but_batch_failed_succeeds)
{
    //arrange

    IOTHUB_CLIENT_CORE_LL_HANDLE handle = IoTHubClientCore_LL_Create(&TEST_CONFIG);
    DLIST_ENTRY temp;
    DList_InitializeListHead(&temp);

    IOTHUB_MESSAGE_LIST* one = (IOTHUB_MESSAGE_LIST*)malloc(sizeof(IOTHUB_MESSAGE_LIST)); /*this is SendEvent wannabe*/
    one->messageHandle = (IOTHUB_MESSAGE_HANDLE)1;
    one->callback = NULL;
    one->context = NULL;
    DList_InsertTailList(&temp, &(one->entry));

    IOTHUB_MESSAGE_LIST* two = (IOTHUB_MESSAGE_LIST*)malloc(sizeof(IOTHUB_MESSAGE_LIST)); /*this is SendEvent wannabe*/
    two->messageHandle = (IOTHUB_MESSAGE_HANDLE)2;
    two->callback = NULL;
    two->context = NULL;
    DList_InsertTailList(&temp, &(two->entry));

    IOTHUB_MESSAGE_LIST* three = (IOTHUB_MESSAGE_LIST*)malloc(sizeof(IOTHUB_MESSAGE_LIST)); /*this is SendEvent wannabe*/
    three->messageHandle = (IOTHUB_MESSAGE_HANDLE)3;
    three->callback = test_event_confirmation_callback;
    three->context = (void*)3;
    DList_InsertTailList(&temp, &(three->entry));

    umock_c_reset_all_calls();

    STRICT_EXPECTED_CALL(DList_RemoveHeadList(IGNORED_PTR_ARG))
        .IgnoreArgument(1);
    STRICT_EXPECTED_CALL(IoTHubMessage_Destroy((IOTHUB_MESSAGE_HANDLE)1));
    STRICT_EXPECTED_CALL(gballoc_free(one));

    STRICT_EXPECTED_CALL(DList_RemoveHeadList(IGNORED_PTR_ARG))
        .IgnoreArgument(1);
    STRICT_EXPECTED_CALL(IoTHubMessage_Destroy((IOTHUB_MESSAGE_HANDLE)2));
    STRICT_EXPECTED_CALL(gballoc_free(two));

    STRICT_EXPECTED_CALL(DList_RemoveHeadList(IGNORED_PTR_ARG))
        .IgnoreArgument(1);
    STRICT_EXPECTED_CALL(test_event_confirmation_callback(IOTHUB_CLIENT_CONFIRMATION_ERROR, (void*)3));
    STRICT_EXPECTED_CALL(IoTHubMessage_Destroy((IOTHUB_MESSAGE_HANDLE)3));
    STRICT_EXPECTED_CALL(gballoc_free(three));

    STRICT_EXPECTED_CALL(DList_RemoveHeadList(IGNORED_PTR_ARG))
        .IgnoreArgument(1);

    //act
    g_transport_cb_info.send_complete_cb(&temp, IOTHUB_CLIENT_CONFIRMATION_ERROR, g_transport_cb_ctx);

    ///assert
    ASSERT_ARE_EQUAL(char_ptr, umock_c_get_expected_calls(), umock_c_get_actual_calls());

    ///cleanup
    IoTHubClientCore_LL_Destroy(handle);
}

/*Tests_SRS_IoTHubClientCore_LL_02_029: [If parameter handle is NULL then IoTHubClientCore_LL_MessageCallback shall return IOTHUBMESSAGE_ABANDONED.] */
/*Tests_SRS_IoTHubClientCore_LL_02_029: [If either parameter `handle` or `messageData` is NULL then IoTHubClientCore_LL_MessageCallback shall return IOTHUBMESSAGE_ABANDONED.] */
TEST_FUNCTION(IoTHubClientCore_LL_MessageCallback_with_messageData_NULL_parameter_fails)
{
    //arrange
    IOTHUB_CLIENT_CORE_LL_HANDLE handle = IoTHubClientCore_LL_Create(&TEST_CONFIG);
    umock_c_reset_all_calls();

    //act
    bool result = g_transport_cb_info.msg_cb((MESSAGE_CALLBACK_INFO*)1, NULL);

    ///assert
    ASSERT_IS_FALSE(result);
    ASSERT_ARE_EQUAL(char_ptr, umock_c_get_expected_calls(), umock_c_get_actual_calls());

    //cleanup
    IoTHubClientCore_LL_Destroy(handle);
}

/*Tests_SRS_IoTHubClientCore_LL_10_004: [If messageHandle field of the messageData parameter is NULL then IoTHubClientCore_LL_MessageCallback shall return false.] */
TEST_FUNCTION(IoTHubClientCore_LL_MessageCallback_with_messageData_messageHandle_is_NULL_fails)
{
    //arrange
    IOTHUB_CLIENT_CORE_LL_HANDLE handle = IoTHubClientCore_LL_Create(&TEST_CONFIG);
    MESSAGE_CALLBACK_INFO* testMessage = make_test_message_info(NULL);
    umock_c_reset_all_calls();

    //act
    bool result = g_transport_cb_info.msg_cb(testMessage, handle);

    //assert
    ASSERT_IS_FALSE(result);
    ASSERT_ARE_EQUAL(char_ptr, umock_c_get_expected_calls(), umock_c_get_actual_calls());

    //cleanup
    destroy_test_message_info(testMessage);
    IoTHubClientCore_LL_Destroy(handle);
}

/*Tests_SRS_IoTHubClientCore_LL_02_032: [If messageCallbackType is NONE then IoTHubClientCore_LL_MessageCallback shall report false.] */
TEST_FUNCTION(IoTHubClientCore_LL_MessageCallback_with_unsubscribed_returns_false)
{
    //arrange
    IOTHUB_CLIENT_CORE_LL_HANDLE handle = IoTHubClientCore_LL_Create(&TEST_CONFIG);
    MESSAGE_CALLBACK_INFO* testMessage = make_test_message_info(TEST_MESSAGE_HANDLE);
    umock_c_reset_all_calls();

    STRICT_EXPECTED_CALL(get_time(NULL));

    //act
    bool result = g_transport_cb_info.msg_cb(testMessage, handle);

    //assert
    ASSERT_IS_FALSE(result);
    ASSERT_ARE_EQUAL(char_ptr, umock_c_get_expected_calls(), umock_c_get_actual_calls());

    //cleanup
    destroy_test_message_info(testMessage);
    IoTHubClientCore_LL_Destroy(handle);
}

/*Tests_SRS_IoTHubClientCore_LL_02_030: [If messageCallbackType is LEGACY then IoTHubClientCore_LL_MessageCallback shall invoke the last callback function (the parameter messageCallback to IoTHubClientCore_LL_SetMessageCallback) passing the message and the passed userContextCallback.]*/
/*Tests_SRS_IoTHubClientCore_LL_10_007: [If messageCallbackType is LEGACY then IoTHubClientCore_LL_MessageCallback shall send the message disposition as returned by the client to the underlying layer and return true.]*/
TEST_FUNCTION(IoTHubClientCore_LL_MessageCallback_with_messageCallback_calls_client_layer_succeeds)
{
    //arrange
    IOTHUB_CLIENT_CORE_LL_HANDLE handle = IoTHubClientCore_LL_Create(&TEST_CONFIG);
    (void)IoTHubClientCore_LL_SetMessageCallback(handle, test_message_callback_async, (void*)11);
    MESSAGE_CALLBACK_INFO* testMessage = make_test_message_info(TEST_MESSAGE_HANDLE);
    umock_c_reset_all_calls();

    STRICT_EXPECTED_CALL(get_time(NULL));
    STRICT_EXPECTED_CALL(test_message_callback_async(testMessage->messageHandle, (void*)11));
    STRICT_EXPECTED_CALL(FAKE_IoTHubTransport_SendMessageDisposition(testMessage, IOTHUBMESSAGE_ACCEPTED));

    //act
    bool result = g_transport_cb_info.msg_cb(testMessage, handle);

    //assert
    ASSERT_IS_TRUE(result);
    ASSERT_ARE_EQUAL(char_ptr, umock_c_get_expected_calls(), umock_c_get_actual_calls());

    //cleanup
    destroy_test_message_info(testMessage);
    IoTHubClientCore_LL_Destroy(handle);
}

TEST_FUNCTION(IoTHubClientCore_LL_MessageCallback_with_messageCallback_calls_client_layer_succeeds_report_disposition_fails)
{
    //arrange
    IOTHUB_CLIENT_CORE_LL_HANDLE handle = IoTHubClientCore_LL_Create(&TEST_CONFIG);
    (void)IoTHubClientCore_LL_SetMessageCallback(handle, test_message_callback_async, (void*)11);
    MESSAGE_CALLBACK_INFO* testMessage = make_test_message_info(TEST_MESSAGE_HANDLE);
    umock_c_reset_all_calls();

    STRICT_EXPECTED_CALL(get_time(NULL));
    STRICT_EXPECTED_CALL(test_message_callback_async(testMessage->messageHandle, (void*)11));
    STRICT_EXPECTED_CALL(FAKE_IoTHubTransport_SendMessageDisposition(testMessage, IOTHUBMESSAGE_ACCEPTED))
        .SetReturn(IOTHUB_CLIENT_ERROR);

    //act
    bool result = g_transport_cb_info.msg_cb(testMessage, handle);

    //assert
    ASSERT_IS_TRUE(result);
    ASSERT_ARE_EQUAL(char_ptr, umock_c_get_expected_calls(), umock_c_get_actual_calls());

    //cleanup
    destroy_test_message_info(testMessage);
    IoTHubClientCore_LL_Destroy(handle);
}

TEST_FUNCTION(IoTHubClientCore_LL_MessageCallback_with_messageCallbackEx_calls_client_layer_succeeds)
{
    //arrange
    IOTHUB_CLIENT_CORE_LL_HANDLE handle = IoTHubClientCore_LL_Create(&TEST_CONFIG);
    (void)IoTHubClientCore_LL_SetMessageCallback_Ex(handle, messageCallbackEx, (void*)11);
    MESSAGE_CALLBACK_INFO* testMessage = make_test_message_info(TEST_MESSAGE_HANDLE);
    umock_c_reset_all_calls();

    STRICT_EXPECTED_CALL(get_time(NULL));
    STRICT_EXPECTED_CALL(messageCallbackEx(testMessage, (void*)11));

    //act
    bool result = g_transport_cb_info.msg_cb(testMessage, handle);

    //assert
    ASSERT_IS_TRUE(result);
    ASSERT_ARE_EQUAL(char_ptr, umock_c_get_expected_calls(), umock_c_get_actual_calls());

    //cleanup
    destroy_test_message_info(testMessage);
    IoTHubClientCore_LL_Destroy(handle);
}

/*Tests_SRS_IoTHubClientCore_LL_10_009: [If messageCallbackType is ASYNC then  IoTHubClientCore_LL_MessageCallback shall return what messageCallbacEx returns.] */
TEST_FUNCTION(IoTHubClientCore_LL_MessageCallback_with_messageCallbackEx_calls_client_layer_reports_true)
{
    //arrange
    IOTHUB_CLIENT_CORE_LL_HANDLE handle = IoTHubClientCore_LL_Create(&TEST_CONFIG);
    (void)IoTHubClientCore_LL_SetMessageCallback_Ex(handle, messageCallbackEx, (void*)11);
    MESSAGE_CALLBACK_INFO* testMessage = make_test_message_info(TEST_MESSAGE_HANDLE);
    umock_c_reset_all_calls();

    STRICT_EXPECTED_CALL(get_time(NULL));
    STRICT_EXPECTED_CALL(messageCallbackEx(testMessage, (void*)11));

    //act
    bool result = g_transport_cb_info.msg_cb(testMessage, handle);

    //assert
    ASSERT_IS_TRUE(result);
    ASSERT_ARE_EQUAL(char_ptr, umock_c_get_expected_calls(), umock_c_get_actual_calls());

    //cleanup
    destroy_test_message_info(testMessage);
    IoTHubClientCore_LL_Destroy(handle);
}

/*Tests_SRS_IoTHubClientCore_LL_10_009: [If messageCallbackType is ASYNC then  IoTHubClientCore_LL_MessageCallback shall return what messageCallbacEx returns.] */
TEST_FUNCTION(IoTHubClientCore_LL_MessageCallback_with_messageCallbackEx_calls_client_layer_reports_false)
{
    //arrange
    IOTHUB_CLIENT_CORE_LL_HANDLE handle = IoTHubClientCore_LL_Create(&TEST_CONFIG);
    (void)IoTHubClientCore_LL_SetMessageCallback_Ex(handle, messageCallbackEx, (void*)11);
    MESSAGE_CALLBACK_INFO* testMessage = make_test_message_info(TEST_MESSAGE_HANDLE);
    umock_c_reset_all_calls();

    STRICT_EXPECTED_CALL(get_time(NULL));
    STRICT_EXPECTED_CALL(messageCallbackEx(testMessage, (void*)11))
        .SetReturn(false);

    //act
    bool result = g_transport_cb_info.msg_cb(testMessage, handle);

    //assert
    ASSERT_IS_FALSE(result);
    ASSERT_ARE_EQUAL(char_ptr, umock_c_get_expected_calls(), umock_c_get_actual_calls());

    //cleanup
    destroy_test_message_info(testMessage);
    IoTHubClientCore_LL_Destroy(handle);
}

TEST_FUNCTION(IoTHubClientCore_LL_MessageCallback_with_messageCallbackEx_calls_client_layer_fails_disposition_reporting_fails)
{
    //arrange
    IOTHUB_CLIENT_CORE_LL_HANDLE handle = IoTHubClientCore_LL_Create(&TEST_CONFIG);
    (void)IoTHubClientCore_LL_SetMessageCallback_Ex(handle, messageCallbackEx, (void*)11);
    MESSAGE_CALLBACK_INFO* testMessage = make_test_message_info(TEST_MESSAGE_HANDLE);
    umock_c_reset_all_calls();

    STRICT_EXPECTED_CALL(get_time(NULL));
    STRICT_EXPECTED_CALL(messageCallbackEx(testMessage, (void*)11))
        .SetReturn(false);

    //act
    bool result = g_transport_cb_info.msg_cb(testMessage, handle);

    //assert
    ASSERT_IS_FALSE(result);
    ASSERT_ARE_EQUAL(char_ptr, umock_c_get_expected_calls(), umock_c_get_actual_calls());

    //cleanup
    destroy_test_message_info(testMessage);
    IoTHubClientCore_LL_Destroy(handle);
}

/*** IoTHubClientCore_LL_GetLastMessageReceiveTime ***/

/* Tests_SRS_IoTHubClientCore_LL_09_001: [IoTHubClientCore_LL_GetLastMessageReceiveTime shall return IOTHUB_CLIENT_INVALID_ARG if any of the arguments is NULL] */
TEST_FUNCTION(IoTHubClientCore_LL_GetLastMessageReceiveTime_InvalidClientHandleArg_fails)
{
    // arrange
    time_t lastMessageReceiveTime;

    IOTHUB_CLIENT_CORE_LL_HANDLE iotHubClientHandle = IoTHubClientCore_LL_Create(&TEST_CONFIG);
    umock_c_reset_all_calls();

    // act
    IOTHUB_CLIENT_RESULT result = IoTHubClientCore_LL_GetLastMessageReceiveTime(NULL, &lastMessageReceiveTime);

    // assert
    ASSERT_ARE_EQUAL(IOTHUB_CLIENT_RESULT, IOTHUB_CLIENT_INVALID_ARG, result);
    ASSERT_ARE_EQUAL(char_ptr, umock_c_get_expected_calls(), umock_c_get_actual_calls());

    // Cleanup
    IoTHubClientCore_LL_Destroy(iotHubClientHandle);
}

/* Tests_SRS_IoTHubClientCore_LL_09_001: [IoTHubClientCore_LL_GetLastMessageReceiveTime shall return IOTHUB_CLIENT_INVALID_ARG if any of the arguments is NULL] */
TEST_FUNCTION(IoTHubClientCore_LL_GetLastMessageReceiveTime_InvalidTimeRefArg_fails)
{
    // arrange
    IOTHUB_CLIENT_CORE_LL_HANDLE iotHubClientHandle = IoTHubClientCore_LL_Create(&TEST_CONFIG);
    umock_c_reset_all_calls();

    // act
    IOTHUB_CLIENT_RESULT result = IoTHubClientCore_LL_GetLastMessageReceiveTime(iotHubClientHandle, NULL);

    // assert
    ASSERT_ARE_EQUAL(IOTHUB_CLIENT_RESULT, IOTHUB_CLIENT_INVALID_ARG, result);
    ASSERT_ARE_EQUAL(char_ptr, umock_c_get_expected_calls(), umock_c_get_actual_calls());


    // Cleanup
    IoTHubClientCore_LL_Destroy(iotHubClientHandle);
}

/* Tests_SRS_IoTHubClientCore_LL_09_002: [IoTHubClientCore_LL_GetLastMessageReceiveTime shall return IOTHUB_CLIENT_INDEFINITE_TIME - and not set 'lastMessageReceiveTime' - if it is unable to provide the time for the last commands] */
TEST_FUNCTION(IoTHubClientCore_LL_GetLastMessageReceiveTime_NoMessagesReceived_fails)
{
    // arrange
    time_t lastMessageReceiveTime = (time_t)0;

    IOTHUB_CLIENT_CORE_LL_HANDLE iotHubClientHandle = IoTHubClientCore_LL_Create(&TEST_CONFIG);
    umock_c_reset_all_calls();

    // act
    IOTHUB_CLIENT_RESULT result = IoTHubClientCore_LL_GetLastMessageReceiveTime(iotHubClientHandle, &lastMessageReceiveTime);

    // assert
    ASSERT_ARE_EQUAL(IOTHUB_CLIENT_RESULT, IOTHUB_CLIENT_INDEFINITE_TIME, result);
    ASSERT_ARE_EQUAL(int, 0, (int)(lastMessageReceiveTime));
    ASSERT_ARE_EQUAL(char_ptr, umock_c_get_expected_calls(), umock_c_get_actual_calls());

    // Cleanup
    IoTHubClientCore_LL_Destroy(iotHubClientHandle);
}

/* Tests_SRS_IoTHubClientCore_LL_09_003: [IoTHubClientCore_LL_GetLastMessageReceiveTime shall return IOTHUB_CLIENT_OK if it wrote in the lastMessageReceiveTime the time when the last command was received] */
/* Tests_SRS_IoTHubClientCore_LL_09_004: [IoTHubClientCore_LL_GetLastMessageReceiveTime shall return lastMessageReceiveTime in localtime] */
TEST_FUNCTION(IoTHubClientCore_LL_GetLastMessageReceiveTime_MessagesReceived_succeeds)
{
    // arrange
    IOTHUB_CLIENT_CORE_LL_HANDLE handle = IoTHubClientCore_LL_Create(&TEST_CONFIG);
    (void)IoTHubClientCore_LL_SetMessageCallback(handle, test_message_callback_async, (void*)11);

    MESSAGE_CALLBACK_INFO* testMessage = make_test_message_info(TEST_MESSAGE_HANDLE);
    umock_c_reset_all_calls();

    STRICT_EXPECTED_CALL(get_time(NULL));
    STRICT_EXPECTED_CALL(test_message_callback_async(testMessage->messageHandle, (void*)11));
    STRICT_EXPECTED_CALL(FAKE_IoTHubTransport_SendMessageDisposition(testMessage, IOTHUBMESSAGE_ACCEPTED));

    (void)g_transport_cb_info.msg_cb(testMessage, handle);

    // act
    time_t lastMessageReceiveTime = (time_t)0;
    IOTHUB_CLIENT_RESULT result = IoTHubClientCore_LL_GetLastMessageReceiveTime(handle, &lastMessageReceiveTime);

    // assert
    ASSERT_ARE_EQUAL(IOTHUB_CLIENT_RESULT, IOTHUB_CLIENT_OK, result);
    ASSERT_ARE_EQUAL(int, (int)TEST_TIME_VALUE, (int)lastMessageReceiveTime);

    ASSERT_ARE_EQUAL(char_ptr, umock_c_get_expected_calls(), umock_c_get_actual_calls());

    ///cleanup
    IoTHubClientCore_LL_Destroy(handle);
    destroy_test_message_info(testMessage);
}

/*** IoTHubClientCore_LL_GetSendStatus ***/

/* Tests_SRS_IOTHUBCLIENT_09_007: [IoTHubClientCore_LL_GetSendStatus shall return IOTHUB_CLIENT_INVALID_ARG if called with NULL parameter] */
TEST_FUNCTION(IoTHubClientCore_LL_GetSendStatus_BadHandleArgument_fails)
{
    // arrange

    umock_c_reset_all_calls();

    IOTHUB_CLIENT_STATUS status;

    // act
    IOTHUB_CLIENT_RESULT result = IoTHubClientCore_LL_GetSendStatus(NULL, &status);

    // assert
    ASSERT_ARE_EQUAL(char_ptr, umock_c_get_expected_calls(), umock_c_get_actual_calls());
    ASSERT_ARE_EQUAL(IOTHUB_CLIENT_RESULT, IOTHUB_CLIENT_INVALID_ARG, result);

    // cleanup
}

/* Tests_SRS_IOTHUBCLIENT_09_007: [IoTHubClientCore_LL_GetSendStatus shall return IOTHUB_CLIENT_INVALID_ARG if called with NULL parameter] */
TEST_FUNCTION(IoTHubClientCore_LL_GetSendStatus_BadStatusArgument_fails)
{
    // arrange

    IOTHUB_CLIENT_CORE_LL_HANDLE handle = IoTHubClientCore_LL_Create(&TEST_CONFIG);
    umock_c_reset_all_calls();

    // act
    IOTHUB_CLIENT_RESULT result = IoTHubClientCore_LL_GetSendStatus(handle, NULL);

    // assert
    ASSERT_ARE_EQUAL(char_ptr, umock_c_get_expected_calls(), umock_c_get_actual_calls());
    ASSERT_ARE_EQUAL(IOTHUB_CLIENT_RESULT, IOTHUB_CLIENT_INVALID_ARG, result);

    // cleanup
    IoTHubClientCore_LL_Destroy(handle);
}

/* Tests_SRS_IOTHUBCLIENT_09_008: [IoTHubClientCore_LL_GetSendStatus shall return IOTHUB_CLIENT_OK and status IOTHUB_CLIENT_SEND_STATUS_IDLE if there is currently no items to be sent] */
TEST_FUNCTION(IoTHubClientCore_LL_GetSendStatus_NoEventToSend_Succeeds)
{
    // arrange
    IOTHUB_CLIENT_CORE_LL_HANDLE handle = IoTHubClientCore_LL_Create(&TEST_CONFIG);
    umock_c_reset_all_calls();

    IOTHUB_CLIENT_STATUS status;
    IOTHUB_CLIENT_STATUS desire_status = IOTHUB_CLIENT_SEND_STATUS_IDLE;

    STRICT_EXPECTED_CALL(FAKE_IoTHubTransport_GetSendStatus(IGNORED_PTR_ARG, IGNORED_PTR_ARG))
        .IgnoreArgument_handle()
        .CopyOutArgumentBuffer_iotHubClientStatus(&desire_status, sizeof(status))
        .SetReturn(IOTHUB_CLIENT_OK);

    // act
    IOTHUB_CLIENT_RESULT result = IoTHubClientCore_LL_GetSendStatus(handle, &status);

    // assert
    ASSERT_ARE_EQUAL(IOTHUB_CLIENT_RESULT, IOTHUB_CLIENT_OK, result);
    ASSERT_ARE_EQUAL(IOTHUB_CLIENT_STATUS, IOTHUB_CLIENT_SEND_STATUS_IDLE, status);
    ASSERT_ARE_EQUAL(char_ptr, umock_c_get_expected_calls(), umock_c_get_actual_calls());

    // cleanup
    IoTHubClientCore_LL_Destroy(handle);
}

/* Tests_SRS_IOTHUBCLIENT_09_009: [IoTHubClientCore_LL_GetSendStatus shall return IOTHUB_CLIENT_OK and status IOTHUB_CLIENT_SEND_STATUS_BUSY if there are currently items to be sent] */
TEST_FUNCTION(IoTHubClientCore_LL_GetSendStatus_HasEventToSend_Succeeds)
{
    // arrange
    IOTHUB_CLIENT_CORE_LL_HANDLE handle = IoTHubClientCore_LL_Create(&TEST_CONFIG);
    umock_c_reset_all_calls();

    IOTHUB_CLIENT_STATUS status;
    IOTHUB_CLIENT_STATUS desire_status = IOTHUB_CLIENT_SEND_STATUS_BUSY;

    STRICT_EXPECTED_CALL(FAKE_IoTHubTransport_GetSendStatus(IGNORED_PTR_ARG, IGNORED_PTR_ARG))
        .IgnoreArgument_handle()
        .CopyOutArgumentBuffer_iotHubClientStatus(&desire_status, sizeof(status))
        .SetReturn(IOTHUB_CLIENT_OK);

    // act
    IOTHUB_CLIENT_RESULT result = IoTHubClientCore_LL_GetSendStatus(handle, &status);

    // assert
    ASSERT_ARE_EQUAL(char_ptr, umock_c_get_expected_calls(), umock_c_get_actual_calls());
    ASSERT_ARE_EQUAL(IOTHUB_CLIENT_RESULT, IOTHUB_CLIENT_OK, result);
    ASSERT_ARE_EQUAL(IOTHUB_CLIENT_STATUS, IOTHUB_CLIENT_SEND_STATUS_BUSY, status);

    // cleanup
    IoTHubClientCore_LL_Destroy(handle);
}

TEST_FUNCTION(IoTHubClientCore_LL_SetOption_sas_token_lifetime_succeeds)
{
    //arrange
    IOTHUB_CLIENT_CORE_LL_HANDLE handle = IoTHubClientCore_LL_Create(&TEST_CONFIG);
    umock_c_reset_all_calls();

    STRICT_EXPECTED_CALL(IoTHubClient_Auth_Set_SasToken_Expiry(IGNORED_PTR_ARG, IGNORED_NUM_ARG));

    //act
    size_t sas_lifetime = 10;
    IOTHUB_CLIENT_RESULT result = IoTHubClientCore_LL_SetOption(handle, OPTION_SAS_TOKEN_LIFETIME, &sas_lifetime);

    //assert
    ASSERT_ARE_EQUAL(IOTHUB_CLIENT_RESULT, IOTHUB_CLIENT_OK, result);
    ASSERT_ARE_EQUAL(char_ptr, umock_c_get_expected_calls(), umock_c_get_actual_calls());

    //cleanup
    IoTHubClientCore_LL_Destroy(handle);
}

TEST_FUNCTION(IoTHubClientCore_LL_SetOption_sas_token_lifetime_fail)
{
    //arrange
    IOTHUB_CLIENT_CORE_LL_HANDLE handle = IoTHubClientCore_LL_Create(&TEST_CONFIG);
    umock_c_reset_all_calls();

    STRICT_EXPECTED_CALL(IoTHubClient_Auth_Set_SasToken_Expiry(IGNORED_PTR_ARG, IGNORED_NUM_ARG)).SetReturn(__LINE__);

    //act
    size_t sas_lifetime = 255;
    IOTHUB_CLIENT_RESULT result = IoTHubClientCore_LL_SetOption(handle, OPTION_SAS_TOKEN_LIFETIME, &sas_lifetime);

    //assert
    ASSERT_ARE_NOT_EQUAL(IOTHUB_CLIENT_RESULT, IOTHUB_CLIENT_OK, result);
    ASSERT_ARE_EQUAL(char_ptr, umock_c_get_expected_calls(), umock_c_get_actual_calls());

    //cleanup
    IoTHubClientCore_LL_Destroy(handle);
}

/*Tests_SRS_IoTHubClientCore_LL_02_034: [If iotHubClientHandle is NULL then IoTHubClientCore_LL_SetOption shall return IOTHUB_CLIENT_INVALID_ARG.]*/
TEST_FUNCTION(IoTHubClientCore_LL_SetOption_with_NULL_handle_fails)
{
    //arrange

    //act
    IOTHUB_CLIENT_RESULT result = IoTHubClientCore_LL_SetOption(NULL, "a", "b");

    ///assert
    ASSERT_ARE_EQUAL(IOTHUB_CLIENT_RESULT, IOTHUB_CLIENT_INVALID_ARG, result);

    ///cleanup
}

/*Tests_SRS_IoTHubClientCore_LL_02_035: [If optionName is NULL then IoTHubClientCore_LL_SetOption shall return IOTHUB_CLIENT_INVALID_ARG.] */
TEST_FUNCTION(IoTHubClientCore_LL_SetOption_with_NULL_optionName_fails)
{
    //arrange

    IOTHUB_CLIENT_CORE_LL_HANDLE handle = IoTHubClientCore_LL_Create(&TEST_CONFIG);
    umock_c_reset_all_calls();

    //act
    IOTHUB_CLIENT_RESULT result = IoTHubClientCore_LL_SetOption(handle, NULL, "b");

    ///assert
    ASSERT_ARE_EQUAL(IOTHUB_CLIENT_RESULT, IOTHUB_CLIENT_INVALID_ARG, result);
    ASSERT_ARE_EQUAL(char_ptr, umock_c_get_expected_calls(), umock_c_get_actual_calls());

    ///cleanup
    IoTHubClientCore_LL_Destroy(handle);

}

/*Tests_SRS_IoTHubClientCore_LL_02_036: [If value is NULL then IoTHubClientCore_LL_SetOption shall return IOTHUB_CLIENT_INVALID_ARG.] */
TEST_FUNCTION(IoTHubClientCore_LL_SetOption_with_NULL_value_fails)
{
    //arrange

    IOTHUB_CLIENT_CORE_LL_HANDLE handle = IoTHubClientCore_LL_Create(&TEST_CONFIG);
    umock_c_reset_all_calls();

    //act
    IOTHUB_CLIENT_RESULT result = IoTHubClientCore_LL_SetOption(handle, "a", NULL);

    ///assert
    ASSERT_ARE_EQUAL(IOTHUB_CLIENT_RESULT, IOTHUB_CLIENT_INVALID_ARG, result);
    ASSERT_ARE_EQUAL(char_ptr, umock_c_get_expected_calls(), umock_c_get_actual_calls());

    ///cleanup
    IoTHubClientCore_LL_Destroy(handle);

}

#ifndef DONT_USE_UPLOADTOBLOB
/*these tests are to be run when upload to blob functionality exists*/

/*Tests_SRS_IoTHubClientCore_LL_30_010: [ blob_xfr_timeout - IoTHubClientCore_LL_SetOption shall pass this option to IoTHubClient_UploadToBlob_SetOption and return its result. ]*/
TEST_FUNCTION(IoTHubClientCore_LL_SetOption_blob_upload_timeout_succeeds)
{
    //arrange
    IOTHUB_CLIENT_CORE_LL_HANDLE handle = IoTHubClientCore_LL_Create(&TEST_CONFIG);
    umock_c_reset_all_calls();

    STRICT_EXPECTED_CALL(IoTHubClient_LL_UploadToBlob_SetOption(IGNORED_PTR_ARG, IGNORED_PTR_ARG, IGNORED_PTR_ARG))
    .IgnoreArgument_handle()
    .IgnoreArgument_optionName()
    .IgnoreArgument_value()
    .SetReturn(IOTHUB_CLIENT_INDEFINITE_TIME)
    .CallCannotFail();

    //act
    long timeout = 10;
    IOTHUB_CLIENT_RESULT result = IoTHubClientCore_LL_SetOption(handle, OPTION_BLOB_UPLOAD_TIMEOUT_SECS, &timeout);

    ///assert
    ASSERT_ARE_EQUAL(IOTHUB_CLIENT_RESULT, IOTHUB_CLIENT_INDEFINITE_TIME, result);
    ASSERT_ARE_EQUAL(char_ptr, umock_c_get_expected_calls(), umock_c_get_actual_calls());

    ///cleanup
    IoTHubClientCore_LL_Destroy(handle);

}

/*Tests_SRS_IoTHubClientCore_LL_30_011: [ IoTHubClientCore_LL_SetOption shall always pass unhandled options to Transport_SetOption. ]*/
/*Tests_SRS_IoTHubClientCore_LL_30_012: [ If Transport_SetOption fails, IoTHubClientCore_LL_SetOption shall return that failure code. ]*/
TEST_FUNCTION(IoTHubClientCore_LL_SetOption_fails_when_IoTHubTransport_SetOption_fails)
{
    //arrange
    IOTHUB_CLIENT_CORE_LL_HANDLE handle = IoTHubClientCore_LL_Create(&TEST_CONFIG);
    umock_c_reset_all_calls();

    STRICT_EXPECTED_CALL(FAKE_IoTHubTransport_SetOption(IGNORED_PTR_ARG, IGNORED_PTR_ARG, IGNORED_PTR_ARG))
    .IgnoreArgument_handle()
    .IgnoreArgument_optionName()
    .IgnoreArgument_value()
    .SetReturn(IOTHUB_CLIENT_INDEFINITE_TIME);

    //act
    IOTHUB_CLIENT_RESULT result = IoTHubClientCore_LL_SetOption(handle, "a", "b");

    ///assert
    ASSERT_ARE_EQUAL(IOTHUB_CLIENT_RESULT, IOTHUB_CLIENT_INDEFINITE_TIME, result);
    ASSERT_ARE_EQUAL(char_ptr, umock_c_get_expected_calls(), umock_c_get_actual_calls());

    ///cleanup
    IoTHubClientCore_LL_Destroy(handle);

}

/*Tests_SRS_IoTHubClientCore_LL_30_013: [ If the DONT_USE_UPLOADTOBLOB compiler switch is undefined, IoTHubClientCore_LL_SetOption shall pass unhandled options to IoTHubClient_UploadToBlob_SetOption and ignore the result. ]*/
TEST_FUNCTION(IoTHubClientCore_LL_SetOption_succeeds_when_IoTHubClient_LL_UploadToBlob_SetOption_fails)
{
    //arrange
    IOTHUB_CLIENT_CORE_LL_HANDLE handle = IoTHubClientCore_LL_Create(&TEST_CONFIG);
    umock_c_reset_all_calls();

    STRICT_EXPECTED_CALL(FAKE_IoTHubTransport_SetOption(IGNORED_PTR_ARG, IGNORED_PTR_ARG, IGNORED_PTR_ARG))
    .IgnoreArgument_handle()
    .IgnoreArgument_optionName()
    .IgnoreArgument_value()
    .SetReturn(IOTHUB_CLIENT_OK);

    STRICT_EXPECTED_CALL(IoTHubClient_LL_UploadToBlob_SetOption(IGNORED_PTR_ARG, IGNORED_PTR_ARG, IGNORED_PTR_ARG))
    .IgnoreArgument_handle()
    .IgnoreArgument_optionName()
    .IgnoreArgument_value()
    .SetReturn(IOTHUB_CLIENT_INVALID_ARG);

    //act
    IOTHUB_CLIENT_RESULT result = IoTHubClientCore_LL_SetOption(handle, "a", "b");

    ///assert
    ASSERT_ARE_EQUAL(IOTHUB_CLIENT_RESULT, IOTHUB_CLIENT_OK, result);
    ASSERT_ARE_EQUAL(char_ptr, umock_c_get_expected_calls(), umock_c_get_actual_calls());

    ///cleanup
    IoTHubClientCore_LL_Destroy(handle);

}
#else
/*these tests are to be run when uploadtoblob is not present*/
TEST_FUNCTION(IoTHubClientCore_LL_SetOption_fails_when_underlying_transport_fails)
{
    //arrange

    IOTHUB_CLIENT_CORE_LL_HANDLE handle = IoTHubClientCore_LL_Create(&TEST_CONFIG);
    umock_c_reset_all_calls();

    EXPECTED_CALL(FAKE_IoTHubTransport_SetOption(IGNORED_PTR_ARG, "a", "b"))
        .SetReturn(IOTHUB_CLIENT_INDEFINITE_TIME);

    //act
    IOTHUB_CLIENT_RESULT result = IoTHubClientCore_LL_SetOption(handle, "a", "b");

    ///assert
    ASSERT_ARE_EQUAL(IOTHUB_CLIENT_RESULT, IOTHUB_CLIENT_INDEFINITE_TIME, result);
    ASSERT_ARE_EQUAL(char_ptr, umock_c_get_expected_calls(), umock_c_get_actual_calls());

    ///cleanup
    IoTHubClientCore_LL_Destroy(handle);

}
#endif

/*Tests_SRS_IoTHubClientCore_LL_02_039: [ "messageTimeout" - once IoTHubClientCore_LL_SendEventAsync is called the message shall timeout after value miliseconds. Value is a pointer to a tickcounter_ms_t. ]*/
TEST_FUNCTION(IoTHubClientCore_LL_SetOption_messageTimeout_to_zero_after_Create_succeeds)
{
    //arrange

    IOTHUB_CLIENT_CORE_LL_HANDLE handle = IoTHubClientCore_LL_Create(&TEST_CONFIG);
    umock_c_reset_all_calls();

    //act
    tickcounter_ms_t zero = 0;
    IOTHUB_CLIENT_RESULT result = IoTHubClientCore_LL_SetOption(handle, "messageTimeout", &zero);

    ///assert
    ASSERT_ARE_EQUAL(IOTHUB_CLIENT_RESULT, IOTHUB_CLIENT_OK, result);
    ASSERT_ARE_EQUAL(char_ptr, umock_c_get_expected_calls(), umock_c_get_actual_calls());

    ///cleanup
    IoTHubClientCore_LL_Destroy(handle);
}

/*Tests_SRS_IoTHubClientCore_LL_02_039: [ "messageTimeout" - once IoTHubClientCore_LL_SendEventAsync is called the message shall timeout after value miliseconds. Value is a pointer to a tickcounter_ms_t. ]*/
TEST_FUNCTION(IoTHubClientCore_LL_SetOption_messageTimeout_to_one_after_Create_succeeds)
{
    //arrange

    IOTHUB_CLIENT_CORE_LL_HANDLE handle = IoTHubClientCore_LL_Create(&TEST_CONFIG);
    umock_c_reset_all_calls();

    //act
    tickcounter_ms_t one = 1;
    IOTHUB_CLIENT_RESULT result = IoTHubClientCore_LL_SetOption(handle, "messageTimeout", &one);

    ///assert
    ASSERT_ARE_EQUAL(IOTHUB_CLIENT_RESULT, IOTHUB_CLIENT_OK, result);
    ASSERT_ARE_EQUAL(char_ptr, umock_c_get_expected_calls(), umock_c_get_actual_calls());

    ///cleanup
    IoTHubClientCore_LL_Destroy(handle);

}

/*Tests_SRS_IoTHubClientCore_LL_02_039: [ "messageTimeout" - once IoTHubClientCore_LL_SendEventAsync is called the message shall timeout after value miliseconds. Value is a pointer to a tickcounter_ms_t. ]*/
TEST_FUNCTION(IoTHubClientCore_LL_SetOption_messageTimeout_can_be_reverted_back_to_zero_succeeds)
{
    //arrange

    IOTHUB_CLIENT_CORE_LL_HANDLE handle = IoTHubClientCore_LL_Create(&TEST_CONFIG);
    tickcounter_ms_t one = 1;
    (void)IoTHubClientCore_LL_SetOption(handle, "messageTimeout", &one);
    umock_c_reset_all_calls();

    //act
    tickcounter_ms_t zero = 0;
    IOTHUB_CLIENT_RESULT result = IoTHubClientCore_LL_SetOption(handle, "messageTimeout", &zero);

    ///assert
    ASSERT_ARE_EQUAL(IOTHUB_CLIENT_RESULT, IOTHUB_CLIENT_OK, result);
    ASSERT_ARE_EQUAL(char_ptr, umock_c_get_expected_calls(), umock_c_get_actual_calls());

    ///cleanup
    IoTHubClientCore_LL_Destroy(handle);
}

/*Tests_SRS_IoTHubClientCore_LL_02_039: [ "messageTimeout" - once IoTHubClientCore_LL_SendEventAsync is called the message shall timeout after value miliseconds. Value is a pointer to a tickcounter_ms_t. ]*/
/*Tests_SRS_IoTHubClientCore_LL_02_041: [ If more than value miliseconds have passed since the call to IoTHubClientCore_LL_SendEventAsync then the message callback shall be called with a status code of IOTHUB_CLIENT_CONFIRMATION_TIMEOUT. ]*/
TEST_FUNCTION(IoTHubClientCore_LL_SetOption_messageTimeout_calls_timeout_callback)
{
    //arrange

    IOTHUB_CLIENT_CORE_LL_HANDLE handle = IoTHubClientCore_LL_Create(&TEST_CONFIG);
    tickcounter_ms_t one = 1;
    (void)IoTHubClientCore_LL_SetOption(handle, "messageTimeout", &one);

    /*send 1 messages that will expire*/
    /*because sending messages stamps the message's timeout, the call to tickcounter_get_current_ms needs to be here, so the test can says
    "the message has been received at time=10*/
    tickcounter_ms_t ten = 10000;
    STRICT_EXPECTED_CALL(tickcounter_get_current_ms(IGNORED_PTR_ARG, IGNORED_PTR_ARG))
        .IgnoreArgument(1)
        .CopyOutArgumentBuffer(2, &ten, sizeof(ten));
    (void)IoTHubClientCore_LL_SendEventAsync(handle, TEST_DEVICEMESSAGE_HANDLE, test_event_confirmation_callback, (void*)TEST_DEVICEMESSAGE_HANDLE);
    umock_c_reset_all_calls();

    /*we don't care what happens in the Transport, so let's ignore all those calls*/
    tickcounter_ms_t twelve = 12000; /*12 > 10 (receive time) + 1 (timeout) => timeout*/
    STRICT_EXPECTED_CALL(tickcounter_get_current_ms(IGNORED_PTR_ARG, IGNORED_PTR_ARG))
        .IgnoreArgument(1)
        .CopyOutArgumentBuffer(2, &twelve, sizeof(twelve));

    STRICT_EXPECTED_CALL(DList_RemoveEntryList(IGNORED_PTR_ARG)) /*this is removing the item from waitingToSend*/
        .IgnoreArgument(1);
    STRICT_EXPECTED_CALL(test_event_confirmation_callback(IOTHUB_CLIENT_CONFIRMATION_MESSAGE_TIMEOUT, (void*)TEST_DEVICEMESSAGE_HANDLE)); /*calling the callback*/
    STRICT_EXPECTED_CALL(IoTHubMessage_Destroy(IGNORED_PTR_ARG)) /*destroying the message clone*/
        .IgnoreArgument(1);
    STRICT_EXPECTED_CALL(gballoc_free(IGNORED_PTR_ARG)) /*destroying the IOTHUB_MESSAGE_LIST*/
        .IgnoreArgument(1);
    EXPECTED_CALL(FAKE_IoTHubTransport_DoWork(IGNORED_PTR_ARG));

    //act
    IoTHubClientCore_LL_DoWork(handle);

    ///assert
    ASSERT_ARE_EQUAL(char_ptr, umock_c_get_expected_calls(), umock_c_get_actual_calls());

    ///cleanup
    IoTHubClientCore_LL_Destroy(handle);
}

/*Tests_SRS_IoTHubClientCore_LL_02_042: [ By default, messages shall not timeout. ]*/
TEST_FUNCTION(IoTHubClientCore_LL_SetOption_defaults_to_zero)
{
    //arrange

    IOTHUB_CLIENT_CORE_LL_HANDLE handle = IoTHubClientCore_LL_Create(&TEST_CONFIG);

    /*send 1 messages that will expire*/
    /*because sending messages stamps the message's timeout, the call to tickcounter_get_current_ms needs to be here, so the test can says
    "the message has been received at time=10*/
    tickcounter_ms_t ten = 10000;
    STRICT_EXPECTED_CALL(tickcounter_get_current_ms(IGNORED_PTR_ARG, IGNORED_PTR_ARG))
        .IgnoreArgument(1)
        .CopyOutArgumentBuffer(2, &ten, sizeof(ten));
    (void)IoTHubClientCore_LL_SendEventAsync(handle, TEST_DEVICEMESSAGE_HANDLE, test_event_confirmation_callback, (void*)TEST_DEVICEMESSAGE_HANDLE);
    umock_c_reset_all_calls();

    /*we don't care what happens in the Transport, so let's ignore all those calls*/

    tickcounter_ms_t twelve = 12000; /*12 > 10 (receive time) + 1 (timeout) => would result in timeout, except the fact that messageTimeout option has never been set, therefore no timeout shall be called*/
    STRICT_EXPECTED_CALL(tickcounter_get_current_ms(IGNORED_PTR_ARG, IGNORED_PTR_ARG))
        .IgnoreArgument(1)
        .CopyOutArgumentBuffer(2, &twelve, sizeof(twelve));
    EXPECTED_CALL(FAKE_IoTHubTransport_DoWork(IGNORED_PTR_ARG));

    //act
    IoTHubClientCore_LL_DoWork(handle);

    ///assert
    ASSERT_ARE_EQUAL(char_ptr, umock_c_get_expected_calls(), umock_c_get_actual_calls());

    ///cleanup
    IoTHubClientCore_LL_Destroy(handle);
}

/*Tests_SRS_IoTHubClientCore_LL_02_039: [ "messageTimeout" - once IoTHubClientCore_LL_SendEventAsync is called the message shall timeout after value miliseconds. Value is a pointer to a tickcounter_ms_t. ]*/
TEST_FUNCTION(IoTHubClientCore_LL_SetOption_messageTimeout_only_removes_the_message_if_it_has_NULL_callback)
{
    //arrange

    IOTHUB_CLIENT_CORE_LL_HANDLE handle = IoTHubClientCore_LL_Create(&TEST_CONFIG);
    tickcounter_ms_t one = 1;
    (void)IoTHubClientCore_LL_SetOption(handle, "messageTimeout", &one);

    /*send 1 messages that will expire*/
    /*because sending messages stamps the message's timeout, the call to tickcounter_get_current_ms needs to be here, so the test can says
    "the message has been received at time=10*/
    tickcounter_ms_t ten = 10;
    STRICT_EXPECTED_CALL(tickcounter_get_current_ms(IGNORED_PTR_ARG, IGNORED_PTR_ARG))
        .IgnoreArgument(1)
        .CopyOutArgumentBuffer(2, &ten, sizeof(ten));
    (void)IoTHubClientCore_LL_SendEventAsync(handle, TEST_DEVICEMESSAGE_HANDLE, NULL, NULL); /*this is a message with a NULL callback*/
    umock_c_reset_all_calls();

    tickcounter_ms_t twelve = 12; /*12 > 10 (receive time) + 1 (timeout) => timeout*/
    STRICT_EXPECTED_CALL(tickcounter_get_current_ms(IGNORED_PTR_ARG, IGNORED_PTR_ARG))
        .IgnoreArgument(1)
        .CopyOutArgumentBuffer(2, &twelve, sizeof(twelve));

    STRICT_EXPECTED_CALL(DList_RemoveEntryList(IGNORED_PTR_ARG)) /*this is removing the item from waitingToSend*/
        .IgnoreArgument(1);
    STRICT_EXPECTED_CALL(IoTHubMessage_Destroy(IGNORED_PTR_ARG)) /*destroying the message clone*/
        .IgnoreArgument(1);
    STRICT_EXPECTED_CALL(gballoc_free(IGNORED_PTR_ARG)) /*destroying the IOTHUB_MESSAGE_LIST*/
        .IgnoreArgument(1);

    /*we don't care what happens in the Transport, so let's ignore all those calls*/
    EXPECTED_CALL(FAKE_IoTHubTransport_DoWork(IGNORED_PTR_ARG));

    //act
    IoTHubClientCore_LL_DoWork(handle);

    ///assert
    ASSERT_ARE_EQUAL(char_ptr, umock_c_get_expected_calls(), umock_c_get_actual_calls());

    ///cleanup
    IoTHubClientCore_LL_Destroy(handle);
}

/*Tests_SRS_IoTHubClientCore_LL_02_039: [ "messageTimeout" - once IoTHubClientCore_LL_SendEventAsync is called the message shall timeout after value miliseconds. Value is a pointer to a tickcounter_ms_t. ]*/
/*Tests_SRS_IoTHubClientCore_LL_02_041: [ If more than value miliseconds have passed since the call to IoTHubClientCore_LL_SendEventAsync then the message callback shall be called with a status code of IOTHUB_CLIENT_CONFIRMATION_TIMEOUT. ]*/
TEST_FUNCTION(IoTHubClientCore_LL_SetOption_messageTimeout_when_exactly_on_the_edge_does_not_call_the_callback) /*because "more"*/
{
    //arrange
    IOTHUB_CLIENT_CORE_LL_HANDLE handle = IoTHubClientCore_LL_Create(&TEST_CONFIG);
    tickcounter_ms_t one = 1;
    (void)IoTHubClientCore_LL_SetOption(handle, "messageTimeout", &one);

    /*send 1 messages that will expire*/
    /*because sending messages stamps the message's timeout, the call to tickcounter_get_current_ms needs to be here, so the test can says
    "the message has been received at time=10*/
    tickcounter_ms_t ten = 10;
    STRICT_EXPECTED_CALL(tickcounter_get_current_ms(IGNORED_PTR_ARG, IGNORED_PTR_ARG))
        .CopyOutArgumentBuffer(2, &ten, sizeof(ten));
    (void)IoTHubClientCore_LL_SendEventAsync(handle, TEST_DEVICEMESSAGE_HANDLE, test_event_confirmation_callback, (void*)TEST_DEVICEMESSAGE_HANDLE);
    umock_c_reset_all_calls();

    tickcounter_ms_t eleven = 11; /*11 = 10 (receive time) + 1 (timeout) => NO timeout*/
    STRICT_EXPECTED_CALL(tickcounter_get_current_ms(IGNORED_PTR_ARG, IGNORED_PTR_ARG))
        .CopyOutArgumentBuffer(2, &eleven, sizeof(eleven));

    /*we don't care what happens in the Transport, so let's ignore all those calls*/
    EXPECTED_CALL(FAKE_IoTHubTransport_DoWork(IGNORED_PTR_ARG));

    //act
    IoTHubClientCore_LL_DoWork(handle);

    //assert
    ASSERT_ARE_EQUAL(char_ptr, umock_c_get_expected_calls(), umock_c_get_actual_calls());

    //cleanup
    IoTHubClientCore_LL_Destroy(handle);
}

/*Tests_SRS_IoTHubClientCore_LL_02_039: [ "messageTimeout" - once IoTHubClientCore_LL_SendEventAsync is called the message shall timeout after value miliseconds. Value is a pointer to a tickcounter_ms_t. ]*/
/*Tests_SRS_IoTHubClientCore_LL_02_041: [ If more than value miliseconds have passed since the call to IoTHubClientCore_LL_SendEventAsync then the message callback shall be called with a status code of IOTHUB_CLIENT_CONFIRMATION_TIMEOUT. ]*/
TEST_FUNCTION(IoTHubClientCore_LL_SetOption_2_messages_with_timeouts_at_11_and_12_calls_1_timeout) /*test wants to see that message that did not timeout yet do not have their callbacks called*/
{
    //arrange

    IOTHUB_CLIENT_CORE_LL_HANDLE handle = IoTHubClientCore_LL_Create(&TEST_CONFIG);
    tickcounter_ms_t one = 1;
    (void)IoTHubClientCore_LL_SetOption(handle, "messageTimeout", &one);

    /*send 2 messages that will expire at 12 and 13, both of these messages are send at time=10*/
    /*because sending messages stamps the message's timeout, the call to tickcounter_get_current_ms needs to be here, so the test can says
    "the message has been received at time=10*/
    tickcounter_ms_t ten = 10;
    STRICT_EXPECTED_CALL(tickcounter_get_current_ms(IGNORED_PTR_ARG, IGNORED_PTR_ARG))
        .CopyOutArgumentBuffer(2, &ten, sizeof(ten));
    (void)IoTHubClientCore_LL_SendEventAsync(handle, TEST_DEVICEMESSAGE_HANDLE, test_event_confirmation_callback, (void*)TEST_DEVICEMESSAGE_HANDLE);

    tickcounter_ms_t two = 2;
    (void)IoTHubClientCore_LL_SetOption(handle, "messageTimeout", &two);
    STRICT_EXPECTED_CALL(tickcounter_get_current_ms(IGNORED_PTR_ARG, IGNORED_PTR_ARG))
        .CopyOutArgumentBuffer(2, &ten, sizeof(ten));
    (void)IoTHubClientCore_LL_SendEventAsync(handle, TEST_DEVICEMESSAGE_HANDLE, test_event_confirmation_callback, (void*)(TEST_DEVICEMESSAGE_HANDLE_2));
    umock_c_reset_all_calls();

    tickcounter_ms_t twelve = 12; /*12 > 10 (receive time) + 1 (timeout) => timeout!!!*/
    STRICT_EXPECTED_CALL(tickcounter_get_current_ms(IGNORED_PTR_ARG, IGNORED_PTR_ARG))
        .CopyOutArgumentBuffer(2, &twelve, sizeof(twelve));

    STRICT_EXPECTED_CALL(DList_RemoveEntryList(IGNORED_PTR_ARG)); /*this is removing the item from waitingToSend*/
    STRICT_EXPECTED_CALL(test_event_confirmation_callback(IOTHUB_CLIENT_CONFIRMATION_MESSAGE_TIMEOUT, (void*)TEST_DEVICEMESSAGE_HANDLE)); /*calling the callback*/
    STRICT_EXPECTED_CALL(IoTHubMessage_Destroy(IGNORED_PTR_ARG)); /*destroying the message clone*/
    STRICT_EXPECTED_CALL(gballoc_free(IGNORED_PTR_ARG)); /*destroying the IOTHUB_MESSAGE_LIST*/

    /*we don't care what happens in the Transport, so let's ignore all those calls*/
    EXPECTED_CALL(FAKE_IoTHubTransport_DoWork(IGNORED_PTR_ARG));

    /*because we're at time = 12 in this test, the second message is untouched*/

    //act
    IoTHubClientCore_LL_DoWork(handle);

    ///assert
    ASSERT_ARE_EQUAL(char_ptr, umock_c_get_expected_calls(), umock_c_get_actual_calls());

    ///cleanup
    IoTHubClientCore_LL_Destroy(handle);
}

/*Tests_SRS_IoTHubClientCore_LL_02_039: [ "messageTimeout" - once IoTHubClientCore_LL_SendEventAsync is called the message shall timeout after value miliseconds. Value is a pointer to a tickcounter_ms_t. ]*/
/*Tests_SRS_IoTHubClientCore_LL_02_041: [ If more than value miliseconds have passed since the call to IoTHubClientCore_LL_SendEventAsync then the message callback shall be called with a status code of IOTHUB_CLIENT_CONFIRMATION_TIMEOUT. ]*/
/*Tests_SRS_IoTHubClientCore_LL_02_044: [ Messages already delivered to IoTHubClientCore_LL shall not have their timeouts modified by a new call to IoTHubClientCore_LL_SetOption. ]*/
TEST_FUNCTION(IoTHubClientCore_LL_SetOption_2_messages_with_timeouts_at_11_and_12_calls_2_timeouts) /*test wants to see that message that did not timeout yet do not have their callbacks called*/
{
    //arrange

    IOTHUB_CLIENT_CORE_LL_HANDLE handle = IoTHubClientCore_LL_Create(&TEST_CONFIG);
    tickcounter_ms_t one = 1;
    (void)IoTHubClientCore_LL_SetOption(handle, "messageTimeout", &one);

    /*send 2 messages that will expire at 12 and 13, both of these messages are send at time=10*/
    /*because sending messages stamps the message's timeout, the call to tickcounter_get_current_ms needs to be here, so the test can says
    "the message has been received at time=10*/
    tickcounter_ms_t ten = 10;
    STRICT_EXPECTED_CALL(tickcounter_get_current_ms(IGNORED_PTR_ARG, IGNORED_PTR_ARG))
        .IgnoreArgument(1)
        .CopyOutArgumentBuffer(2, &ten, sizeof(ten));
    (void)IoTHubClientCore_LL_SendEventAsync(handle, TEST_DEVICEMESSAGE_HANDLE, test_event_confirmation_callback, (void*)TEST_DEVICEMESSAGE_HANDLE);

    tickcounter_ms_t two = 2;
    (void)IoTHubClientCore_LL_SetOption(handle, "messageTimeout", &two);
    STRICT_EXPECTED_CALL(tickcounter_get_current_ms(IGNORED_PTR_ARG, IGNORED_PTR_ARG))
        .IgnoreArgument(1)
        .CopyOutArgumentBuffer(2, &ten, sizeof(ten));
    (void)IoTHubClientCore_LL_SendEventAsync(handle, TEST_DEVICEMESSAGE_HANDLE, test_event_confirmation_callback, (void*)(TEST_DEVICEMESSAGE_HANDLE_2));

    umock_c_reset_all_calls();

    /*we don't care what happens in the Transport, so let's ignore all those calls*/

    tickcounter_ms_t timeIsNow = 12; /*12 > 10 (receive time) + 1 (timeout) => timeout!!!*/
    STRICT_EXPECTED_CALL(tickcounter_get_current_ms(IGNORED_PTR_ARG, IGNORED_PTR_ARG))
        .IgnoreArgument(1)
        .CopyOutArgumentBuffer(2, &timeIsNow, sizeof(timeIsNow));

    STRICT_EXPECTED_CALL(DList_RemoveEntryList(IGNORED_PTR_ARG)) /*this is removing the item from waitingToSend*/
        .IgnoreArgument(1);
    STRICT_EXPECTED_CALL(test_event_confirmation_callback(IOTHUB_CLIENT_CONFIRMATION_MESSAGE_TIMEOUT, (void*)TEST_DEVICEMESSAGE_HANDLE)); /*calling the callback*/
    STRICT_EXPECTED_CALL(IoTHubMessage_Destroy(IGNORED_PTR_ARG)) /*destroying the message clone*/
        .IgnoreArgument(1);
    STRICT_EXPECTED_CALL(gballoc_free(IGNORED_PTR_ARG)) /*destroying the IOTHUB_MESSAGE_LIST*/
        .IgnoreArgument(1);

    EXPECTED_CALL(FAKE_IoTHubTransport_DoWork(IGNORED_PTR_ARG));

    timeIsNow = 13; /*13 > 10 (receive time) + 2 (timeout) => timeout!!!*/
    STRICT_EXPECTED_CALL(tickcounter_get_current_ms(IGNORED_PTR_ARG, IGNORED_PTR_ARG))
        .IgnoreArgument(1)
        .CopyOutArgumentBuffer(2, &timeIsNow, sizeof(timeIsNow));

    STRICT_EXPECTED_CALL(DList_RemoveEntryList(IGNORED_PTR_ARG)) /*this is removing the item from waitingToSend*/
        .IgnoreArgument(1);
    STRICT_EXPECTED_CALL(test_event_confirmation_callback(IOTHUB_CLIENT_CONFIRMATION_MESSAGE_TIMEOUT, (void*)(TEST_DEVICEMESSAGE_HANDLE_2))); /*calling the callback*/
    STRICT_EXPECTED_CALL(IoTHubMessage_Destroy(IGNORED_PTR_ARG)) /*destroying the message clone*/
        .IgnoreArgument(1);
    STRICT_EXPECTED_CALL(gballoc_free(IGNORED_PTR_ARG)) /*destroying the IOTHUB_MESSAGE_LIST*/
        .IgnoreArgument(1);

    EXPECTED_CALL(FAKE_IoTHubTransport_DoWork(IGNORED_PTR_ARG));


    /*because we're at time = 13 in this test, the second message times out too*/

    //act
    IoTHubClientCore_LL_DoWork(handle);
    IoTHubClientCore_LL_DoWork(handle);

    ///assert
    ASSERT_ARE_EQUAL(char_ptr, umock_c_get_expected_calls(), umock_c_get_actual_calls());

    ///cleanup
    IoTHubClientCore_LL_Destroy(handle);
}

/*Tests_SRS_IoTHubClientCore_LL_02_039: [ "messageTimeout" - once IoTHubClientCore_LL_SendEventAsync is called the message shall timeout after value miliseconds. Value is a pointer to a tickcounter_ms_t. ]*/
/*Tests_SRS_IoTHubClientCore_LL_02_041: [ If more than value miliseconds have passed since the call to IoTHubClientCore_LL_SendEventAsync then the message callback shall be called with a status code of IOTHUB_CLIENT_CONFIRMATION_TIMEOUT. ]*/
/*Tests_SRS_IoTHubClientCore_LL_02_043: [ Calling IoTHubClientCore_LL_SetOption with value set to "0" shall disable the timeout mechanism for all new messages. ]*/
/*Tests_SRS_IoTHubClientCore_LL_02_044: [ Messages already delivered to IoTHubClientCore_LL shall not have their timeouts modified by a new call to IoTHubClientCore_LL_SetOption. ]*/
TEST_FUNCTION(IoTHubClientCore_LL_SetOption_2_messages_one_with_timeout_one_without_call_1_callback) /*test wants to see that message that did not timeout yet do not have their callbacks called*/
{
    //arrange

    IOTHUB_CLIENT_CORE_LL_HANDLE handle = IoTHubClientCore_LL_Create(&TEST_CONFIG);
    tickcounter_ms_t one = 1;
    (void)IoTHubClientCore_LL_SetOption(handle, "messageTimeout", &one);

    /*send 2 messages that will expire at 12 and 13, both of these messages are send at time=10*/
    /*because sending messages stamps the message's timeout, the call to tickcounter_get_current_ms needs to be here, so the test can says
    "the message has been received at time=10*/
    tickcounter_ms_t ten = 10000;
    STRICT_EXPECTED_CALL(tickcounter_get_current_ms(IGNORED_PTR_ARG, IGNORED_PTR_ARG))
        .IgnoreArgument(1)
        .CopyOutArgumentBuffer(2, &ten, sizeof(ten));
    (void)IoTHubClientCore_LL_SendEventAsync(handle, TEST_DEVICEMESSAGE_HANDLE, test_event_confirmation_callback, (void*)TEST_DEVICEMESSAGE_HANDLE);

    tickcounter_ms_t zero = 0;
    (void)IoTHubClientCore_LL_SetOption(handle, "messageTimeout", &zero); /*essentially no timeout*/
    (void)IoTHubClientCore_LL_SendEventAsync(handle, TEST_DEVICEMESSAGE_HANDLE, test_event_confirmation_callback, (void*)(TEST_DEVICEMESSAGE_HANDLE_2));

    umock_c_reset_all_calls();

    /*we don't care what happens in the Transport, so let's ignore all those calls*/

    {/*this scope happen in the first _DoWork call*/
        tickcounter_ms_t timeIsNow = 12000; /*12 > 10 (receive time) + 1 (timeout) => timeout!!!*/
        STRICT_EXPECTED_CALL(tickcounter_get_current_ms(IGNORED_PTR_ARG, IGNORED_PTR_ARG))
            .IgnoreArgument(1)
            .CopyOutArgumentBuffer(2, &timeIsNow, sizeof(timeIsNow));

        STRICT_EXPECTED_CALL(DList_RemoveEntryList(IGNORED_PTR_ARG)) /*this is removing the item from waitingToSend*/
            .IgnoreArgument(1);
        STRICT_EXPECTED_CALL(test_event_confirmation_callback(IOTHUB_CLIENT_CONFIRMATION_MESSAGE_TIMEOUT, (void*)TEST_DEVICEMESSAGE_HANDLE)); /*calling the callback*/
        STRICT_EXPECTED_CALL(IoTHubMessage_Destroy(IGNORED_PTR_ARG)) /*destroying the message clone*/
            .IgnoreArgument(1);
        STRICT_EXPECTED_CALL(gballoc_free(IGNORED_PTR_ARG)) /*destroying the IOTHUB_MESSAGE_LIST*/
            .IgnoreArgument(1);
    }

    EXPECTED_CALL(FAKE_IoTHubTransport_DoWork(IGNORED_PTR_ARG));

    {/*this scope happen in the second _DoWork call*/
        tickcounter_ms_t timeIsNow = 999999999UL; /*some very big number*/
        STRICT_EXPECTED_CALL(tickcounter_get_current_ms(IGNORED_PTR_ARG, IGNORED_PTR_ARG))
            .IgnoreArgument(1)
            .CopyOutArgumentBuffer(2, &timeIsNow, sizeof(timeIsNow));
    }
    EXPECTED_CALL(FAKE_IoTHubTransport_DoWork(IGNORED_PTR_ARG));

    //act
    IoTHubClientCore_LL_DoWork(handle);
    IoTHubClientCore_LL_DoWork(handle);

    ///assert
    ASSERT_ARE_EQUAL(char_ptr, umock_c_get_expected_calls(), umock_c_get_actual_calls());

    ///cleanup
    IoTHubClientCore_LL_Destroy(handle);
}

/*Tests_SRS_IoTHubClientCore_LL_02_041: [ If more than value miliseconds have passed since the call to IoTHubClientCore_LL_SendEventAsync then the message callback shall be called with a status code of IOTHUB_CLIENT_CONFIRMATION_TIMEOUT. ]*/
TEST_FUNCTION(IoTHubClientCore_LL_SetOption_messageTimeout_when_tickcounter_fails_in_do_work_no_timeout_callbacks_are_called) /*test wants to see that message that did not timeout yet do not have their callbacks called*/
{
    //arrange

    IOTHUB_CLIENT_CORE_LL_HANDLE handle = IoTHubClientCore_LL_Create(&TEST_CONFIG);
    tickcounter_ms_t one = 1;
    (void)IoTHubClientCore_LL_SetOption(handle, "messageTimeout", &one);

    /*send 2 messages that will expire at 12 and 13, both of these messages are send at time=10*/
    /*because sending messages stamps the message's timeout, the call to tickcounter_get_current_ms needs to be here, so the test can says
    "the message has been received at time=10*/
    tickcounter_ms_t ten = 10000;
    STRICT_EXPECTED_CALL(tickcounter_get_current_ms(IGNORED_PTR_ARG, IGNORED_PTR_ARG))
        .IgnoreArgument(1)
        .CopyOutArgumentBuffer(2, &ten, sizeof(ten));
    (void)IoTHubClientCore_LL_SendEventAsync(handle, TEST_DEVICEMESSAGE_HANDLE, test_event_confirmation_callback, (void*)TEST_DEVICEMESSAGE_HANDLE);

    umock_c_reset_all_calls();

    {/*this scope happen in the _DoWork call*/
        tickcounter_ms_t timeIsNow = 12000; /*12 > 10 (receive time) + 1 (timeout) => timeout!!! (well - normally - but here the code doesn't call any callbacks because time cannot be obtained*/
        STRICT_EXPECTED_CALL(tickcounter_get_current_ms(IGNORED_PTR_ARG, IGNORED_PTR_ARG))
            .IgnoreArgument(1)
            .CopyOutArgumentBuffer(2, &timeIsNow, sizeof(timeIsNow))
            .SetReturn(MU_FAILURE);
    }

    /*we don't care what happens in the Transport, so let's ignore all those calls*/
    EXPECTED_CALL(FAKE_IoTHubTransport_DoWork(IGNORED_PTR_ARG))
        .IgnoreAllCalls();

    //act
    IoTHubClientCore_LL_DoWork(handle);

    ///assert
    ASSERT_ARE_EQUAL(char_ptr, umock_c_get_expected_calls(), umock_c_get_actual_calls());

    ///cleanup
    IoTHubClientCore_LL_Destroy(handle);
}

#ifndef DONT_USE_UPLOADTOBLOB
/*Tests_SRS_IoTHubClientCore_LL_02_061: [ If iotHubClientHandle is NULL then IoTHubClientCore_LL_UploadToBlob shall fail and return IOTHUB_CLIENT_INVALID_ARG. ]*/
TEST_FUNCTION(IoTHubClientCore_LL_UploadToBlob_with_NULL_handle_fails)
{
    //arrange

    //act
    IOTHUB_CLIENT_RESULT result = IoTHubClientCore_LL_UploadToBlob(NULL, "irrelevantFileName", (const unsigned char*)"a", 1);

    ///assert
    ASSERT_ARE_EQUAL(IOTHUB_CLIENT_RESULT, IOTHUB_CLIENT_INVALID_ARG, result);

    ///cleanup
}

/*Tests_SRS_IoTHubClientCore_LL_02_062: [ If destinationFileName is NULL then IoTHubClientCore_LL_UploadToBlob shall fail and return IOTHUB_CLIENT_INVALID_ARG. ]*/
TEST_FUNCTION(IoTHubClientCore_LL_UploadToBlob_with_NULL_fileName_fails)
{
    //arrange
    IOTHUB_CLIENT_CORE_LL_HANDLE h = IoTHubClientCore_LL_Create(&TEST_CONFIG);
    umock_c_reset_all_calls();

    //act
    IOTHUB_CLIENT_RESULT result = IoTHubClientCore_LL_UploadToBlob(h, NULL, (const unsigned char*)"a", 1);

    ///assert
    ASSERT_ARE_EQUAL(IOTHUB_CLIENT_RESULT, IOTHUB_CLIENT_INVALID_ARG, result);
    ASSERT_ARE_EQUAL(char_ptr, umock_c_get_expected_calls(), umock_c_get_actual_calls());

    ///cleanup
    IoTHubClientCore_LL_Destroy(h);
}

/*Tests_SRS_IoTHubClientCore_LL_02_063: [ If source is NULL and size is greater than 0 then IoTHubClientCore_LL_UploadToBlob shall fail and return IOTHUB_CLIENT_INVALID_ARG. ]*/
TEST_FUNCTION(IoTHubClientCore_LL_UploadToBlob_with_NULL_source_and_size_greater_than_0_fails)
{
    //arrange
    IOTHUB_CLIENT_CORE_LL_HANDLE h = IoTHubClientCore_LL_Create(&TEST_CONFIG);
    umock_c_reset_all_calls();

    //act
    IOTHUB_CLIENT_RESULT result = IoTHubClientCore_LL_UploadToBlob(h, "someFileName.txt", NULL, 1);

    ///assert
    ASSERT_ARE_EQUAL(IOTHUB_CLIENT_RESULT, IOTHUB_CLIENT_INVALID_ARG, result);
    ASSERT_ARE_EQUAL(char_ptr, umock_c_get_expected_calls(), umock_c_get_actual_calls());

    ///cleanup
    IoTHubClientCore_LL_Destroy(h);
}

/*Tests_SRS_IoTHubClientCore_LL_99_005: [** If `iotHubClientHandle` is `NULL` then `IoTHubClientCore_LL_UploadMultipleBlocksToBlob(Ex)` shall fail and return `IOTHUB_CLIENT_INVALID_ARG`. ]*/
TEST_FUNCTION(IoTHubClientCore_LL_UploadMultipleBlocksToBlob_with_NULL_handle_fails)
{
    //arrange
    unsigned int context = 1;

    //act
    IOTHUB_CLIENT_RESULT result = IoTHubClientCore_LL_UploadMultipleBlocksToBlob(NULL, "irrelevantFileName", my_FileUpload_GetData_Callback, &context);

    ///assert
    ASSERT_ARE_EQUAL(IOTHUB_CLIENT_RESULT, IOTHUB_CLIENT_INVALID_ARG, result);

    ///cleanup
}

/*Tests_SRS_IoTHubClientCore_LL_99_006: [ If `destinationFileName` is `NULL` then `IoTHubClientCore_LL_UploadMultipleBlocksToBlob(Ex)` shall fail and return `IOTHUB_CLIENT_INVALID_ARG`. ]*/
TEST_FUNCTION(IoTHubClientCore_LL_UploadMultipleBlocksToBlob_with_NULL_filename_fails)
{
    //arrange
    unsigned int context = 1;
    IOTHUB_CLIENT_CORE_LL_HANDLE h = IoTHubClientCore_LL_Create(&TEST_CONFIG);
    umock_c_reset_all_calls();

    //act
    IOTHUB_CLIENT_RESULT result = IoTHubClientCore_LL_UploadMultipleBlocksToBlob(h, NULL, my_FileUpload_GetData_Callback, &context);

    ///assert
    ASSERT_ARE_EQUAL(IOTHUB_CLIENT_RESULT, IOTHUB_CLIENT_INVALID_ARG, result);

    ///cleanup
    IoTHubClientCore_LL_Destroy(h);
}

/*Tests_SRS_IoTHubClientCore_LL_99_007: [ If `getDataCallback` is `NULL` then `IoTHubClientCore_LL_UploadMultipleBlocksToBlob(Ex)` shall fail and return `IOTHUB_CLIENT_INVALID_ARG`. ]*/
TEST_FUNCTION(IoTHubClientCore_LL_UploadMultipleBlocksToBlob_with_NULL_callback_fails)
{
    //arrange
    unsigned int context = 1;
    IOTHUB_CLIENT_CORE_LL_HANDLE h = IoTHubClientCore_LL_Create(&TEST_CONFIG);
    umock_c_reset_all_calls();

    //act
    IOTHUB_CLIENT_RESULT result = IoTHubClientCore_LL_UploadMultipleBlocksToBlob(h, "irrelevantFileName", NULL, &context);

    ///assert
    ASSERT_ARE_EQUAL(IOTHUB_CLIENT_RESULT, IOTHUB_CLIENT_INVALID_ARG, result);

    ///cleanup
    IoTHubClientCore_LL_Destroy(h);
}

/*Tests_SRS_IoTHubClientCore_LL_99_005: [** If `iotHubClientHandle` is `NULL` then `IoTHubClientCore_LL_UploadMultipleBlocksToBlob(Ex)` shall fail and return `IOTHUB_CLIENT_INVALID_ARG`. ]*/
TEST_FUNCTION(IoTHubClientCore_LL_UploadMultipleBlocksToBlobEx_with_NULL_handle_fails)
{
    //arrange
    unsigned int context = 1;

    //act
    IOTHUB_CLIENT_RESULT result = IoTHubClientCore_LL_UploadMultipleBlocksToBlobEx(NULL, "irrelevantFileName", my_FileUpload_GetData_CallbackEx, &context);

    ///assert
    ASSERT_ARE_EQUAL(IOTHUB_CLIENT_RESULT, IOTHUB_CLIENT_INVALID_ARG, result);

    ///cleanup
}

/*Tests_SRS_IoTHubClientCore_LL_99_006: [ If `destinationFileName` is `NULL` then `IoTHubClientCore_LL_UploadMultipleBlocksToBlob(Ex)` shall fail and return `IOTHUB_CLIENT_INVALID_ARG`. ]*/
TEST_FUNCTION(IoTHubClientCore_LL_UploadMultipleBlocksToBlobEx_with_NULL_filename_fails)
{
    //arrange
    unsigned int context = 1;
    IOTHUB_CLIENT_CORE_LL_HANDLE h = IoTHubClientCore_LL_Create(&TEST_CONFIG);
    umock_c_reset_all_calls();

    //act
    IOTHUB_CLIENT_RESULT result = IoTHubClientCore_LL_UploadMultipleBlocksToBlobEx(h, NULL, my_FileUpload_GetData_CallbackEx, &context);

    ///assert
    ASSERT_ARE_EQUAL(IOTHUB_CLIENT_RESULT, IOTHUB_CLIENT_INVALID_ARG, result);

    ///cleanup
    IoTHubClientCore_LL_Destroy(h);
}

/*Tests_SRS_IoTHubClientCore_LL_99_007: [ If `getDataCallback` is `NULL` then `IoTHubClientCore_LL_UploadMultipleBlocksToBlob(Ex)` shall fail and return `IOTHUB_CLIENT_INVALID_ARG`. ]*/
TEST_FUNCTION(IoTHubClientCore_LL_UploadMultipleBlocksToBlobEx_with_NULL_callback_fails)
{
    //arrange
    unsigned int context = 1;
    IOTHUB_CLIENT_CORE_LL_HANDLE h = IoTHubClientCore_LL_Create(&TEST_CONFIG);
    umock_c_reset_all_calls();

    //act
    IOTHUB_CLIENT_RESULT result = IoTHubClientCore_LL_UploadMultipleBlocksToBlobEx(h, "irrelevantFileName", NULL, &context);

    ///assert
    ASSERT_ARE_EQUAL(IOTHUB_CLIENT_RESULT, IOTHUB_CLIENT_INVALID_ARG, result);

    ///cleanup
    IoTHubClientCore_LL_Destroy(h);
}

#endif

/* Tests_SRS_IoTHubClientCore_LL_10_016: [ Otherwise IoTHubClientCore_LL_SendReportedState shall succeed and return IOTHUB_CLIENT_OK.] */
TEST_FUNCTION(IoTHubClientCore_LL_SendReportedState_succeeds)
{
    //arrange
    IOTHUB_CLIENT_CORE_LL_HANDLE handle = IoTHubClientCore_LL_Create(&TEST_CONFIG);
    umock_c_reset_all_calls();

    setup_IoTHubClientCore_LL_sendreportedstate_mocks();

    //act
    IOTHUB_CLIENT_RESULT result = IoTHubClientCore_LL_SendReportedState(handle, TEST_REPORTED_STATE, TEST_REPORTED_SIZE, iothub_reported_state_callback, NULL);

    //assert
    ASSERT_ARE_EQUAL(IOTHUB_CLIENT_RESULT, IOTHUB_CLIENT_OK, result);
    ASSERT_ARE_EQUAL(char_ptr, umock_c_get_expected_calls(), umock_c_get_actual_calls());

    //cleanup
    IoTHubClientCore_LL_Destroy(handle);
}

TEST_FUNCTION(IoTHubClientCore_LL_Destroy_with_pending_reported_state_succeeds)
{
    //arrange
    IOTHUB_CLIENT_CORE_LL_HANDLE handle = IoTHubClientCore_LL_Create(&TEST_CONFIG);
    umock_c_reset_all_calls();
    setup_IoTHubClientCore_LL_sendreportedstate_mocks();
    IOTHUB_CLIENT_RESULT result = IoTHubClientCore_LL_SendReportedState(handle, TEST_REPORTED_STATE, TEST_REPORTED_SIZE, iothub_reported_state_callback, NULL);

    umock_c_reset_all_calls();

    STRICT_EXPECTED_CALL(FAKE_IoTHubTransport_Unregister(IGNORED_PTR_ARG));
    STRICT_EXPECTED_CALL(FAKE_IoTHubTransport_Destroy(IGNORED_PTR_ARG));

    STRICT_EXPECTED_CALL(DList_RemoveHeadList(IGNORED_PTR_ARG)); /*because there is one item in the list*/
    STRICT_EXPECTED_CALL(DList_RemoveHeadList(IGNORED_PTR_ARG)); /*because there is one item in the list*/

    STRICT_EXPECTED_CALL(iothub_reported_state_callback(IGNORED_NUM_ARG, IGNORED_PTR_ARG));
    STRICT_EXPECTED_CALL(CONSTBUFFER_DecRef(IGNORED_PTR_ARG));
    STRICT_EXPECTED_CALL(gballoc_free(IGNORED_PTR_ARG));

    STRICT_EXPECTED_CALL(DList_RemoveHeadList(IGNORED_PTR_ARG)); /*because there is one item in the list*/
    STRICT_EXPECTED_CALL(DList_RemoveHeadList(IGNORED_PTR_ARG)); /*because there is one item in the list*/

    STRICT_EXPECTED_CALL(IoTHubClient_Auth_Destroy(IGNORED_PTR_ARG));
    STRICT_EXPECTED_CALL(tickcounter_destroy(IGNORED_PTR_ARG));

#ifndef DONT_USE_UPLOADTOBLOB
    STRICT_EXPECTED_CALL(IoTHubClient_LL_UploadToBlob_Destroy(IGNORED_PTR_ARG));
#endif
#ifdef USE_EDGE_MODULES
    STRICT_EXPECTED_CALL(IoTHubClient_EdgeHandle_Destroy(IGNORED_PTR_ARG));
#endif

    STRICT_EXPECTED_CALL(STRING_delete(IGNORED_PTR_ARG));
    STRICT_EXPECTED_CALL(STRING_delete(IGNORED_PTR_ARG));
    STRICT_EXPECTED_CALL(gballoc_free(IGNORED_PTR_ARG));

    //act
    IoTHubClientCore_LL_Destroy(handle);

    //assert
    ASSERT_ARE_EQUAL(char_ptr, umock_c_get_expected_calls(), umock_c_get_actual_calls());
    //act

    //assert
    ASSERT_ARE_EQUAL(IOTHUB_CLIENT_RESULT, IOTHUB_CLIENT_OK, result);
    ASSERT_ARE_EQUAL(char_ptr, umock_c_get_expected_calls(), umock_c_get_actual_calls());

    //cleanup
}

/* Tests_SRS_IoTHubClientCore_LL_10_012: [ IoTHubClientCore_LL_SendReportedState shall fail and return IOTHUB_CLIENT_INVALID_ARG if parameter iotHubClientHandle is NULL. ] */
TEST_FUNCTION(IoTHubClientCore_LL_SendReportedState_NULL_fails)
{
    //arrange
    umock_c_reset_all_calls();

    //act
    IOTHUB_CLIENT_RESULT result = IoTHubClientCore_LL_SendReportedState(NULL, TEST_REPORTED_STATE, TEST_REPORTED_SIZE, iothub_reported_state_callback, NULL);

    ///assert
    ASSERT_ARE_EQUAL(IOTHUB_CLIENT_RESULT, IOTHUB_CLIENT_INVALID_ARG, result);
    ASSERT_ARE_EQUAL(char_ptr, umock_c_get_expected_calls(), umock_c_get_actual_calls());

    ///cleanup
}

/* Tests_SRS_IoTHubClientCore_LL_10_013: [ IoTHubClientCore_LL_SendReportedState shall fail and return IOTHUB_CLIENT_INVALID_ARG if parameter reportedState is NULL] */
TEST_FUNCTION(IoTHubClientCore_LL_SendReportedState_reported_state_NULL_fail)
{
    //arrange
    IOTHUB_CLIENT_CORE_LL_HANDLE handle = IoTHubClientCore_LL_Create(&TEST_CONFIG);
    umock_c_reset_all_calls();

    //act
    IOTHUB_CLIENT_RESULT result = IoTHubClientCore_LL_SendReportedState(handle, NULL, TEST_REPORTED_SIZE, iothub_reported_state_callback, NULL);

    ///assert
    ASSERT_ARE_EQUAL(IOTHUB_CLIENT_RESULT, IOTHUB_CLIENT_INVALID_ARG, result);
    ASSERT_ARE_EQUAL(char_ptr, umock_c_get_expected_calls(), umock_c_get_actual_calls());

    ///cleanup
    IoTHubClientCore_LL_Destroy(handle);
}

TEST_FUNCTION(IoTHubClientCore_LL_SendReportedState_reported_size_0_fail)
{
    //arrange
    IOTHUB_CLIENT_CORE_LL_HANDLE handle = IoTHubClientCore_LL_Create(&TEST_CONFIG);
    umock_c_reset_all_calls();


    //act
    IOTHUB_CLIENT_RESULT result = IoTHubClientCore_LL_SendReportedState(handle, TEST_REPORTED_STATE, 0, iothub_reported_state_callback, NULL);

    ///assert
    ASSERT_ARE_EQUAL(IOTHUB_CLIENT_RESULT, IOTHUB_CLIENT_INVALID_ARG, result);
    ASSERT_ARE_EQUAL(char_ptr, umock_c_get_expected_calls(), umock_c_get_actual_calls());

    ///cleanup
    IoTHubClientCore_LL_Destroy(handle);
}

/* Tests_SRS_IoTHubClientCore_LL_10_015: [ If any error is encountered IoTHubClientCore_LL_SendReportedState shall return IOTHUB_CLIENT_ERROR.] */
TEST_FUNCTION(IoTHubClientCore_LL_SendReportedState_fail)
{
    //arrange
    int negativeTestsInitResult = umock_c_negative_tests_init();
    ASSERT_ARE_EQUAL(int, 0, negativeTestsInitResult);

    IOTHUB_CLIENT_CORE_LL_HANDLE handle = IoTHubClientCore_LL_Create(&TEST_CONFIG);
    umock_c_reset_all_calls();

    setup_IoTHubClientCore_LL_sendreportedstate_mocks();

    umock_c_negative_tests_snapshot();

    size_t count = umock_c_negative_tests_call_count();
    for (size_t index = 0; index < count; index++)
    {
        if (umock_c_negative_tests_can_call_fail(index))
        {
            umock_c_negative_tests_reset();
            umock_c_negative_tests_fail_call(index);

            char tmp_msg[128];
            sprintf(tmp_msg, "IoTHubClientCore_LL_SendReportedState failure in test %zu/%zu", index, count);

            //act
            IOTHUB_CLIENT_RESULT result = IoTHubClientCore_LL_SendReportedState(handle, TEST_REPORTED_STATE, TEST_REPORTED_SIZE, iothub_reported_state_callback, NULL);

            //assert
            ASSERT_ARE_NOT_EQUAL(IOTHUB_CLIENT_RESULT, IOTHUB_CLIENT_OK, result, tmp_msg);
        }
    }

    //cleanup
    IoTHubClientCore_LL_Destroy(handle);
    umock_c_negative_tests_deinit();
}


/*Tests_SRS_IoTHubClientCore_LL_07_008: [ IoTHubClientCore_LL_DoWork shall iterate the message queue and execute the underlying transports IoTHubTransport_ProcessItem function for each item. ] */
/*Tests_SRS_IoTHubClientCore_LL_07_011: [ If 'IoTHubTransport_ProcessItem' returns IOTHUB_PROCESS_OK IoTHubClientCore_LL_DoWork shall add the IOTHUB_QUEUE_DATA_ITEM to the ack queue. ]*/
TEST_FUNCTION(IoTHubClientCore_LL_DoWork_SendReportedState_succeed)
{
    //arrange
    IOTHUB_CLIENT_CORE_LL_HANDLE h = IoTHubClientCore_LL_Create(&TEST_CONFIG);
    IOTHUB_CLIENT_RESULT result = IoTHubClientCore_LL_SendReportedState(h, TEST_REPORTED_STATE, TEST_REPORTED_SIZE, iothub_reported_state_callback, NULL);
    ASSERT_ARE_EQUAL(IOTHUB_CLIENT_RESULT, IOTHUB_CLIENT_OK, result);
    umock_c_reset_all_calls();

    STRICT_EXPECTED_CALL(tickcounter_get_current_ms(IGNORED_PTR_ARG, IGNORED_PTR_ARG)); /*_DoWork will ask "what's the time"*/
    STRICT_EXPECTED_CALL(FAKE_IoTHubTransport_ProcessItem(IGNORED_PTR_ARG, IOTHUB_TYPE_DEVICE_TWIN, IGNORED_PTR_ARG))
        .IgnoreArgument_item_type();
    STRICT_EXPECTED_CALL(DList_RemoveEntryList(IGNORED_PTR_ARG));
    STRICT_EXPECTED_CALL(DList_InsertTailList(IGNORED_PTR_ARG, IGNORED_PTR_ARG));
    STRICT_EXPECTED_CALL(FAKE_IoTHubTransport_DoWork(IGNORED_PTR_ARG));

    //act
    IoTHubClientCore_LL_DoWork(h);

    //assert
    ASSERT_ARE_EQUAL(char_ptr, umock_c_get_expected_calls(), umock_c_get_actual_calls());

    //cleanup
    IoTHubClientCore_LL_Destroy(h);
}

/*Tests_SRS_IoTHubClientCore_LL_07_010: [ If 'IoTHubTransport_ProcessItem' returns IOTHUB_PROCESS_CONTINUE or IOTHUB_PROCESS_NOT_CONNECTED IoTHubClientCore_LL_DoWork shall continue on to call the underlaying layer's _DoWork function. ]*/
TEST_FUNCTION(IoTHubClientCore_LL_DoWork_SendReportedState_continue_processing_succeed)
{
    //arrange
    IOTHUB_CLIENT_CORE_LL_HANDLE h = IoTHubClientCore_LL_Create(&TEST_CONFIG);
    IOTHUB_CLIENT_RESULT result = IoTHubClientCore_LL_SendReportedState(h, TEST_REPORTED_STATE, TEST_REPORTED_SIZE, iothub_reported_state_callback, NULL);
    ASSERT_ARE_EQUAL(IOTHUB_CLIENT_RESULT, IOTHUB_CLIENT_OK, result);
    umock_c_reset_all_calls();

    STRICT_EXPECTED_CALL(tickcounter_get_current_ms(IGNORED_PTR_ARG, IGNORED_PTR_ARG)) /*_DoWork will ask "what's the time"*/
        .IgnoreArgument_tick_counter()
        .IgnoreArgument_current_ms();

    STRICT_EXPECTED_CALL(FAKE_IoTHubTransport_ProcessItem(IGNORED_PTR_ARG, IOTHUB_TYPE_DEVICE_TWIN, IGNORED_PTR_ARG))
        .IgnoreArgument(1)
        .IgnoreArgument_item_type()
        .IgnoreArgument(3)
        .SetReturn(IOTHUB_PROCESS_CONTINUE);

    STRICT_EXPECTED_CALL(FAKE_IoTHubTransport_DoWork(IGNORED_PTR_ARG));

    //act
    IoTHubClientCore_LL_DoWork(h);

    ///assert
    ASSERT_ARE_EQUAL(char_ptr, umock_c_get_expected_calls(), umock_c_get_actual_calls());

    ///cleanup
    IoTHubClientCore_LL_Destroy(h);
}

/*Tests_SRS_IoTHubClientCore_LL_12_017: [ `IoTHubClientCore_LL_SetDeviceMethodCallback` shall fail and return `IOTHUB_CLIENT_INVALID_ARG` if parameter `iotHubClientHandle` is `NULL`. ]*/
TEST_FUNCTION(IoTHubClientCore_LL_SetDeviceMethodCallback_with_NULL_iotHubClientHandle_fails)
{
    ///arrange

    ///act
    IOTHUB_CLIENT_RESULT result = IoTHubClientCore_LL_SetDeviceMethodCallback(NULL, deviceMethodCallback, (void*)1);

    ///assert
    ASSERT_ARE_EQUAL(IOTHUB_CLIENT_RESULT, IOTHUB_CLIENT_INVALID_ARG, result);
    ASSERT_ARE_EQUAL(char_ptr, umock_c_get_expected_calls(), umock_c_get_actual_calls());
}

/*Tests_SRS_IoTHubClientCore_LL_12_018: [ If `deviceMethodCallback` is `NULL`, then `IoTHubClientCore_LL_SetDeviceMethodCallback` shall call the underlying layer's `IoTHubTransport_Unsubscribe_DeviceMethod` function and return `IOTHUB_CLIENT_OK`. ]*/
TEST_FUNCTION(IoTHubClientCore_LL_SetDeviceMethodCallback_with_NULL_callback_Unsubscribe_and_succeeds)
{
    ///arrange
    IOTHUB_CLIENT_CORE_LL_HANDLE handle = IoTHubClientCore_LL_Create(&TEST_CONFIG);
    (void)IoTHubClientCore_LL_SetDeviceMethodCallback(handle, deviceMethodCallback, (void*)1);
    umock_c_reset_all_calls();

    STRICT_EXPECTED_CALL(FAKE_IoTHubTransport_Unsubscribe_DeviceMethod(IGNORED_PTR_ARG))
        .IgnoreArgument(1);

    ///act
    IOTHUB_CLIENT_RESULT result = IoTHubClientCore_LL_SetDeviceMethodCallback(handle, NULL, (void*)1);

    ///assert
    ASSERT_ARE_EQUAL(IOTHUB_CLIENT_RESULT, IOTHUB_CLIENT_OK, result);
    ASSERT_ARE_EQUAL(char_ptr, umock_c_get_expected_calls(), umock_c_get_actual_calls());

    ///cleanup
    IoTHubClientCore_LL_Destroy(handle);
}

/* Tests_SRS_IoTHubClientCore_LL_10_028: [If the user has subscribed using IoTHubClientCore_LL_SetDeviceMethodCallback_Ex, IoTHubClientCore_LL_SetDeviceMethodCallback shall fail and return IOTHUB_CLIENT_ERROR. ] */
TEST_FUNCTION(IoTHubClientCore_LL_SetDeviceMethodCallback_with_NULL_callback_Unsubscribe_After_SetDeviceMethodCallback_Ex_fail)
{
    ///arrange
    IOTHUB_CLIENT_CORE_LL_HANDLE handle = IoTHubClientCore_LL_Create(&TEST_CONFIG);
    (void)IoTHubClientCore_LL_SetDeviceMethodCallback_Ex(handle, iothub_client_inbound_device_method_callback, (void*)1);
    umock_c_reset_all_calls();

    ///act
    IOTHUB_CLIENT_RESULT result = IoTHubClientCore_LL_SetDeviceMethodCallback(handle, NULL, (void*)1);

    ///assert
    ASSERT_ARE_EQUAL(IOTHUB_CLIENT_RESULT, IOTHUB_CLIENT_ERROR, result);
    ASSERT_ARE_EQUAL(char_ptr, umock_c_get_expected_calls(), umock_c_get_actual_calls());

    ///cleanup
    IoTHubClientCore_LL_Destroy(handle);
}

/* Tests_SRS_IoTHubClientCore_LL_10_029: [ If deviceMethodCallback is NULL and the client is not subscribed to receive method calls, IoTHubClientCore_LL_SetDeviceMethodCallback shall fail and return IOTHUB_CLIENT_ERROR. ] */
TEST_FUNCTION(IoTHubClientCore_LL_SetDeviceMethodCallback_unitialized_with_NULL_callback_fails)
{
    ///arrange
    IOTHUB_CLIENT_CORE_LL_HANDLE handle = IoTHubClientCore_LL_Create(&TEST_CONFIG);
    (void)IoTHubClientCore_LL_SetDeviceMethodCallback(NULL, deviceMethodCallback, (void*)1);
    umock_c_reset_all_calls();

    ///act
    IOTHUB_CLIENT_RESULT result = IoTHubClientCore_LL_SetDeviceMethodCallback(handle, NULL, (void*)1);

    ///assert
    ASSERT_ARE_EQUAL(IOTHUB_CLIENT_RESULT, IOTHUB_CLIENT_ERROR, result);
    ASSERT_ARE_EQUAL(char_ptr, umock_c_get_expected_calls(), umock_c_get_actual_calls());

    ///cleanup
    IoTHubClientCore_LL_Destroy(handle);
}

/*Tests_SRS_IoTHubClientCore_LL_12_019: [ If `deviceMethodCallback` is not `NULL`, then `IoTHubClientCore_LL_SetDeviceMethodCallback` shall call the underlying layer's `IoTHubTransport_Subscribe_DeviceMethod` function. ]*/
TEST_FUNCTION(IoTHubClientCore_LL_SetDeviceMethodCallback_with_non_NULL_succeeds)
{
    ///arrange
    IOTHUB_CLIENT_CORE_LL_HANDLE handle = IoTHubClientCore_LL_Create(&TEST_CONFIG);
    umock_c_reset_all_calls();

    STRICT_EXPECTED_CALL(FAKE_IoTHubTransport_Subscribe_DeviceMethod(IGNORED_PTR_ARG))
        .IgnoreArgument(1);

    ///act
    IOTHUB_CLIENT_RESULT result = IoTHubClientCore_LL_SetDeviceMethodCallback(handle, deviceMethodCallback, (void*)1);

    ///assert
    ASSERT_ARE_EQUAL(IOTHUB_CLIENT_RESULT, IOTHUB_CLIENT_OK, result);
    ASSERT_ARE_EQUAL(char_ptr, umock_c_get_expected_calls(), umock_c_get_actual_calls());

    ///cleanup
    IoTHubClientCore_LL_Destroy(handle);
}

/* Tests_SRS_IoTHubClientCore_LL_10_028: [If the user has subscribed using IoTHubClientCore_LL_SetDeviceMethodCallback_Ex, IoTHubClientCore_LL_SetDeviceMethodCallback shall fail and return IOTHUB_CLIENT_ERROR. ] */
TEST_FUNCTION(IoTHubClientCore_LL_SetDeviceMethodCallback_After_SetDeviceMethodCallback_Ex_fail)
{
    ///arrange
    IOTHUB_CLIENT_CORE_LL_HANDLE handle = IoTHubClientCore_LL_Create(&TEST_CONFIG);
    (void)IoTHubClientCore_LL_SetDeviceMethodCallback_Ex(handle, iothub_client_inbound_device_method_callback, (void*)1);
    umock_c_reset_all_calls();

    ///act
    IOTHUB_CLIENT_RESULT result = IoTHubClientCore_LL_SetDeviceMethodCallback(handle, deviceMethodCallback, (void*)1);

    ///assert
    ASSERT_ARE_EQUAL(IOTHUB_CLIENT_RESULT, IOTHUB_CLIENT_ERROR, result);
    ASSERT_ARE_EQUAL(char_ptr, umock_c_get_expected_calls(), umock_c_get_actual_calls());

    ///cleanup
    IoTHubClientCore_LL_Destroy(handle);
}

/*Tests_SRS_IoTHubClientCore_LL_12_020: [ If the underlying layer's `IoTHubTransport_Subscribe_DeviceMethod` function fails, then `IoTHubClientCore_LL_SetDeviceMethodCallback` shall fail and return `IOTHUB_CLIENT_ERROR`. ]*/
/*Tests_SRS_IoTHubClientCore_LL_12_021: [ If adding the information fails for any reason, `IoTHubClientCore_LL_SetDeviceMethodCallback` shall fail and return `IOTHUB_CLIENT_ERROR`. ]*/
TEST_FUNCTION(IoTHubClientCore_LL_SetDeviceMethodCallback_fails_when_underlying_transport_fails)
{
    ///arrange
    IOTHUB_CLIENT_CORE_LL_HANDLE handle = IoTHubClientCore_LL_Create(&TEST_CONFIG);
    umock_c_reset_all_calls();

    STRICT_EXPECTED_CALL(FAKE_IoTHubTransport_Subscribe_DeviceMethod(IGNORED_PTR_ARG))
        .IgnoreArgument(1)
        .SetReturn(1);

    ///act
    IOTHUB_CLIENT_RESULT result = IoTHubClientCore_LL_SetDeviceMethodCallback(handle, deviceMethodCallback, (void*)1);

    ///assert
    ASSERT_ARE_EQUAL(IOTHUB_CLIENT_RESULT, IOTHUB_CLIENT_ERROR, result);
    ASSERT_ARE_EQUAL(char_ptr, umock_c_get_expected_calls(), umock_c_get_actual_calls());

    ///cleanup
    IoTHubClientCore_LL_Destroy(handle);
}

/*Tests_SRS_IoTHubClientCore_LL_07_003: [ IoTHubClientCore_LL_ReportedStateComplete shall enumerate through the IOTHUB_DEVICE_TWIN structures in queue_handle. ]*/
/*Tests_SRS_IoTHubClientCore_LL_07_009: [ IoTHubClientCore_LL_ReportedStateComplete shall remove the IOTHUB_QUEUE_DATA_ITEM item from the ack queue.]*/
TEST_FUNCTION(IoTHubClientCore_LL_ReportedStateComplete_succeed)
{
    //arrange
    IOTHUB_CLIENT_CORE_LL_HANDLE h = IoTHubClientCore_LL_Create(&TEST_CONFIG);
    IOTHUB_CLIENT_RESULT result = IoTHubClientCore_LL_SendReportedState(h, TEST_REPORTED_STATE, TEST_REPORTED_SIZE, iothub_reported_state_callback, NULL);
    ASSERT_ARE_EQUAL(IOTHUB_CLIENT_RESULT, IOTHUB_CLIENT_OK, result);

    IoTHubClientCore_LL_DoWork(h);

    umock_c_reset_all_calls();

    STRICT_EXPECTED_CALL(iothub_reported_state_callback(IGNORED_NUM_ARG, IGNORED_PTR_ARG))
        .IgnoreArgument(1)
        .IgnoreArgument(2);

    STRICT_EXPECTED_CALL(DList_RemoveEntryList(IGNORED_PTR_ARG))
        .IgnoreArgument(1);

    STRICT_EXPECTED_CALL(CONSTBUFFER_DecRef(IGNORED_PTR_ARG))
        .IgnoreArgument(1);

    STRICT_EXPECTED_CALL(gballoc_free(IGNORED_PTR_ARG))
        .IgnoreArgument(1);

    //act
    g_transport_cb_info.twin_rpt_state_complete_cb(2, TEST_DEVICE_STATUS_CODE, h);

    //assert
    ASSERT_ARE_EQUAL(char_ptr, umock_c_get_expected_calls(), umock_c_get_actual_calls());

    //cleanup
    IoTHubClientCore_LL_Destroy(h);
}

/*Tests_SRS_IoTHubClientCore_LL_07_002: [ if handle is NULL then IoTHubClientCore_LL_ReportedStateComplete shall do nothing. ]*/
TEST_FUNCTION(IoTHubClientCore_LL_ReportedStateComplete_NULL_fail)
{
    //arrange
    IOTHUB_CLIENT_CORE_LL_HANDLE h = IoTHubClientCore_LL_Create(&TEST_CONFIG);
    umock_c_reset_all_calls();

    //act
    g_transport_cb_info.twin_rpt_state_complete_cb(2, TEST_DEVICE_STATUS_CODE, NULL);

    //assert
    ASSERT_ARE_EQUAL(char_ptr, umock_c_get_expected_calls(), umock_c_get_actual_calls());

    //cleanup
    IoTHubClientCore_LL_Destroy(h);
}

/* Tests_SRS_IoTHubClientCore_LL_07_018: [ If deviceMethodCallback is not NULL IoTHubClientCore_LL_DeviceMethodComplete shall execute deviceMethodCallback and return the status. ] */
TEST_FUNCTION(IoTHubClientCore_LL_DeviceMethodComplete_succeed)
{
    //arrange
    IOTHUB_CLIENT_CORE_LL_HANDLE h = IoTHubClientCore_LL_Create(&TEST_CONFIG);
    IOTHUB_CLIENT_RESULT result = IoTHubClientCore_LL_SetDeviceMethodCallback(h, deviceMethodCallback, (void*)1);
    ASSERT_ARE_EQUAL(IOTHUB_CLIENT_RESULT, IOTHUB_CLIENT_OK, result);

    umock_c_reset_all_calls();

    size_t len = 1;
    unsigned char* resp = (unsigned char*)my_gballoc_malloc(len);
    resp[0] = 0xa;

    STRICT_EXPECTED_CALL(deviceMethodCallback(IGNORED_PTR_ARG, IGNORED_PTR_ARG, IGNORED_NUM_ARG, IGNORED_PTR_ARG, IGNORED_NUM_ARG, IGNORED_PTR_ARG))
        .CopyOutArgumentBuffer_response(&resp, sizeof(unsigned char**))
        .CopyOutArgumentBuffer_resp_size(&len, sizeof(size_t));

    EXPECTED_CALL(FAKE_IoTHubTransport_DeviceMethod_Response(IGNORED_PTR_ARG, IGNORED_PTR_ARG, IGNORED_PTR_ARG, IGNORED_NUM_ARG, IGNORED_NUM_ARG));
    STRICT_EXPECTED_CALL(gballoc_free(IGNORED_PTR_ARG));

    //act
    int status = g_transport_cb_info.method_complete_cb(TEST_METHOD_NAME, (const unsigned char*)TEST_STRING_VALUE, strlen(TEST_STRING_VALUE), TEST_METHOD_ID, h);

    //assert
    ASSERT_ARE_EQUAL(int, 0, status);
    ASSERT_ARE_EQUAL(char_ptr, umock_c_get_expected_calls(), umock_c_get_actual_calls());

    //cleanup
    IoTHubClientCore_LL_Destroy(h);
}

/* Tests_SRS_IoTHubClientCore_LL_07_018: [ If deviceMethodCallback is not NULL IoTHubClientCore_LL_DeviceMethodComplete shall execute deviceMethodCallback and return the status. ] */
TEST_FUNCTION(IoTHubClientCore_LL_DeviceMethodComplete_payload_NULL_succeed)
{
    //arrange
    IOTHUB_CLIENT_CORE_LL_HANDLE h = IoTHubClientCore_LL_Create(&TEST_CONFIG);
    IOTHUB_CLIENT_RESULT result = IoTHubClientCore_LL_SetDeviceMethodCallback(h, deviceMethodCallback, (void*)1);
    ASSERT_ARE_EQUAL(IOTHUB_CLIENT_RESULT, IOTHUB_CLIENT_OK, result);

    umock_c_reset_all_calls();

    size_t len = 0;
    unsigned char* resp = NULL;

    STRICT_EXPECTED_CALL(deviceMethodCallback(IGNORED_PTR_ARG, IGNORED_PTR_ARG, IGNORED_NUM_ARG, IGNORED_PTR_ARG, IGNORED_NUM_ARG, IGNORED_PTR_ARG))
        .IgnoreArgument_method_name()
        .IgnoreArgument_payload()
        .IgnoreArgument_size()
        .IgnoreArgument_userContextCallback()
        .CopyOutArgumentBuffer_response(&resp, sizeof(unsigned char**))
        .CopyOutArgumentBuffer_resp_size(&len, sizeof(size_t));

    //act
    int status = g_transport_cb_info.method_complete_cb(TEST_METHOD_NAME, (const unsigned char*)TEST_STRING_VALUE, strlen(TEST_STRING_VALUE), TEST_METHOD_ID, h);

    //assert
    ASSERT_ARE_NOT_EQUAL(int, 0, status);
    ASSERT_ARE_EQUAL(char_ptr, umock_c_get_expected_calls(), umock_c_get_actual_calls());

    //cleanup
    IoTHubClientCore_LL_Destroy(h);
}

TEST_FUNCTION(IoTHubClientCore_LL_DeviceMethodComplete_Async_succeed)
{
    //arrange
    IOTHUB_CLIENT_CORE_LL_HANDLE h = IoTHubClientCore_LL_Create(&TEST_CONFIG);
    (void)IoTHubClientCore_LL_SetDeviceMethodCallback_Ex(h, iothub_client_inbound_device_method_callback, (void*)1);
    umock_c_reset_all_calls();

    STRICT_EXPECTED_CALL(iothub_client_inbound_device_method_callback(IGNORED_PTR_ARG, IGNORED_PTR_ARG, IGNORED_NUM_ARG, IGNORED_PTR_ARG, IGNORED_PTR_ARG));

    //act
    int status = g_transport_cb_info.method_complete_cb(TEST_METHOD_NAME, (const unsigned char*)TEST_STRING_VALUE, strlen(TEST_STRING_VALUE), TEST_METHOD_ID, h);

    //assert
    ASSERT_ARE_EQUAL(int, 0, status);
    ASSERT_ARE_EQUAL(char_ptr, umock_c_get_expected_calls(), umock_c_get_actual_calls());

    //cleanup
    IoTHubClientCore_LL_Destroy(h);
}

/* Tests_SRS_IoTHubClientCore_LL_07_019: [ If deviceMethodCallback is NULL IoTHubClientCore_LL_DeviceMethodComplete shall return 404. ] */
TEST_FUNCTION(IoTHubClientCore_LL_DeviceMethodComplete_No_callback_succeed)
{
    //arrange
    IOTHUB_CLIENT_CORE_LL_HANDLE h = IoTHubClientCore_LL_Create(&TEST_CONFIG);
    umock_c_reset_all_calls();

    //act
    int status = g_transport_cb_info.method_complete_cb(TEST_METHOD_NAME, (const unsigned char*)TEST_STRING_VALUE, strlen(TEST_STRING_VALUE), TEST_METHOD_ID, h);

    //assert
    ASSERT_ARE_EQUAL(int, 0, status);
    ASSERT_ARE_EQUAL(char_ptr, umock_c_get_expected_calls(), umock_c_get_actual_calls());

    //cleanup
    IoTHubClientCore_LL_Destroy(h);
}

/* Tests_SRS_IoTHubClientCore_LL_07_017: [ If `handle` or response is NULL then `IoTHubClientCore_LL_DeviceMethodComplete` shall return 500. ] */
TEST_FUNCTION(IoTHubClientCore_LL_DeviceMethodComplete_handle_NULL_succeed)
{
    //arrange
    IOTHUB_CLIENT_CORE_LL_HANDLE h = IoTHubClientCore_LL_Create(&TEST_CONFIG);
    umock_c_reset_all_calls();

    //act
    int status = g_transport_cb_info.method_complete_cb(TEST_METHOD_NAME, (const unsigned char*)TEST_STRING_VALUE, strlen(TEST_STRING_VALUE), TEST_METHOD_ID, NULL);

    //assert
    ASSERT_ARE_NOT_EQUAL(int, 0, status);
    ASSERT_ARE_EQUAL(char_ptr, umock_c_get_expected_calls(), umock_c_get_actual_calls());

    //cleanup
    IoTHubClientCore_LL_Destroy(h);
}

/*Tests_SRS_IoTHubClientCore_LL_10_001: [ IoTHubClientCore_LL_SetDeviceTwinCallback shall fail and return IOTHUB_CLIENT_INVALID_ARG if parameter iotHubClientHandle is NULL.] */
TEST_FUNCTION(IoTHubClientCore_LL_SetDeviceTwinCallback_iothubclienthandle_NULL_fail)
{
    //arrange

    //act
    IOTHUB_CLIENT_RESULT result = IoTHubClientCore_LL_SetDeviceTwinCallback(NULL, iothub_device_twin_callback, (void*)1);

    //assert
    ASSERT_ARE_EQUAL(IOTHUB_CLIENT_RESULT, IOTHUB_CLIENT_INVALID_ARG, result);
    ASSERT_ARE_EQUAL(char_ptr, umock_c_get_expected_calls(), umock_c_get_actual_calls());

    //cleanup
}

/* Tests_SRS_IoTHubClientCore_LL_07_016: [ If deviceTwinCallback is set and DEVICE_TWIN_UPDATE_COMPLETE has been encountered then IoTHubClientCore_LL_RetrievePropertyComplete shall call deviceTwinCallback.] */
TEST_FUNCTION(IoTHubClientCore_LL_RetrievePropertyComplete_succeed)
{
    //arrange
    IOTHUB_CLIENT_CORE_LL_HANDLE h = IoTHubClientCore_LL_Create(&TEST_CONFIG);
    IOTHUB_CLIENT_RESULT result = IoTHubClientCore_LL_SetDeviceTwinCallback(h, iothub_device_twin_callback, NULL);
    ASSERT_ARE_EQUAL(IOTHUB_CLIENT_RESULT, IOTHUB_CLIENT_OK, result);

    umock_c_reset_all_calls();

    STRICT_EXPECTED_CALL(iothub_device_twin_callback(DEVICE_TWIN_UPDATE_COMPLETE, IGNORED_PTR_ARG, IGNORED_NUM_ARG, IGNORED_PTR_ARG));

    //act
    g_transport_cb_info.twin_retrieve_prop_complete_cb(DEVICE_TWIN_UPDATE_COMPLETE, NULL, 0, h);

    //assert
    ASSERT_ARE_EQUAL(char_ptr, umock_c_get_expected_calls(), umock_c_get_actual_calls());

    //cleanup
    IoTHubClientCore_LL_Destroy(h);
}

/* Tests_SRS_IoTHubClientCore_LL_07_013: [ If handle is NULL then IoTHubClientCore_LL_RetrievePropertyComplete shall do nothing.] */
TEST_FUNCTION(IoTHubClientCore_LL_RetrievePropertyComplete_iothubclienthandle_NULL_fail)
{
    //arrange
    IOTHUB_CLIENT_CORE_LL_HANDLE h = IoTHubClientCore_LL_Create(&TEST_CONFIG);
    umock_c_reset_all_calls();

    //act
    g_transport_cb_info.twin_retrieve_prop_complete_cb(DEVICE_TWIN_UPDATE_COMPLETE, NULL, 0, NULL);

    //assert
    ASSERT_ARE_EQUAL(char_ptr, umock_c_get_expected_calls(), umock_c_get_actual_calls());

    //cleanup
    IoTHubClientCore_LL_Destroy(h);
}

/* Tests_SRS_IoTHubClientCore_LL_07_014: [ If deviceTwinCallback is NULL then IoTHubClientCore_LL_RetrievePropertyComplete shall do nothing.] */
TEST_FUNCTION(IoTHubClientCore_LL_RetrievePropertyComplete_deviceTwincallback_NULL_succeed)
{
    //arrange
    IOTHUB_CLIENT_CORE_LL_HANDLE h = IoTHubClientCore_LL_Create(&TEST_CONFIG);

    umock_c_reset_all_calls();

    //act
    g_transport_cb_info.twin_retrieve_prop_complete_cb(DEVICE_TWIN_UPDATE_COMPLETE, NULL, 0, h);

    //assert
    ASSERT_ARE_EQUAL(char_ptr, umock_c_get_expected_calls(), umock_c_get_actual_calls());

    //cleanup
    IoTHubClientCore_LL_Destroy(h);
}

/* Tests_SRS_IoTHubClientCore_LL_07_015: [ If the the update_state parameter is DEVICE_TWIN_UPDATE_PARTIAL and a DEVICE_TWIN_UPDATE_COMPLETE has not been previously recieved then IoTHubClientCore_LL_RetrievePropertyComplete shall do nothing.] */
TEST_FUNCTION(IoTHubClientCore_LL_RetrievePropertyComplete_update_partial_succeed)
{
    //arrange
    IOTHUB_CLIENT_CORE_LL_HANDLE h = IoTHubClientCore_LL_Create(&TEST_CONFIG);
    IOTHUB_CLIENT_RESULT result = IoTHubClientCore_LL_SetDeviceTwinCallback(h, iothub_device_twin_callback, NULL);
    ASSERT_ARE_EQUAL(IOTHUB_CLIENT_RESULT, IOTHUB_CLIENT_OK, result);

    umock_c_reset_all_calls();

    //act
    g_transport_cb_info.twin_retrieve_prop_complete_cb(DEVICE_TWIN_UPDATE_PARTIAL, NULL, 0, h);

    //assert
    ASSERT_ARE_EQUAL(char_ptr, umock_c_get_expected_calls(), umock_c_get_actual_calls());

    //cleanup
    IoTHubClientCore_LL_Destroy(h);
}

/* Tests_SRS_IoTHubClientCore_LL_07_016: [ If deviceTwinCallback is set and DEVICE_TWIN_UPDATE_COMPLETE has been encountered then IoTHubClientCore_LL_RetrievePropertyComplete shall call deviceTwinCallback.] */
TEST_FUNCTION(IoTHubClientCore_LL_RetrievePropertyComplete_update_partial_before_complete_succeed)
{
    //arrange
    IOTHUB_CLIENT_CORE_LL_HANDLE h = IoTHubClientCore_LL_Create(&TEST_CONFIG);
    IOTHUB_CLIENT_RESULT result = IoTHubClientCore_LL_SetDeviceTwinCallback(h, iothub_device_twin_callback, NULL);
    ASSERT_ARE_EQUAL(IOTHUB_CLIENT_RESULT, IOTHUB_CLIENT_OK, result);

    umock_c_reset_all_calls();

    STRICT_EXPECTED_CALL(iothub_device_twin_callback(DEVICE_TWIN_UPDATE_PARTIAL, IGNORED_PTR_ARG, IGNORED_NUM_ARG, IGNORED_PTR_ARG))
        .IgnoreArgument_update_state()
        .IgnoreArgument_userContextCallback()
        .IgnoreArgument_payLoad()
        .IgnoreArgument_size();

    //act
    g_transport_cb_info.twin_retrieve_prop_complete_cb(DEVICE_TWIN_UPDATE_PARTIAL, NULL, 0, h);
    g_transport_cb_info.twin_retrieve_prop_complete_cb(DEVICE_TWIN_UPDATE_COMPLETE, NULL, 0, h);

    //assert
    ASSERT_ARE_EQUAL(char_ptr, umock_c_get_expected_calls(), umock_c_get_actual_calls());

    //cleanup
    IoTHubClientCore_LL_Destroy(h);
}

/*Tests_SRS_IoTHubClientCore_LL_10_006: [ If deviceTwinCallback is NULL, then IoTHubClientCore_LL_SetDeviceTwinCallback shall call the underlying layer's _Unsubscribe function and return IOTHUB_CLIENT_OK.] */
TEST_FUNCTION(IoTHubClientCore_LL_SetDeviceTwinCallback_unsubscribe_succeed)
{
    //arrange
    IOTHUB_CLIENT_CORE_LL_HANDLE h = IoTHubClientCore_LL_Create(&TEST_CONFIG);
    umock_c_reset_all_calls();

    STRICT_EXPECTED_CALL(FAKE_IoTHubTransport_Unsubscribe_DeviceTwin(IGNORED_PTR_ARG))
        .IgnoreArgument_handle();

    //act
    IOTHUB_CLIENT_RESULT result = IoTHubClientCore_LL_SetDeviceTwinCallback(h, NULL, NULL);

    //assert
    ASSERT_ARE_EQUAL(IOTHUB_CLIENT_RESULT, IOTHUB_CLIENT_OK, result);
    ASSERT_ARE_EQUAL(char_ptr, umock_c_get_expected_calls(), umock_c_get_actual_calls());

    //cleanup
    IoTHubClientCore_LL_Destroy(h);
}

/*Tests_SRS_IoTHubClientCore_LL_10_002: [ If deviceTwinCallback is not NULL, then IoTHubClientCore_LL_SetDeviceTwinCallback shall call the underlying layer's _Subscribe function.] */
TEST_FUNCTION(IoTHubClientCore_LL_SetDeviceTwinCallback_subscribe_succeed)
{
    //arrange
    IOTHUB_CLIENT_CORE_LL_HANDLE h = IoTHubClientCore_LL_Create(&TEST_CONFIG);
    umock_c_reset_all_calls();

    STRICT_EXPECTED_CALL(FAKE_IoTHubTransport_Subscribe_DeviceTwin(IGNORED_PTR_ARG))
        .IgnoreArgument_handle();

    //act
    IOTHUB_CLIENT_RESULT result = IoTHubClientCore_LL_SetDeviceTwinCallback(h, iothub_device_twin_callback, (void*)1);

    //assert
    ASSERT_ARE_EQUAL(IOTHUB_CLIENT_RESULT, IOTHUB_CLIENT_OK, result);
    ASSERT_ARE_EQUAL(char_ptr, umock_c_get_expected_calls(), umock_c_get_actual_calls());

    //cleanup
    IoTHubClientCore_LL_Destroy(h);
}

/*Tests_SRS_IoTHubClientCore_LL_10_003: [ If the underlying layer's _Subscribe function fails, then IoTHubClientCore_LL_SetDeviceTwinCallback shall fail and return IOTHUB_CLIENT_ERROR.] */
TEST_FUNCTION(IoTHubClientCore_LL_SetDeviceTwinCallback_subscribe_fail)
{
    //arrange
    IOTHUB_CLIENT_CORE_LL_HANDLE h = IoTHubClientCore_LL_Create(&TEST_CONFIG);
    umock_c_reset_all_calls();

    STRICT_EXPECTED_CALL(FAKE_IoTHubTransport_Subscribe_DeviceTwin(IGNORED_PTR_ARG))
        .IgnoreArgument_handle()
        .SetReturn(MU_FAILURE);

    //act
    IOTHUB_CLIENT_RESULT result = IoTHubClientCore_LL_SetDeviceTwinCallback(h, iothub_device_twin_callback, (void*)1);

    //assert
    ASSERT_ARE_EQUAL(IOTHUB_CLIENT_RESULT, IOTHUB_CLIENT_ERROR, result);
    ASSERT_ARE_EQUAL(char_ptr, umock_c_get_expected_calls(), umock_c_get_actual_calls());

    //cleanup
    IoTHubClientCore_LL_Destroy(h);
}

// Tests_SRS_IOTHUBCLIENT_LL_09_012: [ IoTHubClientCore_LL_GetTwinAsync shall invoke IoTHubTransport_GetTwinAsync, passing `on_device_twin_report_received` and the user data as context  ]
// Tests_SRS_IOTHUBCLIENT_LL_09_014: [ If no errors occur IoTHubClientCore_LL_GetTwinAsync shall return `IOTHUB_CLIENT_OK`. ]
TEST_FUNCTION(IoTHubClientCore_LL_GetTwinAsync_succeed)
{
    //arrange
    IOTHUB_CLIENT_CORE_LL_HANDLE h = IoTHubClientCore_LL_Create(&TEST_CONFIG);

    umock_c_reset_all_calls();
    STRICT_EXPECTED_CALL(FAKE_IoTHubTransport_Subscribe_DeviceTwin(IGNORED_PTR_ARG));
    STRICT_EXPECTED_CALL(malloc(IGNORED_NUM_ARG));
    STRICT_EXPECTED_CALL(FAKE_IoTHubTransport_GetTwinAsync(IGNORED_PTR_ARG, IGNORED_PTR_ARG, IGNORED_PTR_ARG));

    //act
    IOTHUB_CLIENT_RESULT result = IoTHubClientCore_LL_GetTwinAsync(h, iothub_device_twin_callback, (void*)1);

    //assert
    ASSERT_ARE_EQUAL(char_ptr, umock_c_get_expected_calls(), umock_c_get_actual_calls());
    ASSERT_ARE_EQUAL(IOTHUB_CLIENT_RESULT, IOTHUB_CLIENT_OK, result);
    ASSERT_IS_NOT_NULL(my_FAKE_IoTHubTransport_GetTwinAsync_callbackContext);

    //cleanup
    IoTHubClientCore_LL_Destroy(h);
    my_gballoc_free(my_FAKE_IoTHubTransport_GetTwinAsync_callbackContext);
}

// Tests_SRS_IOTHUBCLIENT_LL_09_013: [ If IoTHubTransport_GetTwinAsync fails, `IoTHubClientCore_LL_GetTwinAsync` shall fail and return `IOTHUB_CLIENT_ERROR`. ]
TEST_FUNCTION(IoTHubClientCore_LL_GetTwinAsync_fail)
{
    //arrange
    ASSERT_ARE_EQUAL(int, 0, umock_c_negative_tests_init());

    IOTHUB_CLIENT_CORE_LL_HANDLE h = IoTHubClientCore_LL_Create(&TEST_CONFIG);

    umock_c_reset_all_calls();
    STRICT_EXPECTED_CALL(FAKE_IoTHubTransport_Subscribe_DeviceTwin(IGNORED_PTR_ARG));
    STRICT_EXPECTED_CALL(malloc(IGNORED_NUM_ARG));
    STRICT_EXPECTED_CALL(FAKE_IoTHubTransport_GetTwinAsync(IGNORED_PTR_ARG, IGNORED_PTR_ARG, IGNORED_PTR_ARG));
    umock_c_negative_tests_snapshot();

    //act
    size_t count = umock_c_negative_tests_call_count();

    for (size_t index = 0; index < count; index++)
    {
        umock_c_negative_tests_reset();
        umock_c_negative_tests_fail_call(index);

        char tmp_msg[64];
        sprintf(tmp_msg, "Failure in test %lu/%lu", (unsigned long)index, (unsigned long)count);
        IOTHUB_CLIENT_RESULT result = IoTHubClientCore_LL_GetTwinAsync(h, iothub_device_twin_callback, (void*)1);

        // assert
        ASSERT_ARE_NOT_EQUAL(IOTHUB_CLIENT_RESULT, IOTHUB_CLIENT_OK, result, tmp_msg);
    }

    //cleanup
    IoTHubClientCore_LL_Destroy(h);
    umock_c_negative_tests_deinit();
}

// Tests_SRS_IOTHUBCLIENT_LL_09_011: [ If `iotHubClientHandle` or `deviceTwinCallback` are `NULL`, `IoTHubClientCore_LL_GetTwinAsync` shall fail and return `IOTHUB_CLIENT_INVALID_ARG`. ]
TEST_FUNCTION(IoTHubClientCore_LL_GetTwinAsync_NULL_handle_fail)
{
    //arrange
    umock_c_reset_all_calls();

    //act
    IOTHUB_CLIENT_RESULT result = IoTHubClientCore_LL_GetTwinAsync(NULL, iothub_device_twin_callback, (void*)1);

    //assert
    ASSERT_ARE_EQUAL(char_ptr, umock_c_get_expected_calls(), umock_c_get_actual_calls());
    ASSERT_ARE_EQUAL(IOTHUB_CLIENT_RESULT, IOTHUB_CLIENT_INVALID_ARG, result);

    //cleanup
}

// Tests_SRS_IOTHUBCLIENT_LL_09_011: [ If `iotHubClientHandle` or `deviceTwinCallback` are `NULL`, `IoTHubClientCore_LL_GetTwinAsync` shall fail and return `IOTHUB_CLIENT_INVALID_ARG`. ]
TEST_FUNCTION(IoTHubClientCore_LL_GetTwinAsync_NULL_callback_fail)
{
    //arrange
    IOTHUB_CLIENT_CORE_LL_HANDLE h = IoTHubClientCore_LL_Create(&TEST_CONFIG);

    umock_c_reset_all_calls();

    //act
    IOTHUB_CLIENT_RESULT result = IoTHubClientCore_LL_GetTwinAsync(h, NULL, (void*)1);

    //assert
    ASSERT_ARE_EQUAL(char_ptr, umock_c_get_expected_calls(), umock_c_get_actual_calls());
    ASSERT_ARE_EQUAL(IOTHUB_CLIENT_RESULT, IOTHUB_CLIENT_INVALID_ARG, result);

    //cleanup
    IoTHubClientCore_LL_Destroy(h);
}

/* Test_SRS_IoTHubClientCore_LL_07_021: [ If handle is NULL then IoTHubClientCore_LL_SetDeviceMethodCallback_Ex shall return IOTHUB_CLIENT_INVALID_ARG.] */
TEST_FUNCTION(IoTHubClientCore_LL_SetDeviceMethodCallback_Ex_handle_NULL_fail)
{
    //arrange

    //act
    IOTHUB_CLIENT_RESULT result = IoTHubClientCore_LL_SetDeviceMethodCallback_Ex(NULL, iothub_client_inbound_device_method_callback, (void*)1);

    //assert
    ASSERT_ARE_EQUAL(IOTHUB_CLIENT_RESULT, IOTHUB_CLIENT_INVALID_ARG, result);
    ASSERT_ARE_EQUAL(char_ptr, umock_c_get_expected_calls(), umock_c_get_actual_calls());

    //cleanup
}

/* Tests_SRS_IoTHubClientCore_LL_07_025: [ If any error is encountered then IoTHubClientCore_LL_SetDeviceMethodCallback_Ex shall return IOTHUB_CLIENT_ERROR.] */
TEST_FUNCTION(IoTHubClientCore_LL_SetDeviceMethodCallback_Ex_subscribe_fail)
{
    //arrange
    IOTHUB_CLIENT_CORE_LL_HANDLE h = IoTHubClientCore_LL_Create(&TEST_CONFIG);
    umock_c_reset_all_calls();

    STRICT_EXPECTED_CALL(FAKE_IoTHubTransport_Subscribe_DeviceMethod(IGNORED_PTR_ARG))
        .IgnoreArgument(1)
        .SetReturn(MU_FAILURE);

    //act
    IOTHUB_CLIENT_RESULT result = IoTHubClientCore_LL_SetDeviceMethodCallback_Ex(h, iothub_client_inbound_device_method_callback, (void*)1);

    //assert
    ASSERT_ARE_EQUAL(IOTHUB_CLIENT_RESULT, IOTHUB_CLIENT_ERROR, result);
    ASSERT_ARE_EQUAL(char_ptr, umock_c_get_expected_calls(), umock_c_get_actual_calls());

    //cleanup
    IoTHubClientCore_LL_Destroy(h);
}

/* Tests_SRS_IoTHubClientCore_LL_07_022: [ If inboundDeviceMethodCallback is NULL then IoTHubClientCore_LL_SetDeviceMethodCallback_Ex shall call the underlying layer's IoTHubTransport_Unsubscribe_DeviceMethod function and return IOTHUB_CLIENT_OK.] */
TEST_FUNCTION(IoTHubClientCore_LL_SetDeviceMethodCallback_Ex_inbound_device_method_cb_NULL_succeed)
{
    //arrange
    IOTHUB_CLIENT_CORE_LL_HANDLE h = IoTHubClientCore_LL_Create(&TEST_CONFIG);
    (void)IoTHubClientCore_LL_SetDeviceMethodCallback_Ex(h, iothub_client_inbound_device_method_callback, (void*)1);

    umock_c_reset_all_calls();

    STRICT_EXPECTED_CALL(FAKE_IoTHubTransport_Unsubscribe_DeviceMethod(IGNORED_PTR_ARG))
        .IgnoreArgument(1);

    //act
    IOTHUB_CLIENT_RESULT result = IoTHubClientCore_LL_SetDeviceMethodCallback_Ex(h, NULL, 0);

    //assert
    ASSERT_ARE_EQUAL(IOTHUB_CLIENT_RESULT, IOTHUB_CLIENT_OK, result);
    ASSERT_ARE_EQUAL(char_ptr, umock_c_get_expected_calls(), umock_c_get_actual_calls());

    //cleanup
    IoTHubClientCore_LL_Destroy(h);
}

/* Tests_SRS_IoTHubClientCore_LL_10_031: [If the user has subscribed using IoTHubClientCore_LL_SetDeviceMethodCallback, IoTHubClientCore_LL_SetDeviceMethodCallback_Ex shall fail and return IOTHUB_CLIENT_ERROR. ] */
TEST_FUNCTION(IoTHubClientCore_LL_SetDeviceMethodCallback_Ex_inbound_device_method_cb_NULL_After_SetDeviceMethodCallback_fail)
{
    //arrange
    IOTHUB_CLIENT_CORE_LL_HANDLE h = IoTHubClientCore_LL_Create(&TEST_CONFIG);
    (void)IoTHubClientCore_LL_SetDeviceMethodCallback(h, deviceMethodCallback, (void*)1);
    umock_c_reset_all_calls();

    //act
    IOTHUB_CLIENT_RESULT result = IoTHubClientCore_LL_SetDeviceMethodCallback_Ex(h, NULL, 0);

    //assert
    ASSERT_ARE_EQUAL(IOTHUB_CLIENT_RESULT, IOTHUB_CLIENT_ERROR, result);
    ASSERT_ARE_EQUAL(char_ptr, umock_c_get_expected_calls(), umock_c_get_actual_calls());

    //cleanup
    IoTHubClientCore_LL_Destroy(h);
}

/* Tests_SRS_IoTHubClientCore_LL_10_030: [ If deviceMethodCallback is NULL and the client is not subscribed to receive method calls, IoTHubClientCore_LL_SetDeviceMethodCallback shall fail and return IOTHUB_CLIENT_ERROR. ] */
TEST_FUNCTION(IoTHubClientCore_LL_SetDeviceMethodCallback_Ex_uninitialized_inbound_device_method_cb_NULL_fails)
{
    //arrange
    IOTHUB_CLIENT_CORE_LL_HANDLE h = IoTHubClientCore_LL_Create(&TEST_CONFIG);
    umock_c_reset_all_calls();

    //act
    IOTHUB_CLIENT_RESULT result = IoTHubClientCore_LL_SetDeviceMethodCallback_Ex(h, NULL, 0);

    //assert
    ASSERT_ARE_EQUAL(IOTHUB_CLIENT_RESULT, IOTHUB_CLIENT_ERROR, result);
    ASSERT_ARE_EQUAL(char_ptr, umock_c_get_expected_calls(), umock_c_get_actual_calls());

    //cleanup
    IoTHubClientCore_LL_Destroy(h);
}

/* Tests_SRS_IoTHubClientCore_LL_10_031: [If the user has subscribed using IoTHubClientCore_LL_SetDeviceMethodCallback, IoTHubClientCore_LL_SetDeviceMethodCallback_Ex shall fail and return IOTHUB_CLIENT_ERROR. ] */
TEST_FUNCTION(IoTHubClientCore_LL_SetDeviceMethodCallback_Ex_After_SetDeviceMethodCallback_fail)
{
    //arrange
    IOTHUB_CLIENT_CORE_LL_HANDLE h = IoTHubClientCore_LL_Create(&TEST_CONFIG);
    (void)IoTHubClientCore_LL_SetDeviceMethodCallback(h, deviceMethodCallback, (void*)1);
    umock_c_reset_all_calls();

    //act
    IOTHUB_CLIENT_RESULT result = IoTHubClientCore_LL_SetDeviceMethodCallback_Ex(h, iothub_client_inbound_device_method_callback, (void*)1);

    //assert
    ASSERT_ARE_EQUAL(IOTHUB_CLIENT_RESULT, IOTHUB_CLIENT_ERROR, result);
    ASSERT_ARE_EQUAL(char_ptr, umock_c_get_expected_calls(), umock_c_get_actual_calls());

    //cleanup
    IoTHubClientCore_LL_Destroy(h);
}

/* Tests_SRS_IoTHubClientCore_LL_07_023: [ If inboundDeviceMethodCallback is non-NULL then IoTHubClientCore_LL_SetDeviceMethodCallback_Ex shall call the underlying layer's IoTHubTransport_Subscribe_DeviceMethod function.]*/
TEST_FUNCTION(IoTHubClientCore_LL_SetDeviceMethodCallback_Ex_succeed)
{
    //arrange
    IOTHUB_CLIENT_CORE_LL_HANDLE h = IoTHubClientCore_LL_Create(&TEST_CONFIG);
    umock_c_reset_all_calls();

    STRICT_EXPECTED_CALL(FAKE_IoTHubTransport_Subscribe_DeviceMethod(IGNORED_PTR_ARG))
        .IgnoreArgument(1);

    //act
    IOTHUB_CLIENT_RESULT result = IoTHubClientCore_LL_SetDeviceMethodCallback_Ex(h, iothub_client_inbound_device_method_callback, (void*)1);

    //assert
    ASSERT_ARE_EQUAL(IOTHUB_CLIENT_RESULT, IOTHUB_CLIENT_OK, result);
    ASSERT_ARE_EQUAL(char_ptr, umock_c_get_expected_calls(), umock_c_get_actual_calls());

    //cleanup
    IoTHubClientCore_LL_Destroy(h);
}

/* Tests_SRS_IoTHubClientCore_LL_07_026: [ If handle or methodId is NULL then IoTHubClientCore_LL_DeviceMethodResponse shall return IOTHUB_CLIENT_INVALID_ARG.] */
TEST_FUNCTION(IoTHubClientCore_LL_DeviceMethodResponse_handle_NULL_fail)
{
    //arrange

    //act
    IOTHUB_CLIENT_RESULT result = IoTHubClientCore_LL_DeviceMethodResponse(NULL, TEST_METHOD_ID, (const unsigned char*)TEST_DEVICE_METHOD_RESPONSE, strlen(TEST_DEVICE_METHOD_RESPONSE), TEST_DEVICE_STATUS_CODE);

    //assert
    ASSERT_ARE_EQUAL(IOTHUB_CLIENT_RESULT, IOTHUB_CLIENT_INVALID_ARG, result);
    ASSERT_ARE_EQUAL(char_ptr, umock_c_get_expected_calls(), umock_c_get_actual_calls());

    //cleanup
}

/* Tests_SRS_IoTHubClientCore_LL_07_026: [ If handle or methodId is NULL then IoTHubClientCore_LL_DeviceMethodResponse shall return IOTHUB_CLIENT_INVALID_ARG.] */
TEST_FUNCTION(IoTHubClientCore_LL_DeviceMethodResponse_method_id_NULL_fail)
{
    //arrange
    IOTHUB_CLIENT_CORE_LL_HANDLE h = IoTHubClientCore_LL_Create(&TEST_CONFIG);
    umock_c_reset_all_calls();

    //act
    IOTHUB_CLIENT_RESULT result = IoTHubClientCore_LL_DeviceMethodResponse(h, NULL, (const unsigned char*)TEST_DEVICE_METHOD_RESPONSE, strlen(TEST_DEVICE_METHOD_RESPONSE), TEST_DEVICE_STATUS_CODE);

    //assert
    ASSERT_ARE_EQUAL(IOTHUB_CLIENT_RESULT, IOTHUB_CLIENT_INVALID_ARG, result);
    ASSERT_ARE_EQUAL(char_ptr, umock_c_get_expected_calls(), umock_c_get_actual_calls());

    //cleanup
    IoTHubClientCore_LL_Destroy(h);
}

/* Tests_SRS_IoTHubClientCore_LL_07_026: [ If handle or methodId is NULL then IoTHubClientCore_LL_DeviceMethodResponse shall return IOTHUB_CLIENT_INVALID_ARG.] */
TEST_FUNCTION(IoTHubClientCore_LL_DeviceMethodResponse_IoTHubTransport_DeviceMethod_Response_FAILS_fail)
{
    //arrange
    IOTHUB_CLIENT_CORE_LL_HANDLE h = IoTHubClientCore_LL_Create(&TEST_CONFIG);
    umock_c_reset_all_calls();

    STRICT_EXPECTED_CALL(FAKE_IoTHubTransport_DeviceMethod_Response(IGNORED_PTR_ARG, TEST_METHOD_ID, (const unsigned char*)TEST_DEVICE_METHOD_RESPONSE, strlen(TEST_DEVICE_METHOD_RESPONSE), TEST_DEVICE_STATUS_CODE)).SetReturn(MU_FAILURE);

    //act
    IOTHUB_CLIENT_RESULT result = IoTHubClientCore_LL_DeviceMethodResponse(h, TEST_METHOD_ID, (const unsigned char*)TEST_DEVICE_METHOD_RESPONSE, strlen(TEST_DEVICE_METHOD_RESPONSE), TEST_DEVICE_STATUS_CODE);

    //assert
    ASSERT_ARE_EQUAL(IOTHUB_CLIENT_RESULT, IOTHUB_CLIENT_ERROR, result);
    ASSERT_ARE_EQUAL(char_ptr, umock_c_get_expected_calls(), umock_c_get_actual_calls());

    //cleanup
    IoTHubClientCore_LL_Destroy(h);
}

/* Tests_SRS_IoTHubClientCore_LL_07_027: [ IoTHubClientCore_LL_DeviceMethodResponse shall call the IoTHubTransport_DeviceMethod_Response transport function.] */
TEST_FUNCTION(IoTHubClientCore_LL_DeviceMethodResponse_succeed)
{
    //arrange
    IOTHUB_CLIENT_CORE_LL_HANDLE h = IoTHubClientCore_LL_Create(&TEST_CONFIG);
    umock_c_reset_all_calls();

    STRICT_EXPECTED_CALL(FAKE_IoTHubTransport_DeviceMethod_Response(IGNORED_PTR_ARG, TEST_METHOD_ID, (const unsigned char*)TEST_DEVICE_METHOD_RESPONSE, strlen(TEST_DEVICE_METHOD_RESPONSE), TEST_DEVICE_STATUS_CODE))
        .IgnoreArgument(1);

    //act
    IOTHUB_CLIENT_RESULT result = IoTHubClientCore_LL_DeviceMethodResponse(h, TEST_METHOD_ID, (const unsigned char*)TEST_DEVICE_METHOD_RESPONSE, strlen(TEST_DEVICE_METHOD_RESPONSE), TEST_DEVICE_STATUS_CODE);

    //assert
    ASSERT_ARE_EQUAL(IOTHUB_CLIENT_RESULT, IOTHUB_CLIENT_OK, result);
    ASSERT_ARE_EQUAL(char_ptr, umock_c_get_expected_calls(), umock_c_get_actual_calls());

    //cleanup
    IoTHubClientCore_LL_Destroy(h);
}


/* Tests_SRS_IoTHubClientCore_LL_25_120: [If iotHubClientHandle, retryPolicy or retryTimeoutLimitinSeconds is NULL, IoTHubClientCore_LL_GetRetryPolicy shall return IOTHUB_CLIENT_INVALID_ARG ] */
TEST_FUNCTION(IoTHubClientCore_LL_GetRetryPolicy_NULL_HANDLEParam_fail)
{
    //arrange

    //act
    IOTHUB_CLIENT_RESULT result = IoTHubClientCore_LL_GetRetryPolicy(NULL, NULL, NULL);

    //assert
    ASSERT_ARE_EQUAL(IOTHUB_CLIENT_RESULT, IOTHUB_CLIENT_INVALID_ARG, result);
    ASSERT_ARE_EQUAL(char_ptr, umock_c_get_expected_calls(), umock_c_get_actual_calls());
}

/* Tests_SRS_IoTHubClientCore_LL_25_120: [If iotHubClientHandle, retryPolicy or retryTimeoutLimitinSeconds is NULL, IoTHubClientCore_LL_GetRetryPolicy shall return `IOTHUB_CLIENT_INVALID_ARG ] */
TEST_FUNCTION(IoTHubClientCore_LL_GetRetryPolicy_NULL_RetryPolicyParam_fail)
{
    //arrange
    IOTHUB_CLIENT_CORE_LL_HANDLE h = IoTHubClientCore_LL_Create(&TEST_CONFIG);
    umock_c_reset_all_calls();

    //act
    IOTHUB_CLIENT_RESULT result = IoTHubClientCore_LL_GetRetryPolicy(h, NULL, NULL);

    //assert
    ASSERT_ARE_EQUAL(IOTHUB_CLIENT_RESULT, IOTHUB_CLIENT_INVALID_ARG, result);
    ASSERT_ARE_EQUAL(char_ptr, umock_c_get_expected_calls(), umock_c_get_actual_calls());

    //cleanup
    IoTHubClientCore_LL_Destroy(h);
}

/* Tests_SRS_IoTHubClientCore_LL_25_120: [If iotHubClientHandle, retryPolicy or retryTimeoutLimitinSeconds is NULL, IoTHubClientCore_LL_GetRetryPolicy shall return `IOTHUB_CLIENT_INVALID_ARG ] */
TEST_FUNCTION(IoTHubClientCore_LL_GetRetryPolicy_NULL_SizeParam_fail)
{
    //arrange
    IOTHUB_CLIENT_CORE_LL_HANDLE h = IoTHubClientCore_LL_Create(&TEST_CONFIG);
    umock_c_reset_all_calls();

    //act
    IOTHUB_CLIENT_RETRY_POLICY r;
    IOTHUB_CLIENT_RESULT result = IoTHubClientCore_LL_GetRetryPolicy(h, &r, NULL);

    //assert
    ASSERT_ARE_EQUAL(IOTHUB_CLIENT_RESULT, IOTHUB_CLIENT_INVALID_ARG, result);
    ASSERT_ARE_EQUAL(char_ptr, umock_c_get_expected_calls(), umock_c_get_actual_calls());

    //cleanup
    IoTHubClientCore_LL_Destroy(h);
}

/* Tests_SRS_IoTHubClientCore_LL_25_121: [IoTHubClientCore_LL_GetRetryPolicy shall retrieve connection retry policy from retryPolicy in struct IOTHUB_CLIENT_CORE_LL_HANDLE_DATA] */
/* Tests_SRS_IoTHubClientCore_LL_25_122: [IoTHubClientCore_LL_GetRetryPolicy shall retrieve retryTimeoutLimit in seconds from retryTimeoutinSeconds in struct IOTHUB_CLIENT_CORE_LL_HANDLE_DATA] */
TEST_FUNCTION(IoTHubClientCore_LL_GetRetryPolicy_succeed)
{
    //arrange
    IOTHUB_CLIENT_CORE_LL_HANDLE h = IoTHubClientCore_LL_Create(&TEST_CONFIG);
    umock_c_reset_all_calls();

    //act
    IOTHUB_CLIENT_RETRY_POLICY r;
    size_t s;
    IOTHUB_CLIENT_RESULT result = IoTHubClientCore_LL_GetRetryPolicy(h, &r, &s);

    //assert
    ASSERT_ARE_EQUAL(IOTHUB_CLIENT_RESULT, IOTHUB_CLIENT_OK, result);
    ASSERT_ARE_EQUAL(char_ptr, umock_c_get_expected_calls(), umock_c_get_actual_calls());

    //cleanup
    IoTHubClientCore_LL_Destroy(h);
}

TEST_FUNCTION(IoTHubClientCore_LL_SetOption_product_info_twice_succeeds)
{
    //arrange
    IOTHUB_CLIENT_CORE_LL_HANDLE h = IoTHubClientCore_LL_Create(&TEST_CONFIG);
    umock_c_reset_all_calls();
    STRICT_EXPECTED_CALL(STRING_delete(IGNORED_PTR_ARG));
    PLATFORM_INFO_OPTION supportedPlatformInfo = PLATFORM_INFO_OPTION_DEFAULT;
    STRICT_EXPECTED_CALL(FAKE_IoTHubTransport_GetSupportedPlatformInfo(IGNORED_PTR_ARG, IGNORED_PTR_ARG))
        .SetReturn(0)
        .CopyOutArgumentBuffer(2, &supportedPlatformInfo, sizeof(supportedPlatformInfo))
        .CallCannotFail();
    STRICT_EXPECTED_CALL(platform_get_platform_info(PLATFORM_INFO_OPTION_DEFAULT));
    STRICT_EXPECTED_CALL(STRING_c_str(IGNORED_PTR_ARG));
    STRICT_EXPECTED_CALL(STRING_delete(IGNORED_PTR_ARG));
    STRICT_EXPECTED_CALL(STRING_delete(IGNORED_PTR_ARG));
    STRICT_EXPECTED_CALL(FAKE_IoTHubTransport_GetSupportedPlatformInfo(IGNORED_PTR_ARG, IGNORED_PTR_ARG))
        .SetReturn(0)
        .CopyOutArgumentBuffer(2, &supportedPlatformInfo, sizeof(supportedPlatformInfo))
        .CallCannotFail();
    STRICT_EXPECTED_CALL(platform_get_platform_info(PLATFORM_INFO_OPTION_DEFAULT));
    STRICT_EXPECTED_CALL(STRING_c_str(IGNORED_PTR_ARG));
    STRICT_EXPECTED_CALL(STRING_delete(IGNORED_PTR_ARG));

    //act
    IOTHUB_CLIENT_RESULT result = IoTHubClientCore_LL_SetOption(h, OPTION_PRODUCT_INFO, "Eight");
    if (result == IOTHUB_CLIENT_OK)
    {
        result = IoTHubClientCore_LL_SetOption(h, OPTION_PRODUCT_INFO, "Eight");
    }

    //assert
    ASSERT_ARE_EQUAL(IOTHUB_CLIENT_RESULT, IOTHUB_CLIENT_OK, result);
    ASSERT_ARE_EQUAL(char_ptr, umock_c_get_expected_calls(), umock_c_get_actual_calls());

    //cleanup
    IoTHubClientCore_LL_Destroy(h);
}

TEST_FUNCTION(IoTHubClientCore_LL_SetOption_product_info_succeeds)
{
    //arrange
    IOTHUB_CLIENT_CORE_LL_HANDLE h = IoTHubClientCore_LL_Create(&TEST_CONFIG);
    umock_c_reset_all_calls();
    STRICT_EXPECTED_CALL(STRING_delete(IGNORED_PTR_ARG));
    PLATFORM_INFO_OPTION supportedPlatformInfo = PLATFORM_INFO_OPTION_DEFAULT;
    STRICT_EXPECTED_CALL(FAKE_IoTHubTransport_GetSupportedPlatformInfo(IGNORED_PTR_ARG, IGNORED_PTR_ARG))
        .SetReturn(0)
        .CopyOutArgumentBuffer(2, &supportedPlatformInfo, sizeof(supportedPlatformInfo))
        .CallCannotFail();
    STRICT_EXPECTED_CALL(platform_get_platform_info(PLATFORM_INFO_OPTION_DEFAULT));
    STRICT_EXPECTED_CALL(STRING_c_str(IGNORED_PTR_ARG));
    STRICT_EXPECTED_CALL(STRING_delete(IGNORED_PTR_ARG));

    //act
    IOTHUB_CLIENT_RESULT result = IoTHubClientCore_LL_SetOption(h, OPTION_PRODUCT_INFO, "Eight");

    //assert
    ASSERT_ARE_EQUAL(IOTHUB_CLIENT_RESULT, IOTHUB_CLIENT_OK, result);
    ASSERT_ARE_EQUAL(char_ptr, umock_c_get_expected_calls(), umock_c_get_actual_calls());

    //cleanup
    IoTHubClientCore_LL_Destroy(h);
}

TEST_FUNCTION(IoTHubClientCore_LL_SetOption_product_info_fails_case2)
{
    //arrange
    IOTHUB_CLIENT_CORE_LL_HANDLE h = IoTHubClientCore_LL_Create(&TEST_CONFIG);
    umock_c_reset_all_calls();
    STRICT_EXPECTED_CALL(STRING_delete(IGNORED_PTR_ARG));
    PLATFORM_INFO_OPTION supportedPlatformInfo = PLATFORM_INFO_OPTION_RETRIEVE_SQM;
    STRICT_EXPECTED_CALL(FAKE_IoTHubTransport_GetSupportedPlatformInfo(IGNORED_PTR_ARG, IGNORED_PTR_ARG))
        .SetReturn(0)
        .CopyOutArgumentBuffer(2, &supportedPlatformInfo, sizeof(supportedPlatformInfo))
        .CallCannotFail();
    STRICT_EXPECTED_CALL(platform_get_platform_info(PLATFORM_INFO_OPTION_RETRIEVE_SQM));

    //act
    g_fail_platform_get_platform_info = true;
    IOTHUB_CLIENT_RESULT result = IoTHubClientCore_LL_SetOption(h, OPTION_PRODUCT_INFO, "Eight");

    //assert
    ASSERT_ARE_EQUAL(IOTHUB_CLIENT_RESULT, IOTHUB_CLIENT_ERROR, result);
    ASSERT_ARE_EQUAL(char_ptr, umock_c_get_expected_calls(), umock_c_get_actual_calls());

    //cleanup
    IoTHubClientCore_LL_Destroy(h);
}

TEST_FUNCTION(IoTHubClientCore_LL_SetOption_product_info_fails_case1)
{
    //arrange
    IOTHUB_CLIENT_CORE_LL_HANDLE h = IoTHubClientCore_LL_Create(&TEST_CONFIG);
    umock_c_reset_all_calls();
    STRICT_EXPECTED_CALL(STRING_delete(IGNORED_PTR_ARG));
    PLATFORM_INFO_OPTION supportedPlatformInfo = PLATFORM_INFO_OPTION_DEFAULT;
    STRICT_EXPECTED_CALL(FAKE_IoTHubTransport_GetSupportedPlatformInfo(IGNORED_PTR_ARG, IGNORED_PTR_ARG))
        .SetReturn(0)
        .CopyOutArgumentBuffer(2, &supportedPlatformInfo, sizeof(supportedPlatformInfo))
        .CallCannotFail();
    STRICT_EXPECTED_CALL(platform_get_platform_info(PLATFORM_INFO_OPTION_DEFAULT));
    STRICT_EXPECTED_CALL(STRING_c_str(IGNORED_PTR_ARG));
    STRICT_EXPECTED_CALL(STRING_delete(IGNORED_PTR_ARG));

    //act
    g_fail_string_construct_sprintf = true;
    IOTHUB_CLIENT_RESULT result = IoTHubClientCore_LL_SetOption(h, OPTION_PRODUCT_INFO, "Eight");

    //assert
    ASSERT_ARE_EQUAL(IOTHUB_CLIENT_RESULT, IOTHUB_CLIENT_ERROR, result);
    ASSERT_ARE_EQUAL(char_ptr, umock_c_get_expected_calls(), umock_c_get_actual_calls());

    //cleanup
    IoTHubClientCore_LL_Destroy(h);
}

<<<<<<< HEAD
//Deprecated
=======
TEST_FUNCTION(IoTHubClientCore_LL_SetOption_model_id_succeeds)
{
    //arrange
    IOTHUB_CLIENT_CORE_LL_HANDLE h = IoTHubClientCore_LL_Create(&TEST_CONFIG);
    umock_c_reset_all_calls();
    STRICT_EXPECTED_CALL(STRING_construct(IGNORED_PTR_ARG));

    //act
    IOTHUB_CLIENT_RESULT result = IoTHubClientCore_LL_SetOption(h, OPTION_MODEL_ID, "dtmi:YOUR_COMPANY_NAME_HERE:sample_device;1");

    //assert
    ASSERT_ARE_EQUAL(IOTHUB_CLIENT_RESULT, IOTHUB_CLIENT_OK, result);
    ASSERT_ARE_EQUAL(char_ptr, umock_c_get_expected_calls(), umock_c_get_actual_calls());

    //cleanup
    IoTHubClientCore_LL_Destroy(h);
}

TEST_FUNCTION(IoTHubClientCore_LL_SetOption_model_id_string_construct_fails)
{
    //arrange
    IOTHUB_CLIENT_CORE_LL_HANDLE h = IoTHubClientCore_LL_Create(&TEST_CONFIG);
    umock_c_reset_all_calls();
    STRICT_EXPECTED_CALL(STRING_construct(IGNORED_PTR_ARG));

    //act
    g_fail_string_construct = true;
    IOTHUB_CLIENT_RESULT result = IoTHubClientCore_LL_SetOption(h, OPTION_MODEL_ID, "dtmi:YOUR_COMPANY_NAME_HERE:sample_device;1");

    //assert
    ASSERT_ARE_EQUAL(IOTHUB_CLIENT_RESULT, IOTHUB_CLIENT_ERROR, result);
    ASSERT_ARE_EQUAL(char_ptr, umock_c_get_expected_calls(), umock_c_get_actual_calls());

    //cleanup
    IoTHubClientCore_LL_Destroy(h);
}

TEST_FUNCTION(IoTHubClientCore_LL_SetOption_model_id_twice_fails)
{
    //arrange
    IOTHUB_CLIENT_CORE_LL_HANDLE h = IoTHubClientCore_LL_Create(&TEST_CONFIG);
    umock_c_reset_all_calls();
    STRICT_EXPECTED_CALL(STRING_construct(IGNORED_PTR_ARG));
    IOTHUB_CLIENT_RESULT result = IoTHubClientCore_LL_SetOption(h, OPTION_MODEL_ID, "dtmi:YOUR_COMPANY_NAME_HERE:sample_device;1");
    ASSERT_ARE_EQUAL(IOTHUB_CLIENT_RESULT, IOTHUB_CLIENT_OK, result);

    //act
    result = IoTHubClientCore_LL_SetOption(h, OPTION_MODEL_ID, "dtmi:YOUR_COMPANY_NAME_HERE:sample_device;2");

    //assert
    ASSERT_ARE_EQUAL(IOTHUB_CLIENT_RESULT, IOTHUB_CLIENT_ERROR, result);
    ASSERT_ARE_EQUAL(char_ptr, umock_c_get_expected_calls(), umock_c_get_actual_calls());

    //cleanup
    IoTHubClientCore_LL_Destroy(h);
}

>>>>>>> ba93f4ca
/*Tests_SRS_IoTHubClientCore_LL_10_037: [Calling IoTHubClientCore_LL_SetOption with value between [0, 100] shall return `IOTHUB_CLIENT_OK`. ]*/
TEST_FUNCTION(IoTHubClientCore_LL_SetOption_diag_sampling_percentage_succeeds)
{
    //arrange
    IOTHUB_CLIENT_CORE_LL_HANDLE h = IoTHubClientCore_LL_Create(&TEST_CONFIG);
    umock_c_reset_all_calls();

    //act
    uint32_t diagPercentage = 9;
    IOTHUB_CLIENT_RESULT result = IoTHubClientCore_LL_SetOption(h, OPTION_DIAGNOSTIC_SAMPLING_PERCENTAGE, &diagPercentage);

    //assert
    ASSERT_ARE_EQUAL(IOTHUB_CLIENT_RESULT, IOTHUB_CLIENT_OK, result);
    ASSERT_ARE_EQUAL(char_ptr, umock_c_get_expected_calls(), umock_c_get_actual_calls());

    //cleanup
    IoTHubClientCore_LL_Destroy(h);
}

//Deprecated
/*Tests_SRS_IoTHubClientCore_LL_10_036: [Calling IoTHubClientCore_LL_SetOption with value > 100 shall return `IOTHUB_CLIENT_ERRROR`. ]*/
TEST_FUNCTION(IoTHubClientCore_LL_SetOption_diag_sampling_percentage_fails)
{
    //arrange
    IOTHUB_CLIENT_CORE_LL_HANDLE h = IoTHubClientCore_LL_Create(&TEST_CONFIG);
    umock_c_reset_all_calls();

    //act
    uint32_t diagPercentage = 101;
    IOTHUB_CLIENT_RESULT result = IoTHubClientCore_LL_SetOption(h, OPTION_DIAGNOSTIC_SAMPLING_PERCENTAGE, &diagPercentage);

    //assert
    ASSERT_ARE_EQUAL(IOTHUB_CLIENT_RESULT, IOTHUB_CLIENT_ERROR, result);
    ASSERT_ARE_EQUAL(char_ptr, umock_c_get_expected_calls(), umock_c_get_actual_calls());

    //cleanup
    IoTHubClientCore_LL_Destroy(h);
}

// Tests_SRS_IoTHubClientCore_LL_31_127: [ If `iotHubClientHandle`, `outputName`, or `eventConfirmationCallback` is `NULL`, `IoTHubClientCore_LL_SendEventToOutputAsync` shall return `IOTHUB_CLIENT_INVALID_ARG`. ]
TEST_FUNCTION(IoTHubClientCore_LL_SendEventToOutputAsync_with_NULL_iotHubClientHandle_fails)
{
    //arrange

    //act
    IOTHUB_CLIENT_RESULT result = IoTHubClientCore_LL_SendEventToOutputAsync(NULL, TEST_MESSAGE_HANDLE, TEST_OUTPUT_NAME, test_event_confirmation_callback, (void*)3);

    //assert
    ASSERT_ARE_EQUAL(IOTHUB_CLIENT_RESULT, IOTHUB_CLIENT_INVALID_ARG, result);
}

// Tests_SRS_IoTHubClientCore_LL_31_127: [ If `iotHubClientHandle`, `outputName`, or `eventConfirmationCallback` is `NULL`, `IoTHubClientCore_LL_SendEventToOutputAsync` shall return `IOTHUB_CLIENT_INVALID_ARG`. ]
TEST_FUNCTION(IoTHubClientCore_LL_SendEventToOutputAsync_with_NULL_messageHandle_fails)
{
    //arrange

    IOTHUB_CLIENT_CORE_LL_HANDLE handle = IoTHubClientCore_LL_Create(&TEST_CONFIG);
    umock_c_reset_all_calls();

    //act
    IOTHUB_CLIENT_RESULT result = IoTHubClientCore_LL_SendEventToOutputAsync(handle, NULL, TEST_OUTPUT_NAME, test_event_confirmation_callback, (void*)3);

    ///assert
    ASSERT_ARE_EQUAL(IOTHUB_CLIENT_RESULT, IOTHUB_CLIENT_INVALID_ARG, result);
    ASSERT_ARE_EQUAL(char_ptr, umock_c_get_expected_calls(), umock_c_get_actual_calls());

    ///cleanup
    IoTHubClientCore_LL_Destroy(handle);
}

// Tests_SRS_IoTHubClientCore_LL_31_127: [ If `iotHubClientHandle`, `outputName`, or `eventConfirmationCallback` is `NULL`, `IoTHubClientCore_LL_SendEventToOutputAsync` shall return `IOTHUB_CLIENT_INVALID_ARG`. ]
TEST_FUNCTION(IoTHubClientCore_LL_SendEventToOutputAsync_with_NULL_test_event_confirmation_callback_and_non_NULL_context_fails)
{
    //arrange

    IOTHUB_CLIENT_CORE_LL_HANDLE handle = IoTHubClientCore_LL_Create(&TEST_CONFIG);
    umock_c_reset_all_calls();

    //act
    IOTHUB_CLIENT_RESULT result = IoTHubClientCore_LL_SendEventToOutputAsync(handle, TEST_MESSAGE_HANDLE, TEST_OUTPUT_NAME, NULL, (void*)3);

    ///assert
    ASSERT_ARE_EQUAL(IOTHUB_CLIENT_RESULT, IOTHUB_CLIENT_INVALID_ARG, result);
    ASSERT_ARE_EQUAL(char_ptr, umock_c_get_expected_calls(), umock_c_get_actual_calls());

    ///cleanup
    IoTHubClientCore_LL_Destroy(handle);
}

// Tests_SRS_IoTHubClientCore_LL_31_127: [ If `iotHubClientHandle`, `outputName`, or `eventConfirmationCallback` is `NULL`, `IoTHubClientCore_LL_SendEventToOutputAsync` shall return `IOTHUB_CLIENT_INVALID_ARG`. ]
TEST_FUNCTION(IoTHubClientCore_LL_SendEventToOutputAsync_with_NULL_OUTPUT_NAME_fails)
{
    //arrange

    IOTHUB_CLIENT_CORE_LL_HANDLE handle = IoTHubClientCore_LL_Create(&TEST_CONFIG);
    umock_c_reset_all_calls();

    //act
    IOTHUB_CLIENT_RESULT result = IoTHubClientCore_LL_SendEventToOutputAsync(handle, NULL, NULL, test_event_confirmation_callback, (void*)3);

    ///assert
    ASSERT_ARE_EQUAL(IOTHUB_CLIENT_RESULT, IOTHUB_CLIENT_INVALID_ARG, result);
    ASSERT_ARE_EQUAL(char_ptr, umock_c_get_expected_calls(), umock_c_get_actual_calls());

    ///cleanup
    IoTHubClientCore_LL_Destroy(handle);
}

// Tests_SRS_IoTHubClientCore_LL_31_128: [ `IoTHubClientCore_LL_SendEventToOutputAsync` shall set the outputName of the message to send. ]
// Tests_SRS_IoTHubClientCore_LL_31_129: [ `IoTHubClientCore_LL_SendEventToOutputAsync` shall invoke `IoTHubClientCore_LL_SendEventAsync` to send the message. ]
TEST_FUNCTION(IoTHubClientCore_LL_SendEventToOutputAsync_succeeds)
{
    //arrange
    IOTHUB_CLIENT_CORE_LL_HANDLE handle = IoTHubClientCore_LL_Create(&TEST_CONFIG);
    umock_c_reset_all_calls();

    STRICT_EXPECTED_CALL(IoTHubMessage_SetOutputName(IGNORED_PTR_ARG, IGNORED_PTR_ARG));
    setup_IoTHubClientCore_LL_sendeventasync_mocks(false);

    //act
    IOTHUB_CLIENT_RESULT result = IoTHubClientCore_LL_SendEventToOutputAsync(handle, TEST_MESSAGE_HANDLE, TEST_OUTPUT_NAME, test_event_confirmation_callback, (void*)1);

    //assert
    ASSERT_ARE_EQUAL(IOTHUB_CLIENT_RESULT, IOTHUB_CLIENT_OK, result);
    ASSERT_ARE_EQUAL(char_ptr, umock_c_get_expected_calls(), umock_c_get_actual_calls());

    //cleanup
    IoTHubClientCore_LL_Destroy(handle);
}

TEST_FUNCTION(IoTHubClientCore_LL_SendEventToOutputAsync_fails)
{
    //arrange
    int negativeTestsInitResult = umock_c_negative_tests_init();
    ASSERT_ARE_EQUAL(int, 0, negativeTestsInitResult);

    IOTHUB_CLIENT_CORE_LL_HANDLE handle = IoTHubClientCore_LL_Create(&TEST_CONFIG);
    tickcounter_ms_t thisIsNotZero = 312984751;
    (void)IoTHubClientCore_LL_SetOption(handle, "messageTimeout", &thisIsNotZero); /*this forces _SendEventAsync to query the currentTime. If that fails, _SendEvent should fail as well*/
    umock_c_reset_all_calls();

    STRICT_EXPECTED_CALL(IoTHubMessage_SetOutputName(IGNORED_PTR_ARG, IGNORED_PTR_ARG));
    setup_IoTHubClientCore_LL_sendeventasync_mocks(true);

    umock_c_negative_tests_snapshot();

    // act
<<<<<<< HEAD
    size_t calls_cannot_fail[] = { 4 /*IoTHubClient_DistributedTracing_AddToMessageHeadersIfNecessary*/, 5 /*IoTHubClient_Diagnostic_AddIfNecessary*/, 6 /*DList_InsertTailList*/ };
=======
>>>>>>> ba93f4ca
    size_t count = umock_c_negative_tests_call_count();
    for (size_t index = 0; index < count; index++)
    {
        if (umock_c_negative_tests_can_call_fail(index))
        {
            umock_c_negative_tests_reset();
            umock_c_negative_tests_fail_call(index);

<<<<<<< HEAD
        char tmp_msg[64];
        sprintf(tmp_msg, "IoTHubClientCore_LL_SendEventToOutputAsync failure in test %zu/%zu", index, count);
=======
            char tmp_msg[64];
            sprintf(tmp_msg, "IoTHubClientCore_LL_SendEventToOutputAsync failure in test %zu/%zu", index, count);
>>>>>>> ba93f4ca

            IOTHUB_CLIENT_RESULT result = IoTHubClientCore_LL_SendEventToOutputAsync(handle, TEST_MESSAGE_HANDLE, TEST_OUTPUT_NAME, test_event_confirmation_callback, (void*)1);

            //assert
            ASSERT_ARE_NOT_EQUAL(IOTHUB_CLIENT_RESULT, IOTHUB_CLIENT_OK, result, tmp_msg);
        }
    }

    //cleanup
    IoTHubClientCore_LL_Destroy(handle);
    umock_c_negative_tests_deinit();
}


// Tests_SRS_IoTHubClientCore_LL_31_130: [ If `iotHubClientHandle` or `inputName` is NULL, `IoTHubClientCore_LL_SetInputMessageCallback` shall return IOTHUB_CLIENT_INVALID_ARG. ]
TEST_FUNCTION(IoTHubClientCore_LL_SetInputMessageCallback_with_NULL_iotHubClientHandle_fails)
{
    ///arrange

    ///act
    IOTHUB_CLIENT_RESULT result = IoTHubClientCore_LL_SetInputMessageCallback(NULL, TEST_INPUT_NAME, messageCallback, (void*)1);

    ///assert
    ASSERT_ARE_EQUAL(IOTHUB_CLIENT_RESULT, IOTHUB_CLIENT_INVALID_ARG, result);
    ASSERT_ARE_EQUAL(char_ptr, umock_c_get_expected_calls(), umock_c_get_actual_calls());
}

// Tests_SRS_IoTHubClientCore_LL_31_130: [ If `iotHubClientHandle` or `inputName` is NULL, `IoTHubClientCore_LL_SetInputMessageCallback` shall return IOTHUB_CLIENT_INVALID_ARG. ]
TEST_FUNCTION(IoTHubClientCore_LL_SetInputMessageCallback_with_NULL_inputName_succeeds)
{
    //arrange
    IOTHUB_CLIENT_CORE_LL_HANDLE handle = IoTHubClientCore_LL_Create(&TEST_CONFIG);
    umock_c_reset_all_calls();

    ///act
    IOTHUB_CLIENT_RESULT result = IoTHubClientCore_LL_SetInputMessageCallback(handle, NULL, messageCallback, (void*)1);

    ///assert
    ASSERT_ARE_EQUAL(IOTHUB_CLIENT_RESULT, IOTHUB_CLIENT_OK, result);

    //cleanup
    IoTHubClientCore_LL_Destroy(handle);
}

static void setup_IoTHubClientCore_LL_SetInputMessageCallback_first_invocation_mocks()
{
    STRICT_EXPECTED_CALL(singlylinkedlist_create());
    STRICT_EXPECTED_CALL(singlylinkedlist_find(IGNORED_PTR_ARG, IGNORED_PTR_ARG, IGNORED_PTR_ARG));
    STRICT_EXPECTED_CALL(gballoc_malloc(IGNORED_NUM_ARG));
    STRICT_EXPECTED_CALL(STRING_construct(IGNORED_NUM_ARG)).IgnoreArgument_psz();
    STRICT_EXPECTED_CALL(gballoc_free(IGNORED_NUM_ARG));
    STRICT_EXPECTED_CALL(singlylinkedlist_add(IGNORED_NUM_ARG, IGNORED_PTR_ARG));
    STRICT_EXPECTED_CALL(FAKE_IotHubTransport_Subscribe_InputQueue(IGNORED_NUM_ARG));
}

static void setup_IoTHubClientCore_LL_SetInputMessageCallback_after_first_invocation_mocks(bool alreadyInList, int depthInList, const char *lastItemInputName)
{
    STRICT_EXPECTED_CALL(singlylinkedlist_get_head_item(IGNORED_PTR_ARG));
    STRICT_EXPECTED_CALL(singlylinkedlist_find(IGNORED_PTR_ARG, IGNORED_PTR_ARG, IGNORED_PTR_ARG));

    while (depthInList > 0)
    {
        STRICT_EXPECTED_CALL(singlylinkedlist_item_get_value(IGNORED_PTR_ARG));
        STRICT_EXPECTED_CALL(STRING_c_str(IGNORED_PTR_ARG)).SetReturn((depthInList == 1) ? lastItemInputName : TEST_STRING_VALUE);
        depthInList--;
    }

    if (alreadyInList == false)
    {
        STRICT_EXPECTED_CALL(gballoc_malloc(IGNORED_NUM_ARG));
        STRICT_EXPECTED_CALL(STRING_construct(IGNORED_NUM_ARG));
        STRICT_EXPECTED_CALL(gballoc_free(IGNORED_NUM_ARG));
        STRICT_EXPECTED_CALL(singlylinkedlist_add(IGNORED_NUM_ARG, IGNORED_PTR_ARG));
    }
    else
    {
        STRICT_EXPECTED_CALL(singlylinkedlist_item_get_value(IGNORED_PTR_ARG));
        STRICT_EXPECTED_CALL(gballoc_free(IGNORED_NUM_ARG));
    }
}

static void setup_IoTHubClientCore_LL_SetInputMessageCallback_callback_null(bool unsubscribeExpected, const char* input_name)
{
    STRICT_EXPECTED_CALL(singlylinkedlist_find(IGNORED_PTR_ARG, IGNORED_PTR_ARG, IGNORED_PTR_ARG));
    STRICT_EXPECTED_CALL(singlylinkedlist_item_get_value(IGNORED_PTR_ARG));
    STRICT_EXPECTED_CALL(STRING_c_str(IGNORED_PTR_ARG)).SetReturn(input_name);
    STRICT_EXPECTED_CALL(singlylinkedlist_item_get_value(IGNORED_PTR_ARG));
    STRICT_EXPECTED_CALL(STRING_delete(IGNORED_PTR_ARG));
    STRICT_EXPECTED_CALL(gballoc_free(IGNORED_PTR_ARG));
    STRICT_EXPECTED_CALL(gballoc_free(IGNORED_PTR_ARG));
    STRICT_EXPECTED_CALL(singlylinkedlist_remove(IGNORED_PTR_ARG, IGNORED_PTR_ARG));
    STRICT_EXPECTED_CALL(singlylinkedlist_get_head_item(IGNORED_PTR_ARG));

    if (unsubscribeExpected)
    {
        STRICT_EXPECTED_CALL(FAKE_IotHubTransport_Unsubscribe_InputQueue(IGNORED_PTR_ARG));
    }
}

// Tests_SRS_IoTHubClientCore_LL_31_134: [ `IoTHubClientCore_LL_SetInputMessageCallback` shall allocate a callback handle to associate callbacks from the transport => client if `inputName` isn't already present in the callback list. ]
// Tests_SRS_IoTHubClientCore_LL_31_136: [ `IoTHubClientCore_LL_SetInputMessageCallback` shall invoke `IoTHubTransport_Subscribe_InputQueue` if this is the first callback being registered. ]
TEST_FUNCTION(IoTHubClientCore_LL_SetInputMessageCallback_one_item_success)
{
    //arrange
    IOTHUB_CLIENT_CORE_LL_HANDLE handle = IoTHubClientCore_LL_Create(&TEST_CONFIG);
    umock_c_reset_all_calls();

    setup_IoTHubClientCore_LL_SetInputMessageCallback_first_invocation_mocks();

    ///act
    IOTHUB_CLIENT_RESULT result = IoTHubClientCore_LL_SetInputMessageCallback(handle, TEST_INPUT_NAME, messageCallback, (void*)1);

    ///assert
    ASSERT_ARE_EQUAL(IOTHUB_CLIENT_RESULT, IOTHUB_CLIENT_OK, result);
    ASSERT_ARE_EQUAL(char_ptr, umock_c_get_expected_calls(), umock_c_get_actual_calls());

    //cleanup
    IoTHubClientCore_LL_Destroy(handle);
}

// Tests_SRS_IoTHubClientCore_LL_31_135: [ `IoTHubClientCore_LL_SetInputMessageCallback` shall reuse the existing callback handle if `inputName` is already present in the callback list. ]
TEST_FUNCTION(IoTHubClientCore_LL_SetInputMessageCallback_same_input_queue_twice_success)
{
    //arrange
    IOTHUB_CLIENT_CORE_LL_HANDLE handle = IoTHubClientCore_LL_Create(&TEST_CONFIG);
    umock_c_reset_all_calls();

    setup_IoTHubClientCore_LL_SetInputMessageCallback_first_invocation_mocks();

    IOTHUB_CLIENT_RESULT result = IoTHubClientCore_LL_SetInputMessageCallback(handle, TEST_INPUT_NAME, messageCallback, (void*)1);
    ASSERT_ARE_EQUAL(IOTHUB_CLIENT_RESULT, IOTHUB_CLIENT_OK, result);
    ASSERT_ARE_EQUAL(char_ptr, umock_c_get_expected_calls(), umock_c_get_actual_calls());
    umock_c_reset_all_calls();

    setup_IoTHubClientCore_LL_SetInputMessageCallback_after_first_invocation_mocks(true, 1, TEST_INPUT_NAME);

    ///act
    result = IoTHubClientCore_LL_SetInputMessageCallback(handle, TEST_INPUT_NAME, messageCallback, (void*)2);

    ///assert
    ASSERT_ARE_EQUAL(IOTHUB_CLIENT_RESULT, IOTHUB_CLIENT_OK, result);
    ASSERT_ARE_EQUAL(char_ptr, umock_c_get_expected_calls(), umock_c_get_actual_calls());

    //cleanup
    IoTHubClientCore_LL_Destroy(handle);
}

static void setup_three_event_callbacks(IOTHUB_CLIENT_CORE_LL_HANDLE handle)
{
    // Arrange
    setup_IoTHubClientCore_LL_SetInputMessageCallback_first_invocation_mocks();

    IOTHUB_CLIENT_RESULT result = IoTHubClientCore_LL_SetInputMessageCallback(handle, TEST_INPUT_NAME, messageCallback, (void*)1);
    ASSERT_ARE_EQUAL(IOTHUB_CLIENT_RESULT, IOTHUB_CLIENT_OK, result);
    ASSERT_ARE_EQUAL(char_ptr, umock_c_get_expected_calls(), umock_c_get_actual_calls());

    setup_IoTHubClientCore_LL_SetInputMessageCallback_after_first_invocation_mocks(false, 1, TEST_STRING_VALUE);
    setup_IoTHubClientCore_LL_SetInputMessageCallback_after_first_invocation_mocks(false, 2, TEST_STRING_VALUE);

    ///act
    result = IoTHubClientCore_LL_SetInputMessageCallback(handle, TEST_INPUT_NAME2, messageCallback, (void*)2);
    ASSERT_ARE_EQUAL(IOTHUB_CLIENT_RESULT, IOTHUB_CLIENT_OK, result);

    result = IoTHubClientCore_LL_SetInputMessageCallback(handle, TEST_INPUT_NAME3, messageCallback, (void*)3);
    ASSERT_ARE_EQUAL(IOTHUB_CLIENT_RESULT, IOTHUB_CLIENT_OK, result);

    ///assert
    ASSERT_ARE_EQUAL(IOTHUB_CLIENT_RESULT, IOTHUB_CLIENT_OK, result);
    ASSERT_ARE_EQUAL(char_ptr, umock_c_get_expected_calls(), umock_c_get_actual_calls());

}

// Tests_SRS_IoTHubClientCore_LL_31_134: [ `IoTHubClientCore_LL_SetInputMessageCallback` shall allocate a callback handle to associate callbacks from the transport => client if `inputName` isn't already present in the callback list. ]
TEST_FUNCTION(IoTHubClientCore_LL_SetInputMessageCallback_multiple_items_success)
{
    //arrange
    IOTHUB_CLIENT_CORE_LL_HANDLE handle = IoTHubClientCore_LL_Create(&TEST_CONFIG);
    umock_c_reset_all_calls();

    setup_three_event_callbacks(handle);

    //cleanup
    IoTHubClientCore_LL_Destroy(handle);
}

// Tests_SRS_IoTHubClientCore_LL_31_131: [ If `eventHandlerCallback` is NULL, `IoTHubClientCore_LL_SetInputMessageCallback` shall remove the `inputName` from its callback list if present. ]
TEST_FUNCTION(IoTHubClientCore_LL_SetInputMessageCallback_one_item_and_unregister_success)
{
    //arrange
    IOTHUB_CLIENT_CORE_LL_HANDLE handle = IoTHubClientCore_LL_Create(&TEST_CONFIG);
    umock_c_reset_all_calls();

    setup_IoTHubClientCore_LL_SetInputMessageCallback_first_invocation_mocks();

    IOTHUB_CLIENT_RESULT result = IoTHubClientCore_LL_SetInputMessageCallback(handle, TEST_INPUT_NAME, messageCallback, (void*)1);
    umock_c_reset_all_calls();

    setup_IoTHubClientCore_LL_SetInputMessageCallback_callback_null(true, TEST_INPUT_NAME);

    result = IoTHubClientCore_LL_SetInputMessageCallback(handle, TEST_INPUT_NAME, NULL, NULL);

    ///assert
    ASSERT_ARE_EQUAL(IOTHUB_CLIENT_RESULT, IOTHUB_CLIENT_OK, result);
    ASSERT_ARE_EQUAL(char_ptr, umock_c_get_expected_calls(), umock_c_get_actual_calls());

    //cleanup
    IoTHubClientCore_LL_Destroy(handle);
}

// Tests_SRS_IoTHubClientCore_LL_31_131: [ If `eventHandlerCallback` is NULL, `IoTHubClientCore_LL_SetInputMessageCallback` shall remove the `inputName` from its callback list if present. ]
TEST_FUNCTION(IoTHubClientCore_LL_SetInputMessageCallback_three_items_and_unregister_each_success)
{
    //arrange
    IOTHUB_CLIENT_CORE_LL_HANDLE handle = IoTHubClientCore_LL_Create(&TEST_CONFIG);
    umock_c_reset_all_calls();

    setup_three_event_callbacks(handle);
    umock_c_reset_all_calls();

    // Remove TEST_INPUT_NAME2
    umock_c_reset_all_calls();
    STRICT_EXPECTED_CALL(singlylinkedlist_find(IGNORED_PTR_ARG, IGNORED_PTR_ARG, IGNORED_PTR_ARG));
    STRICT_EXPECTED_CALL(singlylinkedlist_item_get_value(IGNORED_PTR_ARG));
    STRICT_EXPECTED_CALL(STRING_c_str(IGNORED_PTR_ARG)).SetReturn(TEST_INPUT_NAME);
    STRICT_EXPECTED_CALL(singlylinkedlist_item_get_value(IGNORED_PTR_ARG));
    STRICT_EXPECTED_CALL(STRING_c_str(IGNORED_PTR_ARG)).SetReturn(TEST_INPUT_NAME2);
    STRICT_EXPECTED_CALL(singlylinkedlist_item_get_value(IGNORED_PTR_ARG));
    STRICT_EXPECTED_CALL(STRING_delete(IGNORED_PTR_ARG));
    STRICT_EXPECTED_CALL(gballoc_free(IGNORED_PTR_ARG));
    STRICT_EXPECTED_CALL(gballoc_free(IGNORED_PTR_ARG));
    STRICT_EXPECTED_CALL(singlylinkedlist_remove(IGNORED_PTR_ARG, IGNORED_PTR_ARG));
    STRICT_EXPECTED_CALL(singlylinkedlist_get_head_item(IGNORED_PTR_ARG));


    IOTHUB_CLIENT_RESULT result = IoTHubClientCore_LL_SetInputMessageCallback(handle, TEST_INPUT_NAME2, NULL, NULL);

    ASSERT_ARE_EQUAL(IOTHUB_CLIENT_RESULT, IOTHUB_CLIENT_OK, result);
    ASSERT_ARE_EQUAL(char_ptr, umock_c_get_expected_calls(), umock_c_get_actual_calls());

    // Remove TEST_INPUT_NAME
    umock_c_reset_all_calls();
    setup_IoTHubClientCore_LL_SetInputMessageCallback_callback_null(false, TEST_INPUT_NAME);

    result = IoTHubClientCore_LL_SetInputMessageCallback(handle, TEST_INPUT_NAME, NULL, NULL);

    ASSERT_ARE_EQUAL(IOTHUB_CLIENT_RESULT, IOTHUB_CLIENT_OK, result);
    ASSERT_ARE_EQUAL(char_ptr, umock_c_get_expected_calls(), umock_c_get_actual_calls());

    // Remove TEST_INPUT_NAME3
    umock_c_reset_all_calls();
    setup_IoTHubClientCore_LL_SetInputMessageCallback_callback_null(true, TEST_INPUT_NAME3);

    result = IoTHubClientCore_LL_SetInputMessageCallback(handle, TEST_INPUT_NAME3, NULL, NULL);

    ///assert
    ASSERT_ARE_EQUAL(IOTHUB_CLIENT_RESULT, IOTHUB_CLIENT_OK, result);
    ASSERT_ARE_EQUAL(char_ptr, umock_c_get_expected_calls(), umock_c_get_actual_calls());

    //cleanup
    IoTHubClientCore_LL_Destroy(handle);
}

// Tests_SRS_IoTHubClientCore_LL_31_132: [ If `eventHandlerCallback` is NULL, `IoTHubClientCore_LL_SetInputMessageCallback` shall return `IOTHUB_CLIENT_ERROR` if the `inputName` is not present. ]
TEST_FUNCTION(IoTHubClientCore_LL_SetInputMessageCallback_unregister_not_found_fails)
{
    //arrange
    IOTHUB_CLIENT_CORE_LL_HANDLE handle = IoTHubClientCore_LL_Create(&TEST_CONFIG);
    umock_c_reset_all_calls();

    setup_three_event_callbacks(handle);
    umock_c_reset_all_calls();

    // Remove TEST_INPUT_NAME2
    umock_c_reset_all_calls();

    STRICT_EXPECTED_CALL(singlylinkedlist_find(IGNORED_PTR_ARG,IGNORED_PTR_ARG,IGNORED_PTR_ARG));
    STRICT_EXPECTED_CALL(singlylinkedlist_item_get_value(IGNORED_PTR_ARG));
    STRICT_EXPECTED_CALL(STRING_c_str(IGNORED_PTR_ARG)).SetReturn(TEST_INPUT_NAME);
    STRICT_EXPECTED_CALL(singlylinkedlist_item_get_value(IGNORED_PTR_ARG));
    STRICT_EXPECTED_CALL(STRING_c_str(IGNORED_PTR_ARG)).SetReturn(TEST_INPUT_NAME2);
    STRICT_EXPECTED_CALL(singlylinkedlist_item_get_value(IGNORED_PTR_ARG));
    STRICT_EXPECTED_CALL(STRING_c_str(IGNORED_PTR_ARG)).SetReturn(TEST_INPUT_NAME3);

    IOTHUB_CLIENT_RESULT result = IoTHubClientCore_LL_SetInputMessageCallback(handle, TEST_INPUT_NAME_NOTFOUND, NULL, NULL);

    ///assert
    ASSERT_ARE_EQUAL(IOTHUB_CLIENT_RESULT, IOTHUB_CLIENT_ERROR, result);
    ASSERT_ARE_EQUAL(char_ptr, umock_c_get_expected_calls(), umock_c_get_actual_calls());

    //cleanup
    IoTHubClientCore_LL_Destroy(handle);
}

TEST_FUNCTION(IoTHubClientCore_LL_SetInputMessageCallback_one_item_fail)
{
    //arrange
    IOTHUB_CLIENT_CORE_LL_HANDLE handle = IoTHubClientCore_LL_Create(&TEST_CONFIG);
    umock_c_reset_all_calls();

    int negativeTestsInitResult = umock_c_negative_tests_init();
    ASSERT_ARE_EQUAL(int, 0, negativeTestsInitResult);

    STRICT_EXPECTED_CALL(singlylinkedlist_create());
    STRICT_EXPECTED_CALL(singlylinkedlist_find(IGNORED_PTR_ARG, IGNORED_PTR_ARG, IGNORED_PTR_ARG)).CallCannotFail();
    STRICT_EXPECTED_CALL(gballoc_malloc(IGNORED_NUM_ARG));

    umock_c_negative_tests_snapshot();

    size_t count = umock_c_negative_tests_call_count();
    for (size_t index = 0; index < count; index++)
    {
        if (umock_c_negative_tests_can_call_fail(index))
        {
            umock_c_negative_tests_reset();
            umock_c_negative_tests_fail_call(index);

            char tmp_msg[128];
            sprintf(tmp_msg, "IoTHubClientCore_LL_SetInputMessageCallback failure in test %zu/%zu", index, count);

            ///act
            IOTHUB_CLIENT_RESULT result = IoTHubClientCore_LL_SetInputMessageCallback(handle, TEST_INPUT_NAME, messageCallback, (void*)1);

            ///assert
            ASSERT_ARE_NOT_EQUAL(IOTHUB_CLIENT_RESULT, IOTHUB_CLIENT_OK, result, tmp_msg);
        }
    }

    //
    // We need to de-init and then re-init the test framework due to how IoTHubClientCore_LL_SetInputMessageCallback is implemented,
    // namely after its list is created and non-NULL (but not before) it'll invoke singlylinkedlist_get_head_item.
    //
    umock_c_negative_tests_deinit();
    umock_c_reset_all_calls();


    negativeTestsInitResult = umock_c_negative_tests_init();
    ASSERT_ARE_EQUAL(int, 0, negativeTestsInitResult);

    STRICT_EXPECTED_CALL(singlylinkedlist_get_head_item(IGNORED_PTR_ARG));
    STRICT_EXPECTED_CALL(singlylinkedlist_find(IGNORED_PTR_ARG, IGNORED_PTR_ARG, IGNORED_PTR_ARG));
    STRICT_EXPECTED_CALL(gballoc_malloc(IGNORED_NUM_ARG));
    STRICT_EXPECTED_CALL(STRING_construct(IGNORED_NUM_ARG)).IgnoreArgument_psz();
    STRICT_EXPECTED_CALL(gballoc_free(IGNORED_NUM_ARG));
    STRICT_EXPECTED_CALL(singlylinkedlist_add(IGNORED_NUM_ARG, IGNORED_PTR_ARG));
    STRICT_EXPECTED_CALL(FAKE_IotHubTransport_Subscribe_InputQueue(IGNORED_NUM_ARG));

    umock_c_negative_tests_snapshot();

    count = umock_c_negative_tests_call_count();
    for (size_t index = 5; index < count; index++)
    {
        umock_c_negative_tests_reset();
        umock_c_negative_tests_fail_call(index);

        char tmp_msg[128];
        sprintf(tmp_msg, "IoTHubClientCore_LL_SetInputMessageCallback failure in test %zu/%zu", index, count);

        ///act
        IOTHUB_CLIENT_RESULT result = IoTHubClientCore_LL_SetInputMessageCallback(handle, TEST_INPUT_NAME, messageCallback, (void*)1);

        ///assert
        ASSERT_ARE_NOT_EQUAL(IOTHUB_CLIENT_RESULT, IOTHUB_CLIENT_OK, result, tmp_msg);
    }

    //cleanup
    IoTHubClientCore_LL_Destroy(handle);
    umock_c_negative_tests_deinit();
}

// Tests_SRS_IoTHubClientCore_LL_31_137: [ If either parameter `handle` or `messageData` is `NULL` then `IoTHubClientCore_LL_MessageCallbackFromInput` shall return `false`.** ]
TEST_FUNCTION(IoTHubClientCore_LL_MessageCallbackFromInput_with_messageData_NULL_parameter_fails)
{
    //arrange
    IOTHUB_CLIENT_CORE_LL_HANDLE handle = IoTHubClientCore_LL_Create(&TEST_CONFIG);
    umock_c_reset_all_calls();

    //act
    bool result = g_transport_cb_info.msg_input_cb(NULL, handle);
    ///assert
    ASSERT_IS_FALSE(result);
    ASSERT_ARE_EQUAL(char_ptr, umock_c_get_expected_calls(), umock_c_get_actual_calls());

    //cleanup
    IoTHubClientCore_LL_Destroy(handle);
}

// Tests_SRS_IoTHubClientCore_LL_31_138: [ If there is no registered handler for the inputName from `IoTHubMessage_GetInputName`, then `IoTHubClientCore_LL_MessageCallbackFromInput` shall attempt invoke the default handler handler.** ]
TEST_FUNCTION(IoTHubClientCore_LL_MessageCallbackFromInput_with_unsubscribed_returns_false)
{
    //arrange
    IOTHUB_CLIENT_CORE_LL_HANDLE handle = IoTHubClientCore_LL_Create(&TEST_CONFIG);
    MESSAGE_CALLBACK_INFO* testMessage = make_test_message_info(TEST_MESSAGE_HANDLE);
    umock_c_reset_all_calls();


    //act
    bool result = g_transport_cb_info.msg_input_cb(testMessage, handle);

    //assert
    ASSERT_IS_FALSE(result);
    ASSERT_ARE_EQUAL(char_ptr, umock_c_get_expected_calls(), umock_c_get_actual_calls());

    //cleanup
    destroy_test_message_info(testMessage);
    IoTHubClientCore_LL_Destroy(handle);
}

// Tests_SRS_IoTHubClientCore_LL_31_139: [ `IoTHubClientCore_LL_MessageCallbackFromInput` shall the callback from the given inputName queue if it has been registered.** ]
// Tests_SRS_IoTHubClientCore_LL_31_140: [ `IoTHubClientCore_LL_MessageCallbackFromInput` shall send the message disposition as returned by the client to the underlying layer and return `true` if an input queue match is found.** ]
TEST_FUNCTION(IoTHubClientCore_LL_MessageCallbackFromInput_match_succeeds)
{
    //arrange
    IOTHUB_CLIENT_CORE_LL_HANDLE handle = IoTHubClientCore_LL_Create(&TEST_CONFIG);
    IOTHUB_CLIENT_RESULT result_set = IoTHubClientCore_LL_SetInputMessageCallback(handle, TEST_INPUT_NAME, messageCallback, (void*)20);
    ASSERT_ARE_EQUAL(IOTHUB_CLIENT_RESULT, IOTHUB_CLIENT_OK, result_set);

    MESSAGE_CALLBACK_INFO* testMessage = make_test_message_info(TEST_MESSAGE_HANDLE);
    umock_c_reset_all_calls();

    STRICT_EXPECTED_CALL(IoTHubMessage_GetInputName(IGNORED_PTR_ARG));
    STRICT_EXPECTED_CALL(singlylinkedlist_find(IGNORED_PTR_ARG, IGNORED_PTR_ARG, IGNORED_PTR_ARG));
    STRICT_EXPECTED_CALL(singlylinkedlist_item_get_value(IGNORED_PTR_ARG));
    STRICT_EXPECTED_CALL(STRING_c_str(IGNORED_PTR_ARG)).SetReturn(TEST_INPUT_NAME);

    STRICT_EXPECTED_CALL(singlylinkedlist_item_get_value(IGNORED_PTR_ARG));
    STRICT_EXPECTED_CALL(get_time(NULL));
    STRICT_EXPECTED_CALL(messageCallback(testMessage->messageHandle, (void*)20));
    STRICT_EXPECTED_CALL(FAKE_IoTHubTransport_SendMessageDisposition(testMessage, IOTHUBMESSAGE_ACCEPTED));

    //act
    bool result = g_transport_cb_info.msg_input_cb(testMessage, handle);

    //assert
    ASSERT_IS_TRUE(result);
    ASSERT_ARE_EQUAL(char_ptr, umock_c_get_expected_calls(), umock_c_get_actual_calls());

    //cleanup
    destroy_test_message_info(testMessage);
    IoTHubClientCore_LL_Destroy(handle);
}


// Tests_SRS_IoTHubClientCore_LL_31_138: [ If there is no registered handler for the inputName from `IoTHubMessage_GetInputName`, then `IoTHubClientCore_LL_MessageCallbackFromInput` shall attempt invoke the default handler handler.** ]
TEST_FUNCTION(IoTHubClientCore_LL_MessageCallbackFromInput_no_match_one_item_in_list_fails)
{
    //arrange
    IOTHUB_CLIENT_CORE_LL_HANDLE handle = IoTHubClientCore_LL_Create(&TEST_CONFIG);
    IOTHUB_CLIENT_RESULT result_set = IoTHubClientCore_LL_SetInputMessageCallback(handle, TEST_INPUT_NAME, messageCallback, (void*)21);
    ASSERT_ARE_EQUAL(IOTHUB_CLIENT_RESULT, IOTHUB_CLIENT_OK, result_set);

    MESSAGE_CALLBACK_INFO* testMessage = make_test_message_info(TEST_MESSAGE_HANDLE);
    umock_c_reset_all_calls();

    STRICT_EXPECTED_CALL(IoTHubMessage_GetInputName(IGNORED_PTR_ARG)).SetReturn(TEST_INPUT_NAME_NOTFOUND);

    STRICT_EXPECTED_CALL(singlylinkedlist_find(IGNORED_PTR_ARG, IGNORED_PTR_ARG, IGNORED_PTR_ARG));
    STRICT_EXPECTED_CALL(singlylinkedlist_item_get_value(IGNORED_PTR_ARG));
    STRICT_EXPECTED_CALL(STRING_c_str(IGNORED_PTR_ARG)).SetReturn(TEST_INPUT_NAME);

    STRICT_EXPECTED_CALL(singlylinkedlist_find(IGNORED_PTR_ARG, IGNORED_PTR_ARG, IGNORED_PTR_ARG));
    STRICT_EXPECTED_CALL(singlylinkedlist_item_get_value(IGNORED_PTR_ARG));
    STRICT_EXPECTED_CALL(STRING_c_str(IGNORED_PTR_ARG)).SetReturn(TEST_INPUT_NAME);

    //act
    bool result = g_transport_cb_info.msg_input_cb(testMessage, handle);

    //assert
    ASSERT_IS_FALSE(result);
    ASSERT_ARE_EQUAL(char_ptr, umock_c_get_expected_calls(), umock_c_get_actual_calls());

    //cleanup
    destroy_test_message_info(testMessage);
    IoTHubClientCore_LL_Destroy(handle);
}

// Tests_SRS_IoTHubClientCore_LL_31_139: [ `IoTHubClientCore_LL_MessageCallbackFromInput` shall the callback from the given inputName queue if it has been registered.** ]
// Tests_SRS_IoTHubClientCore_LL_31_140: [ `IoTHubClientCore_LL_MessageCallbackFromInput` shall send the message disposition as returned by the client to the underlying layer and return `true` if an input queue match is found.** ]
TEST_FUNCTION(IoTHubClientCore_LL_MessageCallbackFromInput_match_with_multiple_item_in_list_succeeds)
{
    //arrange
    IOTHUB_CLIENT_CORE_LL_HANDLE handle = IoTHubClientCore_LL_Create(&TEST_CONFIG);
    IOTHUB_CLIENT_RESULT result_set = IoTHubClientCore_LL_SetInputMessageCallback(handle, TEST_INPUT_NAME, messageCallback, (void*)22);
    ASSERT_ARE_EQUAL(IOTHUB_CLIENT_RESULT, IOTHUB_CLIENT_OK, result_set);

    result_set = IoTHubClientCore_LL_SetInputMessageCallback(handle, TEST_INPUT_NAME2, messageCallback, (void*)23);
    ASSERT_ARE_EQUAL(IOTHUB_CLIENT_RESULT, IOTHUB_CLIENT_OK, result_set);

    result_set = IoTHubClientCore_LL_SetInputMessageCallback(handle, TEST_INPUT_NAME3, messageCallback, (void*)24);
    ASSERT_ARE_EQUAL(IOTHUB_CLIENT_RESULT, IOTHUB_CLIENT_OK, result_set);


    MESSAGE_CALLBACK_INFO* testMessage = make_test_message_info(TEST_MESSAGE_HANDLE);
    umock_c_reset_all_calls();

    STRICT_EXPECTED_CALL(IoTHubMessage_GetInputName(IGNORED_PTR_ARG)).SetReturn(TEST_INPUT_NAME3);

    STRICT_EXPECTED_CALL(singlylinkedlist_find(IGNORED_PTR_ARG, IGNORED_PTR_ARG, IGNORED_PTR_ARG));
    STRICT_EXPECTED_CALL(singlylinkedlist_item_get_value(IGNORED_PTR_ARG));
    STRICT_EXPECTED_CALL(STRING_c_str(IGNORED_PTR_ARG)).SetReturn(TEST_INPUT_NAME);

    STRICT_EXPECTED_CALL(singlylinkedlist_item_get_value(IGNORED_PTR_ARG));
    STRICT_EXPECTED_CALL(STRING_c_str(IGNORED_PTR_ARG)).SetReturn(TEST_INPUT_NAME2);

    STRICT_EXPECTED_CALL(singlylinkedlist_item_get_value(IGNORED_PTR_ARG));
    STRICT_EXPECTED_CALL(STRING_c_str(IGNORED_PTR_ARG)).SetReturn(TEST_INPUT_NAME3);

    STRICT_EXPECTED_CALL(singlylinkedlist_item_get_value(IGNORED_PTR_ARG));
    STRICT_EXPECTED_CALL(get_time(NULL));
    STRICT_EXPECTED_CALL(messageCallback(testMessage->messageHandle, (void*)24));
    STRICT_EXPECTED_CALL(FAKE_IoTHubTransport_SendMessageDisposition(testMessage, IOTHUBMESSAGE_ACCEPTED));

    //act
    bool result = g_transport_cb_info.msg_input_cb(testMessage, handle);

    //assert
    ASSERT_IS_TRUE(result);
    ASSERT_ARE_EQUAL(char_ptr, umock_c_get_expected_calls(), umock_c_get_actual_calls());

    //cleanup
    destroy_test_message_info(testMessage);
    IoTHubClientCore_LL_Destroy(handle);
}


// Tests_SRS_IoTHubClientCore_LL_31_138: [ If there is no registered handler for the inputName from `IoTHubMessage_GetInputName`, then `IoTHubClientCore_LL_MessageCallbackFromInput` shall attempt invoke the default handler handler.** ]
TEST_FUNCTION(IoTHubClientCore_LL_MessageCallbackFromInput_no_match_with_multiple_item_in_list_fails)
{
    //arrange
    IOTHUB_CLIENT_CORE_LL_HANDLE handle = IoTHubClientCore_LL_Create(&TEST_CONFIG);
    IOTHUB_CLIENT_RESULT result_set = IoTHubClientCore_LL_SetInputMessageCallback(handle, TEST_INPUT_NAME, messageCallback, (void*)32);
    ASSERT_ARE_EQUAL(IOTHUB_CLIENT_RESULT, IOTHUB_CLIENT_OK, result_set);

    result_set = IoTHubClientCore_LL_SetInputMessageCallback(handle, TEST_INPUT_NAME2, messageCallback, (void*)33);
    ASSERT_ARE_EQUAL(IOTHUB_CLIENT_RESULT, IOTHUB_CLIENT_OK, result_set);

    result_set = IoTHubClientCore_LL_SetInputMessageCallback(handle, TEST_INPUT_NAME3, messageCallback, (void*)34);
    ASSERT_ARE_EQUAL(IOTHUB_CLIENT_RESULT, IOTHUB_CLIENT_OK, result_set);


    MESSAGE_CALLBACK_INFO* testMessage = make_test_message_info(TEST_MESSAGE_HANDLE);
    umock_c_reset_all_calls();

    STRICT_EXPECTED_CALL(IoTHubMessage_GetInputName(IGNORED_PTR_ARG)).SetReturn(TEST_INPUT_NAME_NOTFOUND);

    STRICT_EXPECTED_CALL(singlylinkedlist_find(IGNORED_PTR_ARG, IGNORED_PTR_ARG, IGNORED_PTR_ARG));
    STRICT_EXPECTED_CALL(singlylinkedlist_item_get_value(IGNORED_PTR_ARG));
    STRICT_EXPECTED_CALL(STRING_c_str(IGNORED_PTR_ARG)).SetReturn(TEST_INPUT_NAME);

    STRICT_EXPECTED_CALL(singlylinkedlist_item_get_value(IGNORED_PTR_ARG));
    STRICT_EXPECTED_CALL(STRING_c_str(IGNORED_PTR_ARG)).SetReturn(TEST_INPUT_NAME2);

    STRICT_EXPECTED_CALL(singlylinkedlist_item_get_value(IGNORED_PTR_ARG));
    STRICT_EXPECTED_CALL(STRING_c_str(IGNORED_PTR_ARG)).SetReturn(TEST_INPUT_NAME3);

    STRICT_EXPECTED_CALL(singlylinkedlist_find(IGNORED_PTR_ARG, IGNORED_PTR_ARG, IGNORED_PTR_ARG));
    STRICT_EXPECTED_CALL(singlylinkedlist_item_get_value(IGNORED_PTR_ARG));
    STRICT_EXPECTED_CALL(STRING_c_str(IGNORED_PTR_ARG)).SetReturn(TEST_INPUT_NAME);

    STRICT_EXPECTED_CALL(singlylinkedlist_item_get_value(IGNORED_PTR_ARG));
    STRICT_EXPECTED_CALL(STRING_c_str(IGNORED_PTR_ARG)).SetReturn(TEST_INPUT_NAME2);

    STRICT_EXPECTED_CALL(singlylinkedlist_item_get_value(IGNORED_PTR_ARG));
    STRICT_EXPECTED_CALL(STRING_c_str(IGNORED_PTR_ARG)).SetReturn(TEST_INPUT_NAME3);

    //act
    bool result = g_transport_cb_info.msg_input_cb(testMessage, handle);

    //assert
    ASSERT_IS_FALSE(result);
    ASSERT_ARE_EQUAL(char_ptr, umock_c_get_expected_calls(), umock_c_get_actual_calls());

    //cleanup
    destroy_test_message_info(testMessage);
    IoTHubClientCore_LL_Destroy(handle);
}

// Tests_SRS_IoTHubClientCore_LL_31_139: [ `IoTHubClientCore_LL_MessageCallbackFromInput` shall the callback from the given inputName queue if it has been registered.** ]
TEST_FUNCTION(IoTHubClientCore_LL_MessageCallbackFromInput_overwrite_callback_match_succeeds)
{
    //arrange
    IOTHUB_CLIENT_CORE_LL_HANDLE handle = IoTHubClientCore_LL_Create(&TEST_CONFIG);

    setup_IoTHubClientCore_LL_SetInputMessageCallback_first_invocation_mocks();
    IOTHUB_CLIENT_RESULT result_set = IoTHubClientCore_LL_SetInputMessageCallback(handle, TEST_INPUT_NAME, messageCallback, (void*)40);
    ASSERT_ARE_EQUAL(IOTHUB_CLIENT_RESULT, IOTHUB_CLIENT_OK, result_set);
    umock_c_reset_all_calls();

    // Set the same name as before but to a different callback context.
    setup_IoTHubClientCore_LL_SetInputMessageCallback_after_first_invocation_mocks(true, 1, TEST_INPUT_NAME);
    result_set = IoTHubClientCore_LL_SetInputMessageCallback(handle, TEST_INPUT_NAME, messageCallback, (void*)41);
    ASSERT_ARE_EQUAL(IOTHUB_CLIENT_RESULT, IOTHUB_CLIENT_OK, result_set);

    MESSAGE_CALLBACK_INFO* testMessage = make_test_message_info(TEST_MESSAGE_HANDLE);
    umock_c_reset_all_calls();

    STRICT_EXPECTED_CALL(IoTHubMessage_GetInputName(IGNORED_PTR_ARG));
    STRICT_EXPECTED_CALL(singlylinkedlist_find(IGNORED_PTR_ARG, IGNORED_PTR_ARG, IGNORED_PTR_ARG));
    STRICT_EXPECTED_CALL(singlylinkedlist_item_get_value(IGNORED_PTR_ARG));
    STRICT_EXPECTED_CALL(STRING_c_str(IGNORED_PTR_ARG)).SetReturn(TEST_INPUT_NAME);

    STRICT_EXPECTED_CALL(singlylinkedlist_item_get_value(IGNORED_PTR_ARG));
    STRICT_EXPECTED_CALL(get_time(NULL));
    STRICT_EXPECTED_CALL(messageCallback(testMessage->messageHandle, (void*)41));
    STRICT_EXPECTED_CALL(FAKE_IoTHubTransport_SendMessageDisposition(testMessage, IOTHUBMESSAGE_ACCEPTED));

    //act
    bool result = g_transport_cb_info.msg_input_cb(testMessage, handle);

    //assert
    ASSERT_IS_TRUE(result);
    ASSERT_ARE_EQUAL(char_ptr, umock_c_get_expected_calls(), umock_c_get_actual_calls());

    //cleanup
    destroy_test_message_info(testMessage);
    IoTHubClientCore_LL_Destroy(handle);
}

// Tests_SRS_IoTHubClientCore_LL_31_138: [ If there is no registered handler for the inputName from `IoTHubMessage_GetInputName`, then `IoTHubClientCore_LL_MessageCallbackFromInput` shall attempt invoke the default handler handler.** ]
TEST_FUNCTION(IoTHubClientCore_LL_MessageCallbackFromInput_default_handler_no_registered_inputs_succeeds)
{
    //arrange
    IOTHUB_CLIENT_CORE_LL_HANDLE handle = IoTHubClientCore_LL_Create(&TEST_CONFIG);

    setup_IoTHubClientCore_LL_SetInputMessageCallback_first_invocation_mocks();

    IOTHUB_CLIENT_RESULT result_set = IoTHubClientCore_LL_SetInputMessageCallback(handle, NULL, messageCallback, (void*)61);
    ASSERT_ARE_EQUAL(IOTHUB_CLIENT_RESULT, IOTHUB_CLIENT_OK, result_set);

    MESSAGE_CALLBACK_INFO* testMessage = make_test_message_info(TEST_MESSAGE_HANDLE);
    umock_c_reset_all_calls();

    STRICT_EXPECTED_CALL(IoTHubMessage_GetInputName(IGNORED_PTR_ARG));
    STRICT_EXPECTED_CALL(singlylinkedlist_find(IGNORED_PTR_ARG, IGNORED_PTR_ARG, IGNORED_PTR_ARG));
    STRICT_EXPECTED_CALL(singlylinkedlist_item_get_value(IGNORED_PTR_ARG));
    STRICT_EXPECTED_CALL(STRING_c_str(IGNORED_PTR_ARG)).SetReturn(NULL);

    STRICT_EXPECTED_CALL(singlylinkedlist_find(IGNORED_PTR_ARG, IGNORED_PTR_ARG, IGNORED_PTR_ARG));
    STRICT_EXPECTED_CALL(singlylinkedlist_item_get_value(IGNORED_PTR_ARG));
    STRICT_EXPECTED_CALL(STRING_c_str(IGNORED_PTR_ARG)).SetReturn(NULL);

    STRICT_EXPECTED_CALL(singlylinkedlist_item_get_value(IGNORED_PTR_ARG));
    STRICT_EXPECTED_CALL(get_time(NULL));
    STRICT_EXPECTED_CALL(messageCallback(testMessage->messageHandle, (void*)61));
    STRICT_EXPECTED_CALL(FAKE_IoTHubTransport_SendMessageDisposition(testMessage, IOTHUBMESSAGE_ACCEPTED));

    //act
    bool result = g_transport_cb_info.msg_input_cb(testMessage, handle);

    //assert
    ASSERT_IS_TRUE(result);
    ASSERT_ARE_EQUAL(char_ptr, umock_c_get_expected_calls(), umock_c_get_actual_calls());

    //cleanup
    destroy_test_message_info(testMessage);
    IoTHubClientCore_LL_Destroy(handle);
}


// Tests_SRS_IoTHubClientCore_LL_31_138: [ If there is no registered handler for the inputName from `IoTHubMessage_GetInputName`, then `IoTHubClientCore_LL_MessageCallbackFromInput` shall attempt invoke the default handler handler.** ]
TEST_FUNCTION(IoTHubClientCore_LL_MessageCallbackFromInput_default_handler_no_match_on_registered_inputs_succeeds)
{
    //arrange
    IOTHUB_CLIENT_CORE_LL_HANDLE handle = IoTHubClientCore_LL_Create(&TEST_CONFIG);

    setup_IoTHubClientCore_LL_SetInputMessageCallback_first_invocation_mocks();
    IOTHUB_CLIENT_RESULT result_set = IoTHubClientCore_LL_SetInputMessageCallback(handle, TEST_INPUT_NAME, messageCallback, (void*)60);

    ASSERT_ARE_EQUAL(IOTHUB_CLIENT_RESULT, IOTHUB_CLIENT_OK, result_set);

    result_set = IoTHubClientCore_LL_SetInputMessageCallback(handle, NULL, messageCallback, (void*)61);
    ASSERT_ARE_EQUAL(IOTHUB_CLIENT_RESULT, IOTHUB_CLIENT_OK, result_set);

    MESSAGE_CALLBACK_INFO* testMessage = make_test_message_info(TEST_MESSAGE_HANDLE);
    umock_c_reset_all_calls();

    STRICT_EXPECTED_CALL(IoTHubMessage_GetInputName(IGNORED_PTR_ARG));
    STRICT_EXPECTED_CALL(singlylinkedlist_find(IGNORED_PTR_ARG, IGNORED_PTR_ARG, IGNORED_PTR_ARG));
    STRICT_EXPECTED_CALL(singlylinkedlist_item_get_value(IGNORED_PTR_ARG));
    STRICT_EXPECTED_CALL(STRING_c_str(IGNORED_PTR_ARG)).SetReturn(TEST_INPUT_NAME_NOTFOUND);
    STRICT_EXPECTED_CALL(singlylinkedlist_item_get_value(IGNORED_PTR_ARG));
    STRICT_EXPECTED_CALL(STRING_c_str(IGNORED_PTR_ARG)).SetReturn(NULL);

    STRICT_EXPECTED_CALL(singlylinkedlist_find(IGNORED_PTR_ARG, IGNORED_PTR_ARG, IGNORED_PTR_ARG));
    STRICT_EXPECTED_CALL(singlylinkedlist_item_get_value(IGNORED_PTR_ARG));
    STRICT_EXPECTED_CALL(STRING_c_str(IGNORED_PTR_ARG)).SetReturn(TEST_INPUT_NAME_NOTFOUND);
    STRICT_EXPECTED_CALL(singlylinkedlist_item_get_value(IGNORED_PTR_ARG));
    STRICT_EXPECTED_CALL(STRING_c_str(IGNORED_PTR_ARG)).SetReturn(NULL);

    STRICT_EXPECTED_CALL(singlylinkedlist_item_get_value(IGNORED_PTR_ARG));
    STRICT_EXPECTED_CALL(get_time(NULL));
    STRICT_EXPECTED_CALL(messageCallback(testMessage->messageHandle, (void*)61));
    STRICT_EXPECTED_CALL(FAKE_IoTHubTransport_SendMessageDisposition(testMessage, IOTHUBMESSAGE_ACCEPTED));

    //act
    bool result = g_transport_cb_info.msg_input_cb(testMessage, handle);

    //assert
    ASSERT_IS_TRUE(result);
    ASSERT_ARE_EQUAL(char_ptr, umock_c_get_expected_calls(), umock_c_get_actual_calls());

    //cleanup
    destroy_test_message_info(testMessage);
    IoTHubClientCore_LL_Destroy(handle);
}

// Tests_SRS_IoTHubClientCore_LL_31_138: [ If there is no registered handler for the inputName from `IoTHubMessage_GetInputName`, then `IoTHubClientCore_LL_MessageCallbackFromInput` shall attempt invoke the default handler handler.** ]
TEST_FUNCTION(IoTHubClientCore_LL_MessageCallbackFromInput_default_handler_ex_no_registered_inputs_fails)
{
    //arrange
    IOTHUB_CLIENT_CORE_LL_HANDLE handle = IoTHubClientCore_LL_Create(&TEST_CONFIG);

    IOTHUB_CLIENT_RESULT result_set = IoTHubClientCore_LL_SetMessageCallback_Ex(handle, messageCallbackEx, (void*)70);
    ASSERT_ARE_EQUAL(IOTHUB_CLIENT_RESULT, IOTHUB_CLIENT_OK, result_set);

    MESSAGE_CALLBACK_INFO* testMessage = make_test_message_info(TEST_MESSAGE_HANDLE);
    umock_c_reset_all_calls();

    //act
    bool result = g_transport_cb_info.msg_input_cb(testMessage, handle);

    //assert
    ASSERT_IS_FALSE(result);
    ASSERT_ARE_EQUAL(char_ptr, umock_c_get_expected_calls(), umock_c_get_actual_calls());

    //cleanup
    destroy_test_message_info(testMessage);
    IoTHubClientCore_LL_Destroy(handle);
}

// Tests_SRS_IoTHubClientCore_LL_31_138: [ If there is no registered handler for the inputName from `IoTHubMessage_GetInputName`, then `IoTHubClientCore_LL_MessageCallbackFromInput` shall attempt invoke the default handler handler.** ]
TEST_FUNCTION(IoTHubClientCore_LL_MessageCallbackFromInput_default_handler_ex_no_match_on_registered_inputs_succeeds)
{
    //arrange
    IOTHUB_CLIENT_CORE_LL_HANDLE handle = IoTHubClientCore_LL_Create(&TEST_CONFIG);

    setup_IoTHubClientCore_LL_SetInputMessageCallback_first_invocation_mocks();
    IOTHUB_CLIENT_RESULT result_set = IoTHubClientCore_LL_SetInputMessageCallback(handle, TEST_INPUT_NAME, messageCallback, (void*)80);

    ASSERT_ARE_EQUAL(IOTHUB_CLIENT_RESULT, IOTHUB_CLIENT_OK, result_set);


    MESSAGE_INPUT_CALLBACK_CONTEXT messageInputCallbackContext;
    SetMessageInputContextValues(&messageInputCallbackContext, 1, 2, 3, true);
    SetMessageInputContextValues(&expectedContextData, 1, 2, 3, true);

    result_set = IoTHubClientCore_LL_SetInputMessageCallbackEx(handle, TEST_INPUT_NAME, messageInputCallbackEx, &messageInputCallbackContext, sizeof(messageInputCallbackContext));
    ASSERT_ARE_EQUAL(IOTHUB_CLIENT_RESULT, IOTHUB_CLIENT_OK, result_set);

    MESSAGE_CALLBACK_INFO* testMessage = make_test_message_info(TEST_MESSAGE_HANDLE);
    umock_c_reset_all_calls();

    STRICT_EXPECTED_CALL(IoTHubMessage_GetInputName(IGNORED_PTR_ARG));
    STRICT_EXPECTED_CALL(singlylinkedlist_find(IGNORED_PTR_ARG, IGNORED_PTR_ARG, IGNORED_PTR_ARG));
    STRICT_EXPECTED_CALL(singlylinkedlist_item_get_value(IGNORED_PTR_ARG));
    STRICT_EXPECTED_CALL(STRING_c_str(IGNORED_PTR_ARG)).SetReturn(TEST_INPUT_NAME_NOTFOUND);
    STRICT_EXPECTED_CALL(singlylinkedlist_item_get_value(IGNORED_PTR_ARG));
    STRICT_EXPECTED_CALL(STRING_c_str(IGNORED_PTR_ARG)).SetReturn(NULL);

    STRICT_EXPECTED_CALL(singlylinkedlist_find(IGNORED_PTR_ARG, IGNORED_PTR_ARG, IGNORED_PTR_ARG));
    STRICT_EXPECTED_CALL(singlylinkedlist_item_get_value(IGNORED_PTR_ARG));
    STRICT_EXPECTED_CALL(STRING_c_str(IGNORED_PTR_ARG)).SetReturn(TEST_INPUT_NAME_NOTFOUND);
    STRICT_EXPECTED_CALL(singlylinkedlist_item_get_value(IGNORED_PTR_ARG));
    STRICT_EXPECTED_CALL(STRING_c_str(IGNORED_PTR_ARG)).SetReturn(NULL);

    STRICT_EXPECTED_CALL(singlylinkedlist_item_get_value(IGNORED_PTR_ARG));
    STRICT_EXPECTED_CALL(get_time(NULL));
    STRICT_EXPECTED_CALL(messageInputCallbackEx(testMessage, IGNORED_PTR_ARG));

    //act
    bool result = g_transport_cb_info.msg_input_cb(testMessage, handle);

    //assert
    ASSERT_IS_TRUE(result);
    ASSERT_ARE_EQUAL(char_ptr, umock_c_get_expected_calls(), umock_c_get_actual_calls());

    //cleanup
    destroy_test_message_info(testMessage);
    IoTHubClientCore_LL_Destroy(handle);
}

TEST_FUNCTION(IoTHubClientCore_LL_MessageCallbackFromInput_match_fail)
{
    //arrange
    int negativeTestsInitResult = umock_c_negative_tests_init();
    ASSERT_ARE_EQUAL(int, 0, negativeTestsInitResult);

    IOTHUB_CLIENT_CORE_LL_HANDLE handle = IoTHubClientCore_LL_Create(&TEST_CONFIG);
    IOTHUB_CLIENT_RESULT result_set = IoTHubClientCore_LL_SetInputMessageCallback(handle, TEST_INPUT_NAME, messageCallback, (void*)20);
    ASSERT_ARE_EQUAL(IOTHUB_CLIENT_RESULT, IOTHUB_CLIENT_OK, result_set);

    MESSAGE_CALLBACK_INFO* testMessage = make_test_message_info(TEST_MESSAGE_HANDLE);

    umock_c_reset_all_calls();

    STRICT_EXPECTED_CALL(IoTHubMessage_GetInputName(IGNORED_PTR_ARG));
    STRICT_EXPECTED_CALL(singlylinkedlist_find(IGNORED_PTR_ARG, IGNORED_PTR_ARG, IGNORED_PTR_ARG));
    STRICT_EXPECTED_CALL(singlylinkedlist_item_get_value(IGNORED_PTR_ARG));
    STRICT_EXPECTED_CALL(STRING_c_str(IGNORED_PTR_ARG)).SetReturn(TEST_INPUT_NAME);

    STRICT_EXPECTED_CALL(singlylinkedlist_item_get_value(IGNORED_PTR_ARG));
    STRICT_EXPECTED_CALL(get_time(NULL)).CallCannotFail();
    STRICT_EXPECTED_CALL(messageCallback(testMessage->messageHandle, (void*)20)).CallCannotFail();
    STRICT_EXPECTED_CALL(FAKE_IoTHubTransport_SendMessageDisposition(testMessage, IOTHUBMESSAGE_ACCEPTED)).CallCannotFail();

    umock_c_negative_tests_snapshot();

    size_t count = umock_c_negative_tests_call_count();
    for (size_t index = 0; index < count; index++)
    {
        if (umock_c_negative_tests_can_call_fail(index))
        {
            umock_c_negative_tests_reset();
            umock_c_negative_tests_fail_call(index);

            char tmp_msg[128];
            sprintf(tmp_msg, "IoTHubClientCore_LL_MessageCallbackFromInput failure in test %zu/%zu", index, count);

            bool result = g_transport_cb_info.msg_input_cb(testMessage, handle);

            //assert
            ASSERT_ARE_EQUAL(bool, false, result, tmp_msg);
        }
    }

    //cleanup
    destroy_test_message_info(testMessage);
    IoTHubClientCore_LL_Destroy(handle);
    umock_c_negative_tests_deinit();
}

static void IoTHubClientCore_LL_MessageCallbackFromInput_with_messageCallbackEx_calls_client_layer_impl(bool callbackReturnValue)
{
    //arrange
    IOTHUB_CLIENT_CORE_LL_HANDLE handle = IoTHubClientCore_LL_Create(&TEST_CONFIG);

    MESSAGE_INPUT_CALLBACK_CONTEXT messageInputCallbackContext;
    SetMessageInputContextValues(&messageInputCallbackContext, 1, 2, 3, callbackReturnValue);
    SetMessageInputContextValues(&expectedContextData, 1, 2, 3, callbackReturnValue);

    (void)IoTHubClientCore_LL_SetInputMessageCallbackEx(handle, TEST_INPUT_NAME, messageInputCallbackEx, &messageInputCallbackContext, sizeof(messageInputCallbackContext));
    MESSAGE_CALLBACK_INFO* testMessage = make_test_message_info(TEST_MESSAGE_HANDLE);
    umock_c_reset_all_calls();

    STRICT_EXPECTED_CALL(IoTHubMessage_GetInputName(IGNORED_PTR_ARG));
    STRICT_EXPECTED_CALL(singlylinkedlist_find(IGNORED_PTR_ARG, IGNORED_PTR_ARG, IGNORED_PTR_ARG));
    STRICT_EXPECTED_CALL(singlylinkedlist_item_get_value(IGNORED_PTR_ARG));
    STRICT_EXPECTED_CALL(STRING_c_str(IGNORED_PTR_ARG)).SetReturn(TEST_INPUT_NAME);
    STRICT_EXPECTED_CALL(singlylinkedlist_item_get_value(IGNORED_PTR_ARG));

    STRICT_EXPECTED_CALL(get_time(NULL));
    STRICT_EXPECTED_CALL(messageInputCallbackEx(testMessage, IGNORED_PTR_ARG));

    //act
    bool result = g_transport_cb_info.msg_input_cb(testMessage, handle);

    //assert
    if (callbackReturnValue == true)
    {
        ASSERT_IS_TRUE(result);
    }
    else
    {
        ASSERT_IS_FALSE(result);
    }
    ASSERT_ARE_EQUAL(char_ptr, umock_c_get_expected_calls(), umock_c_get_actual_calls());

    //cleanup
    destroy_test_message_info(testMessage);
    IoTHubClientCore_LL_Destroy(handle);

}

// Tests_SRS_IoTHubClientCore_LL_31_139: [ `IoTHubClientCore_LL_MessageCallbackFromInput` shall the callback from the given inputName queue if it has been registered.** ]
// Tests_SRS_IoTHubClientCore_LL_31_141: [`IoTHubClientCore_LL_SetInputMessageCallbackEx` shall copy the data passed in extended context. ]
TEST_FUNCTION(IoTHubClientCore_LL_MessageCallbackFromInput_with_messageCallbackEx_calls_client_layer_returns_true_succeeds)
{
    IoTHubClientCore_LL_MessageCallbackFromInput_with_messageCallbackEx_calls_client_layer_impl(true);
}

// Tests_SRS_IoTHubClientCore_LL_31_139: [ `IoTHubClientCore_LL_MessageCallbackFromInput` shall the callback from the given inputName queue if it has been registered.** ]
// Tests_SRS_IoTHubClientCore_LL_31_141: [`IoTHubClientCore_LL_SetInputMessageCallbackEx` shall copy the data passed in extended context. ]
TEST_FUNCTION(IoTHubClientCore_LL_MessageCallbackFromInput_with_messageCallbackEx_calls_client_layer_returns_false_succeeds)
{
    IoTHubClientCore_LL_MessageCallbackFromInput_with_messageCallbackEx_calls_client_layer_impl(false);
}

// Tests_SRS_IoTHubClientCore_LL_31_130: [ If `iotHubClientHandle` or `inputName` is NULL, `IoTHubClientCore_LL_SetInputMessageCallback` shall return IOTHUB_CLIENT_INVALID_ARG. ]
// Tests_SRS_IoTHubClientCore_LL_31_141: [`IoTHubClientCore_LL_SetInputMessageCallbackEx` shall copy the data passed in extended context. ]
TEST_FUNCTION(IoTHubClientCore_LL_SetInputMessageCallbackEx_with_NULL_iotHubClientHandle_fails)
{
    //arrange
    MESSAGE_INPUT_CALLBACK_CONTEXT messageInputCallbackContext;
    SetMessageInputContextValues(&messageInputCallbackContext, 1, 2, 3, true);
    umock_c_reset_all_calls();

    //act
    IOTHUB_CLIENT_RESULT result = IoTHubClientCore_LL_SetInputMessageCallbackEx(NULL, TEST_INPUT_NAME, messageInputCallbackEx, &messageInputCallbackContext, sizeof(messageInputCallbackContext));

    ///assert
    ASSERT_ARE_EQUAL(IOTHUB_CLIENT_RESULT, IOTHUB_CLIENT_INVALID_ARG, result);
    ASSERT_ARE_EQUAL(char_ptr, umock_c_get_expected_calls(), umock_c_get_actual_calls());

    //cleanup
}

// Tests_SRS_IoTHubClientCore_LL_31_130: [ If `iotHubClientHandle` or `inputName` is NULL, `IoTHubClientCore_LL_SetInputMessageCallback` shall return IOTHUB_CLIENT_INVALID_ARG. ]
TEST_FUNCTION(IoTHubClientCore_LL_SetInputMessageCallbackEx_with_NULL_inputName_succeeds)
{
    //arrange
    IOTHUB_CLIENT_CORE_LL_HANDLE handle = IoTHubClientCore_LL_Create(&TEST_CONFIG);
    MESSAGE_INPUT_CALLBACK_CONTEXT messageInputCallbackContext;
    SetMessageInputContextValues(&messageInputCallbackContext, 1, 2, 3, true);
    umock_c_reset_all_calls();

    ///act
    IOTHUB_CLIENT_RESULT result = IoTHubClientCore_LL_SetInputMessageCallbackEx(handle, NULL, messageInputCallbackEx, &messageInputCallbackContext, sizeof(messageInputCallbackContext));

    ///assert
    ASSERT_ARE_EQUAL(IOTHUB_CLIENT_RESULT, IOTHUB_CLIENT_OK, result);

    //cleanup
    IoTHubClientCore_LL_Destroy(handle);
}

/* Tests_SRS_IOTHUBCLIENT_LL_09_012: [ The transport's `IoTHubTransport_SetStreamRequestCallback` shall be invoked passing `streamRequestCallback` and `context`. ] */
/* Tests_SRS_IOTHUBCLIENT_LL_09_014: [ If no failures occur `IoTHubClientCore_LL_SetStreamRequestCallback` shall return IOTHUB_CLIENT_OK. ] */
TEST_FUNCTION(IoTHubClientCore_LL_SetStreamRequestCallback_succeeds)
{
    //arrange
    IOTHUB_DEVICE_CONFIG device;
    device.deviceId = TEST_CONFIG.deviceId;
    device.deviceKey = TEST_CONFIG.deviceKey;
    device.deviceSasToken = NULL;

    setup_IoTHubClientCore_LL_create_mocks(false, false);
    IOTHUB_CLIENT_CORE_LL_HANDLE clientHandle = IoTHubClientCore_LL_Create(&TEST_CONFIG);

    umock_c_reset_all_calls();
    STRICT_EXPECTED_CALL(FAKE_IoTHubTransport_SetStreamRequestCallback(IGNORED_PTR_ARG, on_stream_requests_received, (void*)0x4444));

    //act
    IOTHUB_CLIENT_RESULT result = IoTHubClientCore_LL_SetStreamRequestCallback(clientHandle, on_stream_requests_received, (void*)0x4444);

    ///assert
    ASSERT_ARE_EQUAL(char_ptr, umock_c_get_expected_calls(), umock_c_get_actual_calls());
    ASSERT_ARE_EQUAL(int, IOTHUB_CLIENT_OK, result);

    //cleanup
    IoTHubClientCore_LL_Destroy(clientHandle);
}

/* Tests_SRS_IOTHUBCLIENT_LL_09_013: [ If `IoTHubTransport_SetStreamRequestCallback` fails, `IoTHubClientCore_LL_SetStreamRequestCallback` shall return IOTHUB_CLIENT_ERROR. ] */
TEST_FUNCTION(IoTHubClientCore_LL_SetStreamRequestCallback_negative_tests)
{
    //arrange
    IOTHUB_DEVICE_CONFIG device;
    device.deviceId = TEST_CONFIG.deviceId;
    device.deviceKey = TEST_CONFIG.deviceKey;
    device.deviceSasToken = NULL;

    setup_IoTHubClientCore_LL_create_mocks(false, false);
    IOTHUB_CLIENT_CORE_LL_HANDLE clientHandle = IoTHubClientCore_LL_Create(&TEST_CONFIG);

    umock_c_reset_all_calls();
    STRICT_EXPECTED_CALL(FAKE_IoTHubTransport_SetStreamRequestCallback(IGNORED_PTR_ARG, on_stream_requests_received, (void*)0x4444))
        .SetReturn(MU_FAILURE);

    //act
    IOTHUB_CLIENT_RESULT result = IoTHubClientCore_LL_SetStreamRequestCallback(clientHandle, on_stream_requests_received, (void*)0x4444);

    ///assert
    ASSERT_ARE_EQUAL(char_ptr, umock_c_get_expected_calls(), umock_c_get_actual_calls());
    ASSERT_ARE_EQUAL(int, IOTHUB_CLIENT_ERROR, result);

    //cleanup
    IoTHubClientCore_LL_Destroy(clientHandle);
}

/* Tests_SRS_IOTHUBCLIENT_LL_09_011: [ If `iotHubClientHandle` is NULL, `IoTHubClientCore_LL_SetStreamRequestCallback` shall return IOTHUB_CLIENT_INVALID_ARG. ] */
TEST_FUNCTION(IoTHubClientCore_LL_SetStreamRequestCallback_NULL_client_handle)
{
    //arrange
    umock_c_reset_all_calls();

    //act
    IOTHUB_CLIENT_RESULT result = IoTHubClientCore_LL_SetStreamRequestCallback(NULL, on_stream_requests_received, (void*)0x4444);

    ///assert
    ASSERT_ARE_EQUAL(char_ptr, umock_c_get_expected_calls(), umock_c_get_actual_calls());
    ASSERT_ARE_EQUAL(int, IOTHUB_CLIENT_INVALID_ARG, result);

    //cleanup
}

/* Tests_SRS_IOTHUBCLIENT_LL_09_016: [ The transport's `IoTHubTransport_SendStreamResponse` shall be invoked passing `response`. ] */
/* Tests_SRS_IOTHUBCLIENT_LL_09_018: [ If no failures occur `IoTHubClientCore_LL_SendStreamResponse` shall return IOTHUB_CLIENT_OK. ] */
TEST_FUNCTION(IoTHubClientCore_LL_SendStreamResponse_succeeds)
{
    //arrange
    IOTHUB_DEVICE_CONFIG device;
    device.deviceId = TEST_CONFIG.deviceId;
    device.deviceKey = TEST_CONFIG.deviceKey;
    device.deviceSasToken = NULL;

    setup_IoTHubClientCore_LL_create_mocks(false, false);
    IOTHUB_CLIENT_CORE_LL_HANDLE clientHandle = IoTHubClientCore_LL_Create(&TEST_CONFIG);

    umock_c_reset_all_calls();
    STRICT_EXPECTED_CALL(FAKE_IoTHubTransport_SendStreamResponse(IGNORED_PTR_ARG, (DEVICE_STREAM_C2D_RESPONSE*)0x4444));

    //act
    IOTHUB_CLIENT_RESULT result = IoTHubClientCore_LL_SendStreamResponse(clientHandle, (DEVICE_STREAM_C2D_RESPONSE*)0x4444);

    ///assert
    ASSERT_ARE_EQUAL(char_ptr, umock_c_get_expected_calls(), umock_c_get_actual_calls());
    ASSERT_ARE_EQUAL(int, IOTHUB_CLIENT_OK, result);

    //cleanup
    IoTHubClientCore_LL_Destroy(clientHandle);
}

/* Tests_SRS_IOTHUBCLIENT_LL_09_017: [ If `IoTHubTransport_SendStreamResponse` fails, `IoTHubClientCore_LL_SendStreamResponse` shall return IOTHUB_CLIENT_ERROR. ] */
TEST_FUNCTION(IoTHubClientCore_LL_SendStreamResponse_negative_tests)
{
    //arrange
    IOTHUB_DEVICE_CONFIG device;
    device.deviceId = TEST_CONFIG.deviceId;
    device.deviceKey = TEST_CONFIG.deviceKey;
    device.deviceSasToken = NULL;

    setup_IoTHubClientCore_LL_create_mocks(false, false);
    IOTHUB_CLIENT_CORE_LL_HANDLE clientHandle = IoTHubClientCore_LL_Create(&TEST_CONFIG);

    umock_c_reset_all_calls();
    STRICT_EXPECTED_CALL(FAKE_IoTHubTransport_SendStreamResponse(IGNORED_PTR_ARG, (DEVICE_STREAM_C2D_RESPONSE*)0x4444))
        .SetReturn(MU_FAILURE);

    //act
    IOTHUB_CLIENT_RESULT result = IoTHubClientCore_LL_SendStreamResponse(clientHandle, (DEVICE_STREAM_C2D_RESPONSE*)0x4444);

    ///assert
    ASSERT_ARE_EQUAL(char_ptr, umock_c_get_expected_calls(), umock_c_get_actual_calls());
    ASSERT_ARE_EQUAL(int, IOTHUB_CLIENT_ERROR, result);

    //cleanup
    IoTHubClientCore_LL_Destroy(clientHandle);
}

/* Tests_SRS_IOTHUBCLIENT_LL_09_015: [ If `iotHubClientHandle` or `response` are NULL, `IoTHubClientCore_LL_SendStreamResponse` shall return IOTHUB_CLIENT_INVALID_ARG. ] */
TEST_FUNCTION(IoTHubClientCore_LL_SendStreamResponse_NULL_handle)
{
    //arrange
    umock_c_reset_all_calls();

    //act
    IOTHUB_CLIENT_RESULT result = IoTHubClientCore_LL_SendStreamResponse(NULL, (DEVICE_STREAM_C2D_RESPONSE*)0x4444);

    ///assert
    ASSERT_ARE_EQUAL(char_ptr, umock_c_get_expected_calls(), umock_c_get_actual_calls());
    ASSERT_ARE_EQUAL(int, IOTHUB_CLIENT_INVALID_ARG, result);

    //cleanup
}

/* Tests_SRS_IOTHUBCLIENT_LL_09_015: [ If `iotHubClientHandle` or `response` are NULL, `IoTHubClientCore_LL_SendStreamResponse` shall return IOTHUB_CLIENT_INVALID_ARG. ] */
TEST_FUNCTION(IoTHubClientCore_LL_SendStreamResponse_NULL_response)
{
    //arrange
    umock_c_reset_all_calls();

    //act
    IOTHUB_CLIENT_RESULT result = IoTHubClientCore_LL_SendStreamResponse((IOTHUB_CLIENT_CORE_LL_HANDLE)0x4443, NULL);

    ///assert
    ASSERT_ARE_EQUAL(char_ptr, umock_c_get_expected_calls(), umock_c_get_actual_calls());
    ASSERT_ARE_EQUAL(int, IOTHUB_CLIENT_INVALID_ARG, result);

    //cleanup
}

#ifdef USE_EDGE_MODULES

static void set_expected_calls_for_IoTHubClientCore_LL_CreateFromEnvironment_for_EdgeHsm()
{
    STRICT_EXPECTED_CALL(environment_get_variable(IGNORED_PTR_ARG)).SetReturn(NULL).CallCannotFail(); // don't failure test this path for HSM specifically.
    STRICT_EXPECTED_CALL(environment_get_variable(IGNORED_PTR_ARG)).SetReturn(TEST_SAS_TOKEN_AUTH);
    STRICT_EXPECTED_CALL(environment_get_variable(IGNORED_PTR_ARG)).SetReturn(TEST_VAR_DEVICEID);
    STRICT_EXPECTED_CALL(environment_get_variable(IGNORED_PTR_ARG)).SetReturn(TEST_VAR_EDGEHOSTNAME);
    STRICT_EXPECTED_CALL(environment_get_variable(IGNORED_PTR_ARG)).SetReturn(TEST_VAR_EDGEGATEWAYHOST);
    STRICT_EXPECTED_CALL(environment_get_variable(IGNORED_PTR_ARG)).SetReturn(TEST_VAR_MODULEID);
    STRICT_EXPECTED_CALL(mallocAndStrcpy_s(IGNORED_PTR_ARG, IGNORED_PTR_ARG));
    STRICT_EXPECTED_CALL(iothub_security_init(IOTHUB_SECURITY_TYPE_HTTP_EDGE));
    setup_IoTHubClientCore_LL_create_mocks(true, true);

    STRICT_EXPECTED_CALL(IoTHubClient_Auth_Get_TrustBundle(IGNORED_PTR_ARG, IGNORED_PTR_ARG));
    STRICT_EXPECTED_CALL(FAKE_IoTHubTransport_SetOption(IGNORED_PTR_ARG, IGNORED_PTR_ARG, IGNORED_PTR_ARG));
#ifndef DONT_USE_UPLOADTOBLOB
    STRICT_EXPECTED_CALL(IoTHubClient_LL_UploadToBlob_SetOption(IGNORED_PTR_ARG, IGNORED_PTR_ARG, IGNORED_PTR_ARG)).CallCannotFail();
#endif

    STRICT_EXPECTED_CALL(gballoc_free(IGNORED_PTR_ARG));
    STRICT_EXPECTED_CALL(gballoc_free(IGNORED_PTR_ARG));
}

static void set_expected_calls_for_IoTHubClientCore_LL_CreateFromEnvironment_for_ConnectionString()
{
    STRICT_EXPECTED_CALL(environment_get_variable(IGNORED_PTR_ARG)).SetReturn(TEST_EDGEHUB_CONNECTIONSTRING);
    STRICT_EXPECTED_CALL(environment_get_variable(IGNORED_PTR_ARG)).SetReturn(TEST_EDGEHUB_CACERTIFICATEFILE);

    setup_IoTHubClientCore_LL_createfromconnectionstring_mocks(TEST_DEVICEKEY_TOKEN, TEST_STRING_VALUE, false);

    STRICT_EXPECTED_CALL(IoTHubClient_Auth_Get_TrustBundle(IGNORED_PTR_ARG, IGNORED_PTR_ARG));
    STRICT_EXPECTED_CALL(FAKE_IoTHubTransport_SetOption(IGNORED_PTR_ARG, IGNORED_PTR_ARG, IGNORED_PTR_ARG));
#ifndef DONT_USE_UPLOADTOBLOB
    STRICT_EXPECTED_CALL(IoTHubClient_LL_UploadToBlob_SetOption(IGNORED_PTR_ARG, IGNORED_PTR_ARG, IGNORED_PTR_ARG)).CallCannotFail();
#endif

    STRICT_EXPECTED_CALL(gballoc_free(IGNORED_PTR_ARG));
    STRICT_EXPECTED_CALL(gballoc_free(IGNORED_PTR_ARG));
}

// Tests IoTHubClientCore_LL_CreateFromEnvironment using environment variables when connectiong to an Edge HSM for authentication
TEST_FUNCTION(IoTHubClientCore_LL_CreateFromEnvironment_succeeds_for_hsm)
{
    //arrange
    set_expected_calls_for_IoTHubClientCore_LL_CreateFromEnvironment_for_EdgeHsm();

    //act
    IOTHUB_CLIENT_CORE_LL_HANDLE result = IoTHubClientCore_LL_CreateFromEnvironment(provideFAKE);

    ///assert
    ASSERT_IS_NOT_NULL(result);
    ASSERT_ARE_EQUAL(char_ptr, umock_c_get_expected_calls(), umock_c_get_actual_calls());

    //cleanup
    IoTHubClientCore_LL_Destroy(result);
}

TEST_FUNCTION(IoTHubClientCore_LL_CreateFromEnvironment_for_hsm_fails)
{
    //arrange
    int negativeTestsInitResult = umock_c_negative_tests_init();
    ASSERT_ARE_EQUAL(int, 0, negativeTestsInitResult);

    set_expected_calls_for_IoTHubClientCore_LL_CreateFromEnvironment_for_EdgeHsm();
    umock_c_negative_tests_snapshot();

    size_t count = umock_c_negative_tests_call_count();
    for (size_t i = 0; i < count; i++)
    {
        if (umock_c_negative_tests_can_call_fail(i))
        {
            umock_c_negative_tests_reset();
            umock_c_negative_tests_fail_call(i);

            //act
            IOTHUB_CLIENT_CORE_LL_HANDLE result = IoTHubClientCore_LL_CreateFromEnvironment(provideFAKE);

            //assert
            ASSERT_IS_NULL(result, "Test %lu failed", (unsigned long)i);
        }
    }

    //cleanup
    umock_c_negative_tests_deinit();
}

// Tests IoTHubClientCore_LL_CreateFromEnvironment using environment variables when setting connection string in environment directly.
TEST_FUNCTION(IoTHubClientCore_LL_CreateFromEnvironment_succeeds_for_connection_string_env)
{
    //arrange
    set_expected_calls_for_IoTHubClientCore_LL_CreateFromEnvironment_for_ConnectionString();

    //act
    IOTHUB_CLIENT_CORE_LL_HANDLE result = IoTHubClientCore_LL_CreateFromEnvironment(provideFAKE);

    ///assert
    ASSERT_IS_NOT_NULL(result);
    ASSERT_ARE_EQUAL(char_ptr, umock_c_get_expected_calls(), umock_c_get_actual_calls());

    //cleanup
    IoTHubClientCore_LL_Destroy(result);
}

TEST_FUNCTION(IoTHubClientCore_LL_CreateFromEnvironment_for_connection_string_env_fails)
{
    //arrange
    int negativeTestsInitResult = umock_c_negative_tests_init();
    ASSERT_ARE_EQUAL(int, 0, negativeTestsInitResult);

    set_expected_calls_for_IoTHubClientCore_LL_CreateFromEnvironment_for_ConnectionString();
    umock_c_negative_tests_snapshot();

    size_t count = umock_c_negative_tests_call_count();
    for (size_t i = 0; i < count; i++)
    {
        if (umock_c_negative_tests_can_call_fail(i))
        {
            umock_c_negative_tests_reset();
            umock_c_negative_tests_fail_call(i);

            //act
            IOTHUB_CLIENT_CORE_LL_HANDLE result = IoTHubClientCore_LL_CreateFromEnvironment(provideFAKE);

            //assert
            ASSERT_IS_NULL(result, "Test %lu failed", (unsigned long)i);
        }
    }

    //cleanup
    umock_c_negative_tests_deinit();
}


// Tests IoTHubClientCore_LL_CreateFromEnvironment when the requisite environment variables are missing
TEST_FUNCTION(IoTHubClientCore_LL_CreateFromEnvironment_no_env_set_fails)
{
    //arrange
    STRICT_EXPECTED_CALL(environment_get_variable(IGNORED_PTR_ARG)).SetReturn(NULL);
    STRICT_EXPECTED_CALL(environment_get_variable(IGNORED_PTR_ARG)).SetReturn(NULL);
    STRICT_EXPECTED_CALL(gballoc_free(IGNORED_PTR_ARG));

    //act
    IOTHUB_CLIENT_CORE_LL_HANDLE result = IoTHubClientCore_LL_CreateFromEnvironment(provideFAKE);

    ///assert
    ASSERT_IS_NULL(result);
    ASSERT_ARE_EQUAL(char_ptr, umock_c_get_expected_calls(), umock_c_get_actual_calls());

    //cleanup
    IoTHubClientCore_LL_Destroy(result);
}

// Tests IoTHubClientCore_LL_CreateFromEnvironment when connection string set, but the cert file isn't.
TEST_FUNCTION(IoTHubClientCore_LL_CreateFromEnvironment_set_connection_string_and_missing_certfile_fails)
{
    //arrange
    STRICT_EXPECTED_CALL(environment_get_variable(IGNORED_PTR_ARG)).SetReturn(TEST_EDGEHUB_CONNECTIONSTRING);
    STRICT_EXPECTED_CALL(environment_get_variable(IGNORED_PTR_ARG)).SetReturn(NULL);
    STRICT_EXPECTED_CALL(gballoc_free(IGNORED_PTR_ARG));

    //act
    IOTHUB_CLIENT_CORE_LL_HANDLE result = IoTHubClientCore_LL_CreateFromEnvironment(provideFAKE);

    ///assert
    ASSERT_IS_NULL(result);
    ASSERT_ARE_EQUAL(char_ptr, umock_c_get_expected_calls(), umock_c_get_actual_calls());

    //cleanup
    IoTHubClientCore_LL_Destroy(result);
}


#endif // USE_EDGE_MODULES


/* Partial refactoring has rendered the below tests invalid - These need to be restored in some capacity once iothub_client refactor is complete */

//
//
//
//TEST_FUNCTION(IoTHubClientCore_LL_CreateFromEnvironment_succeeds)
//{
//    //arrange
//    set_expected_calls_for_IoTHubClientCore_LL_CreateFromEnvironment();
//
//    //act
//    IOTHUB_CLIENT_CORE_LL_HANDLE result = IoTHubClientCore_LL_CreateFromEnvironment(&TEST_CONFIG, TEST_MODULE_ID);
//
//    ///assert
//    ASSERT_ARE_NOT_EQUAL(void_ptr, NULL, result);
//    ASSERT_ARE_EQUAL(char_ptr, umock_c_get_expected_calls(), umock_c_get_actual_calls());
//
//    //cleanup
//    IoTHubClientCore_LL_Destroy(result);
//}
//
//
//TEST_FUNCTION(IoTHubClientCore_LL_CreateFromEnvironment_config_NULL_fails)
//{
//    //act
//    IOTHUB_CLIENT_CORE_LL_HANDLE result = IoTHubClientCore_LL_CreateFromEnvironment(NULL, TEST_MODULE_ID);
//
//    ///assert
//    ASSERT_IS_NULL(result);
//}
//
//TEST_FUNCTION(IoTHubClientCore_LL_CreateFromEnvironment_module_id_NULL_fails)
//{
//    //act
//    IOTHUB_CLIENT_CORE_LL_HANDLE result = IoTHubClientCore_LL_CreateFromEnvironment(&TEST_CONFIG, NULL);
//
//    ///assert
//    ASSERT_IS_NULL(result);
//}
//
//TEST_FUNCTION(IoTHubClientCore_LL_CreateFromEnvironment_fails)
//{
//    int negativeTestsInitResult = umock_c_negative_tests_init();
//    ASSERT_ARE_EQUAL(int, 0, negativeTestsInitResult);
//
//    umock_c_reset_all_calls();
//
//    set_expected_calls_for_IoTHubClientCore_LL_CreateFromEnvironment();
//
//    umock_c_negative_tests_snapshot();
//
//    // act
//    size_t calls_cannot_fail[] = {
//        1, // STRING_c_str
//        2, // STRING_delete
//        8, // DList_InitializeListHead
//        9, // DList_InitializeListHead
//        10, // DList_InitializeListHead
//        15, // IoTHubClient_LL_UploadToBlob_SetOption
//        16, // gballoc_free
//    };
//    size_t count = umock_c_negative_tests_call_count();
//    for (size_t index = 0; index < count; index++)
//    {
//        if (should_skip_index(index, calls_cannot_fail, sizeof(calls_cannot_fail) / sizeof(calls_cannot_fail[0])) != 0)
//        {
//            continue;
//        }
//
//        umock_c_negative_tests_reset();
//        umock_c_negative_tests_fail_call(index);
//
//        char tmp_msg[128];
//        sprintf(tmp_msg, "IoTHubClientCore_LL_Create failure in test %zu/%zu", index, count);
//
//        IOTHUB_CLIENT_CORE_LL_HANDLE result = IoTHubClientCore_LL_CreateFromEnvironment(&TEST_CONFIG, TEST_MODULE_ID);
//
//        //assert
//        ASSERT_ARE_EQUAL(void_ptr, NULL, result, tmp_msg);
//    }
//
//    // cleanup
//    umock_c_negative_tests_deinit();
//}
//

//
//
//

// Tests_SRS_IoTHubClientCore_LL_38_004: [ If `iotHubClientHandle` is NULL, `IoTHubClientCore_LL_EnablePolicyConfiguration` shall return IOTHUB_CLIENT_INVALID_ARG. ]
TEST_FUNCTION(IoTHubClientCore_LL_EnablePolicyConfiguration_with_NULL_iotHubClientHandle_fails)
{
    //arrange

    //act
    IOTHUB_CLIENT_RESULT result = IoTHubClientCore_LL_EnablePolicyConfiguration(NULL, POLICY_CONFIGURATION_DISTRIBUTED_TRACING, true);

    ///assert
    ASSERT_ARE_EQUAL(IOTHUB_CLIENT_RESULT, IOTHUB_CLIENT_INVALID_ARG, result);

    //cleanup
}

// Tests_SRS_IOTHUBCLIENT_LL_09_012: [ IoTHubClientCore_LL_GetTwinAsync shall invoke IoTHubTransport_GetTwinAsync, passing `on_device_twin_report_received` and the user data as context  ]
// Tests_SRS_IOTHUBCLIENT_LL_09_014: [ If no errors occur IoTHubClientCore_LL_GetTwinAsync shall return `IOTHUB_CLIENT_OK`. ]
TEST_FUNCTION(IoTHubClientCore_LL_EnablePolicyConfiguration_succeed)
{
    //arrange
    IOTHUB_CLIENT_CORE_LL_HANDLE h = IoTHubClientCore_LL_Create(&TEST_CONFIG);

    umock_c_reset_all_calls();
    STRICT_EXPECTED_CALL(FAKE_IoTHubTransport_Subscribe_DeviceTwin(IGNORED_NUM_ARG));
    STRICT_EXPECTED_CALL(malloc(IGNORED_NUM_ARG));
    STRICT_EXPECTED_CALL(FAKE_IoTHubTransport_GetTwinAsync(IGNORED_PTR_ARG, IGNORED_PTR_ARG, IGNORED_PTR_ARG));

    //act
    IOTHUB_CLIENT_RESULT result = IoTHubClientCore_LL_EnablePolicyConfiguration(h, POLICY_CONFIGURATION_DISTRIBUTED_TRACING, true);

    //assert
    ASSERT_ARE_EQUAL(char_ptr, umock_c_get_expected_calls(), umock_c_get_actual_calls());
    ASSERT_ARE_EQUAL(IOTHUB_CLIENT_RESULT, IOTHUB_CLIENT_OK, result);
    ASSERT_IS_NOT_NULL(my_FAKE_IoTHubTransport_GetTwinAsync_callbackContext);

    //cleanup
    IoTHubClientCore_LL_Destroy(h);
    my_gballoc_free(my_FAKE_IoTHubTransport_GetTwinAsync_callbackContext);
}

END_TEST_SUITE(iothub_client_core_ll_ut)<|MERGE_RESOLUTION|>--- conflicted
+++ resolved
@@ -379,13 +379,6 @@
     return result;
 }
 
-int STRING_sprintf(STRING_HANDLE handle, const char* format, ...)
-{
-    (void)handle;
-    (void)format;
-    return 0;
-}
-
 STRING_HANDLE STRING_construct_sprintf(const char* psz, ...)
 {
     (void)psz;
@@ -821,7 +814,6 @@
     REGISTER_UMOCK_ALIAS_TYPE(IOTHUB_SECURITY_TYPE, int);
 #endif // USE_EDGE_MODULES
 
-    REGISTER_UMOCK_ALIAS_TYPE(DEVICE_STREAM_D2C_RESPONSE_CALLBACK, void*);
     REGISTER_UMOCK_ALIAS_TYPE(DEVICE_STREAM_C2D_REQUEST_CALLBACK, void*);
 
     REGISTER_GLOBAL_MOCK_RETURN(IoTHubClient_GetVersionString, "version 1.0");
@@ -2327,10 +2319,6 @@
     umock_c_negative_tests_snapshot();
 
     // act
-<<<<<<< HEAD
-    size_t calls_cannot_fail[] = { 3, 4, 5 };
-=======
->>>>>>> ba93f4ca
     size_t count = umock_c_negative_tests_call_count();
     for (size_t index = 0; index < count; index++)
     {
@@ -2339,13 +2327,8 @@
             umock_c_negative_tests_reset();
             umock_c_negative_tests_fail_call(index);
 
-<<<<<<< HEAD
-        char tmp_msg[64];
-        sprintf(tmp_msg, "IoTHubClientCore_LL_SendEventAsync failure in test %zu/%zu", index, count);
-=======
             char tmp_msg[64];
             sprintf(tmp_msg, "IoTHubClientCore_LL_Create failure in test %zu/%zu", index, count);
->>>>>>> ba93f4ca
 
             IOTHUB_CLIENT_RESULT result = IoTHubClientCore_LL_SendEventAsync(handle, TEST_MESSAGE_HANDLE, test_event_confirmation_callback, (void*)1);
 
@@ -5603,9 +5586,6 @@
     IoTHubClientCore_LL_Destroy(h);
 }
 
-<<<<<<< HEAD
-//Deprecated
-=======
 TEST_FUNCTION(IoTHubClientCore_LL_SetOption_model_id_succeeds)
 {
     //arrange
@@ -5663,7 +5643,6 @@
     IoTHubClientCore_LL_Destroy(h);
 }
 
->>>>>>> ba93f4ca
 /*Tests_SRS_IoTHubClientCore_LL_10_037: [Calling IoTHubClientCore_LL_SetOption with value between [0, 100] shall return `IOTHUB_CLIENT_OK`. ]*/
 TEST_FUNCTION(IoTHubClientCore_LL_SetOption_diag_sampling_percentage_succeeds)
 {
@@ -5811,10 +5790,6 @@
     umock_c_negative_tests_snapshot();
 
     // act
-<<<<<<< HEAD
-    size_t calls_cannot_fail[] = { 4 /*IoTHubClient_DistributedTracing_AddToMessageHeadersIfNecessary*/, 5 /*IoTHubClient_Diagnostic_AddIfNecessary*/, 6 /*DList_InsertTailList*/ };
-=======
->>>>>>> ba93f4ca
     size_t count = umock_c_negative_tests_call_count();
     for (size_t index = 0; index < count; index++)
     {
@@ -5823,13 +5798,8 @@
             umock_c_negative_tests_reset();
             umock_c_negative_tests_fail_call(index);
 
-<<<<<<< HEAD
-        char tmp_msg[64];
-        sprintf(tmp_msg, "IoTHubClientCore_LL_SendEventToOutputAsync failure in test %zu/%zu", index, count);
-=======
             char tmp_msg[64];
             sprintf(tmp_msg, "IoTHubClientCore_LL_SendEventToOutputAsync failure in test %zu/%zu", index, count);
->>>>>>> ba93f4ca
 
             IOTHUB_CLIENT_RESULT result = IoTHubClientCore_LL_SendEventToOutputAsync(handle, TEST_MESSAGE_HANDLE, TEST_OUTPUT_NAME, test_event_confirmation_callback, (void*)1);
 
