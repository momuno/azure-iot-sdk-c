--- conflicted
+++ resolved
@@ -47,12 +47,9 @@
             bool traceOn = true;
             IoTHubDeviceClient_SetOption(device_client, OPTION_LOG_TRACE, &traceOn);
 #endif //AZIOT_LINUX
-<<<<<<< HEAD
+
+            ThreadAPI_Sleep(30 * 1000); // wait for the hub to see the device connection
             result = longhaul_run_c2d_tests(iotHubLonghaulRsrcsHandle);
-=======
-            ThreadAPI_Sleep(30 * 1000); // wait for the hub to see the device connection
-            result = longhaul_run_c2d_tests(iotHubLonghaulRsrcsHandle, test_loop_wait_time_in_seconds, test_duration_in_seconds);
->>>>>>> b1626faf
         }
 
         longhaul_tests_deinit(iotHubLonghaulRsrcsHandle);
