--- conflicted
+++ resolved
@@ -605,11 +605,8 @@
     STRICT_EXPECTED_CALL(gballoc_free(IGNORED_PTR_ARG));
     STRICT_EXPECTED_CALL(gballoc_free(IGNORED_PTR_ARG));
     STRICT_EXPECTED_CALL(gballoc_free(IGNORED_PTR_ARG));
-<<<<<<< HEAD
-=======
-    STRICT_EXPECTED_CALL(gballoc_free(IGNORED_PTR_ARG));
-    STRICT_EXPECTED_CALL(gballoc_free(IGNORED_PTR_ARG));
->>>>>>> ba93f4ca
+    STRICT_EXPECTED_CALL(gballoc_free(IGNORED_PTR_ARG));
+    STRICT_EXPECTED_CALL(gballoc_free(IGNORED_PTR_ARG));
     STRICT_EXPECTED_CALL(gballoc_free(h));
 
     //act
@@ -640,11 +637,8 @@
     STRICT_EXPECTED_CALL(gballoc_free(IGNORED_PTR_ARG));
     STRICT_EXPECTED_CALL(gballoc_free(IGNORED_PTR_ARG));
     STRICT_EXPECTED_CALL(gballoc_free(IGNORED_PTR_ARG));
-<<<<<<< HEAD
-=======
-    STRICT_EXPECTED_CALL(gballoc_free(IGNORED_PTR_ARG));
-    STRICT_EXPECTED_CALL(gballoc_free(IGNORED_PTR_ARG));
->>>>>>> ba93f4ca
+    STRICT_EXPECTED_CALL(gballoc_free(IGNORED_PTR_ARG));
+    STRICT_EXPECTED_CALL(gballoc_free(IGNORED_PTR_ARG));
     STRICT_EXPECTED_CALL(gballoc_free(h));
 
     //act
