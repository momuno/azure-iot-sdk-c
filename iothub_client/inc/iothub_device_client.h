// Copyright (c) Microsoft. All rights reserved.
// Licensed under the MIT license. See LICENSE file in the project root for full license information.

/** @file iothub_device_client.h
*    @brief Extends the IoTHubCLient_LL with additional features.
*
*    @details IoTHubDeviceClient extends the IoTHubDeviceClient_LL
*             with 2 features:
*                - scheduling the work for the IoTHubDeviceClient from a
*                  thread, so that the user does not need to create their
*                  own thread
*                - thread-safe APIs
*/

#ifndef IOTHUB_DEVICE_CLIENT_H
#define IOTHUB_DEVICE_CLIENT_H

#include <stddef.h>
#include <stdint.h>

#include "umock_c/umock_c_prod.h"
#include "iothub_transport_ll.h"
#include "iothub_client_core_ll.h"
#include "iothub_client_core.h"
#include "iothub_device_client_ll.h"
#include "iothub_client_streaming.h"

#ifndef IOTHUB_DEVICE_CLIENT_INSTANCE_TYPE
typedef IOTHUB_CLIENT_CORE_HANDLE IOTHUB_DEVICE_CLIENT_HANDLE;
#define IOTHUB_DEVICE_CLIENT_INSTANCE_TYPE
#endif // IOTHUB_CLIENT_INSTANCE


#ifdef __cplusplus
extern "C"
{
#endif

    /**
    * @brief    Creates a IoT Hub client for communication with an existing
    *           IoT Hub using the specified connection string parameter.
    *
    * @param    connectionString    Pointer to a character string
    * @param    protocol            Function pointer for protocol implementation
    *
    *            Sample connection string:
    *                <blockquote>
    *                    <pre>HostName=[IoT Hub name goes here].[IoT Hub suffix goes here, e.g., private.azure-devices-int.net];DeviceId=[Device ID goes here];SharedAccessKey=[Device key goes here];</pre>
    *                   <pre>HostName=[IoT Hub name goes here].[IoT Hub suffix goes here, e.g., private.azure-devices-int.net];DeviceId=[Device ID goes here];SharedAccessSignature=SharedAccessSignature sr=[IoT Hub name goes here].[IoT Hub suffix goes here, e.g., private.azure-devices-int.net]/devices/[Device ID goes here]&sig=[SAS Token goes here]&se=[Expiry Time goes here];</pre>
    *                </blockquote>
    *
    * @return    A non-NULL @c IOTHUB_DEVICE_CLIENT_HANDLE value that is used when
    *             invoking other functions for IoT Hub client and @c NULL on failure.
    */
    MOCKABLE_FUNCTION(, IOTHUB_DEVICE_CLIENT_HANDLE, IoTHubDeviceClient_CreateFromConnectionString, const char*, connectionString, IOTHUB_CLIENT_TRANSPORT_PROVIDER, protocol);

    /**
    * @brief    Creates a IoT Hub client for communication with an existing IoT
    *           Hub using the specified parameters.
    *
    * @param    config    Pointer to an @c IOTHUB_CLIENT_CONFIG structure
    *
    *           The API does not allow sharing of a connection across multiple
    *           devices. This is a blocking call.
    *
    * @return   A non-NULL @c IOTHUB_DEVICE_CLIENT_HANDLE value that is used when
    *           invoking other functions for IoT Hub client and @c NULL on failure.
    */
    MOCKABLE_FUNCTION(, IOTHUB_DEVICE_CLIENT_HANDLE, IoTHubDeviceClient_Create, const IOTHUB_CLIENT_CONFIG*, config);

    /**
    * @brief    Creates a IoT Hub client for communication with an existing IoT
    *           Hub using the specified parameters.
    *
    * @param    transportHandle     TRANSPORT_HANDLE which represents a connection.
    * @param    config              Pointer to an @c IOTHUB_CLIENT_CONFIG structure
    *
    *           The API allows sharing of a connection across multiple
    *           devices. This is a blocking call.
    *
    * @return   A non-NULL @c IOTHUB_DEVICE_CLIENT_HANDLE value that is used when
    *           invoking other functions for IoT Hub client and @c NULL on failure.
    */
    MOCKABLE_FUNCTION(, IOTHUB_DEVICE_CLIENT_HANDLE, IoTHubDeviceClient_CreateWithTransport, TRANSPORT_HANDLE, transportHandle, const IOTHUB_CLIENT_CONFIG*, config);

    /**
    * @brief    Creates a IoT Hub client for communication with an existing IoT
    *           Hub using the device auth.
    *
    * @param    iothub_uri      Pointer to an ioThub hostname received in the registration process
    * @param    device_id       Pointer to the device Id of the device
    * @param    protocol        Function pointer for protocol implementation
    *
    * @return    A non-NULL @c IOTHUB_DEVICE_CLIENT_HANDLE value that is used when
    *            invoking other functions for IoT Hub client and @c NULL on failure.
    */
    MOCKABLE_FUNCTION(, IOTHUB_DEVICE_CLIENT_HANDLE, IoTHubDeviceClient_CreateFromDeviceAuth, const char*, iothub_uri, const char*, device_id, IOTHUB_CLIENT_TRANSPORT_PROVIDER, protocol);

    /**
    * @brief    Disposes of resources allocated by the IoT Hub client. This is a
    *           blocking call.
    *
    * @param    iotHubClientHandle    The handle created by a call to the create function.
    */
    MOCKABLE_FUNCTION(, void, IoTHubDeviceClient_Destroy, IOTHUB_DEVICE_CLIENT_HANDLE, iotHubClientHandle);

    /**
    * @brief    Asynchronous call to send the message specified by @p eventMessageHandle.
    *
    * @param    iotHubClientHandle              The handle created by a call to the create function.
    * @param    eventMessageHandle              The handle to an IoT Hub message.
    * @param    eventConfirmationCallback       The callback specified by the device for receiving
    *                                           confirmation of the delivery of the IoT Hub message.
    *                                           This callback can be expected to invoke the
    *                                           IoTHubDeviceClient_SendEventAsync function for the
    *                                           same message in an attempt to retry sending a failing
    *                                           message. The user can specify a @c NULL value here to
    *                                           indicate that no callback is required.
    * @param    userContextCallback             User specified context that will be provided to the
    *                                           callback. This can be @c NULL.
    *
    *           @b NOTE: The application behavior is undefined if the user calls
    *           the IoTHubDeviceClient_Destroy function from within any callback.
    * @remarks
    *           The IOTHUB_MESSAGE_HANDLE instance provided as argument is copied by the function,
    *           so this argument can be destroyed by the calling application right after IoTHubDeviceClient_SendEventAsync returns.
    *           The copy of @c eventMessageHandle is later destroyed by the iothub client when the message is effectively sent, if a failure sending it occurs, or if the client is destroyed.
    * @return   IOTHUB_CLIENT_OK upon success or an error code upon failure.
    */
    MOCKABLE_FUNCTION(, IOTHUB_CLIENT_RESULT, IoTHubDeviceClient_SendEventAsync, IOTHUB_DEVICE_CLIENT_HANDLE, iotHubClientHandle, IOTHUB_MESSAGE_HANDLE, eventMessageHandle, IOTHUB_CLIENT_EVENT_CONFIRMATION_CALLBACK, eventConfirmationCallback, void*, userContextCallback);

    /**
    * @brief    This function returns the current sending status for IoTHubClient.
    *
    * @param    iotHubClientHandle        The handle created by a call to the create function.
    * @param    iotHubClientStatus        The sending state is populated at the address pointed
    *                                     at by this parameter. The value will be set to
    *                                     @c IOTHUB_CLIENT_SEND_STATUS_IDLE if there is currently
    *                                     no item to be sent and @c IOTHUB_CLIENT_SEND_STATUS_BUSY
    *                                     if there are.
    *
    * @remark    Does not return information related to uploads initiated by IoTHubDeviceClient_UploadToBlob or IoTHubDeviceClient_UploadMultipleBlocksToBlob.
    *
    * @return    IOTHUB_CLIENT_OK upon success or an error code upon failure.
    */
    MOCKABLE_FUNCTION(, IOTHUB_CLIENT_RESULT, IoTHubDeviceClient_GetSendStatus, IOTHUB_DEVICE_CLIENT_HANDLE, iotHubClientHandle, IOTHUB_CLIENT_STATUS*, iotHubClientStatus);

    /**
    * @brief    Sets up the message callback to be invoked when IoT Hub issues a
    *           message to the device. This is a blocking call.
    *
    * @param    iotHubClientHandle          The handle created by a call to the create function.
    * @param    messageCallback             The callback specified by the device for receiving
    *                                       messages from IoT Hub.
    * @param    userContextCallback         User specified context that will be provided to the
    *                                       callback. This can be @c NULL.
    *
    *           @b NOTE: The application behavior is undefined if the user calls
    *           the IoTHubDeviceClient_Destroy function from within any callback.
    *
    * @return   IOTHUB_CLIENT_OK upon success or an error code upon failure.
    */
    MOCKABLE_FUNCTION(, IOTHUB_CLIENT_RESULT, IoTHubDeviceClient_SetMessageCallback, IOTHUB_DEVICE_CLIENT_HANDLE, iotHubClientHandle, IOTHUB_CLIENT_MESSAGE_CALLBACK_ASYNC, messageCallback, void*, userContextCallback);

    /**
    * @brief    Sets up the connection status callback to be invoked representing the status of
    *           the connection to IOT Hub. This is a blocking call.
    *
    * @param    iotHubClientHandle              The handle created by a call to the create function.
    * @param    connectionStatusCallback        The callback specified by the device for receiving
    *                                           updates about the status of the connection to IoT Hub.
    * @param    userContextCallback             User specified context that will be provided to the
    *                                           callback. This can be @c NULL.
    *
    *           @b NOTE: The application behavior is undefined if the user calls
    *           the IoTHubDeviceClient_Destroy function from within any callback.
    *
    * @remark   Callback specified will not receive connection status change notifications for upload connections created with IoTHubDeviceClient_UploadToBlob or IoTHubDeviceClient_UploadMultipleBlocksToBlob.
    *
    * @return   IOTHUB_CLIENT_OK upon success or an error code upon failure.
    */
    MOCKABLE_FUNCTION(, IOTHUB_CLIENT_RESULT, IoTHubDeviceClient_SetConnectionStatusCallback, IOTHUB_DEVICE_CLIENT_HANDLE, iotHubClientHandle, IOTHUB_CLIENT_CONNECTION_STATUS_CALLBACK, connectionStatusCallback, void*, userContextCallback);

    /**
    * @brief    Sets up the connection status callback to be invoked representing the status of
    *           the connection to IOT Hub. This is a blocking call.
    *
    * @param    iotHubClientHandle              The handle created by a call to the create function.
    * @param    retryPolicy                     The policy to use to reconnect to IoT Hub when a
    *                                           connection drops.
    * @param    retryTimeoutLimitInSeconds      Maximum amount of time(seconds) to attempt reconnection when a
    *                                           connection drops to IOT Hub.
    *
    *           @b NOTE: The application behavior is undefined if the user calls
    *           the IoTHubDeviceClient_Destroy function from within any callback.
    *
    * @remark   Uploads initiated by IoTHubDeviceClient_UploadToBlob or IoTHubDeviceClient_UploadMultipleBlocksToBlob do not have automatic retries and do not honor the retryPolicy settings.
    *
    * @return   IOTHUB_CLIENT_OK upon success or an error code upon failure.
    */
    MOCKABLE_FUNCTION(, IOTHUB_CLIENT_RESULT, IoTHubDeviceClient_SetRetryPolicy, IOTHUB_DEVICE_CLIENT_HANDLE, iotHubClientHandle, IOTHUB_CLIENT_RETRY_POLICY, retryPolicy, size_t, retryTimeoutLimitInSeconds);

    /**
    * @brief    Sets up the connection status callback to be invoked representing the status of
    * the connection to IOT Hub. This is a blocking call.
    *
    * @param    iotHubClientHandle              The handle created by a call to the create function.
    * @param    retryPolicy                     Out parameter containing the policy to use to reconnect to IoT Hub.
    * @param    retryTimeoutLimitInSeconds      Out parameter containing maximum amount of time in seconds to attempt reconnection
    *                                           to IOT Hub.
    *
    *           @b NOTE: The application behavior is undefined if the user calls
    *           the IoTHubDeviceClient_Destroy function from within any callback.
    *
    * @return   IOTHUB_CLIENT_OK upon success or an error code upon failure.
    */
    MOCKABLE_FUNCTION(, IOTHUB_CLIENT_RESULT, IoTHubDeviceClient_GetRetryPolicy, IOTHUB_DEVICE_CLIENT_HANDLE, iotHubClientHandle, IOTHUB_CLIENT_RETRY_POLICY*, retryPolicy, size_t*, retryTimeoutLimitInSeconds);

    /**
    * @brief    This function returns in the out parameter @p lastMessageReceiveTime
    *           what was the value of the @c time function when the last message was
    *           received at the client.
    *
    * @param    iotHubClientHandle           The handle created by a call to the create function.
    * @param    lastMessageReceiveTime       Out parameter containing the value of @c time function
    *                                        when the last message was received.
    *
    * @return   IOTHUB_CLIENT_OK upon success or an error code upon failure.
    */
    MOCKABLE_FUNCTION(, IOTHUB_CLIENT_RESULT, IoTHubDeviceClient_GetLastMessageReceiveTime, IOTHUB_DEVICE_CLIENT_HANDLE, iotHubClientHandle, time_t*, lastMessageReceiveTime);

    /**
    * @brief    This API sets a runtime option identified by parameter @p optionName
    *           to a value pointed to by @p value. @p optionName and the data type
    *           @p value is pointing to are specific for every option.
    *
    * @param    iotHubClientHandle      The handle created by a call to the create function.
    * @param    optionName              Name of the option.
    * @param    value                   The value.
    *
    * @remarks  Documentation for configuration options is available at https://github.com/Azure/azure-iot-sdk-c/blob/master/doc/Iothub_sdk_options.md.
    * 
    * @return   IOTHUB_CLIENT_OK upon success or an error code upon failure.
    */
    MOCKABLE_FUNCTION(, IOTHUB_CLIENT_RESULT, IoTHubDeviceClient_SetOption, IOTHUB_DEVICE_CLIENT_HANDLE, iotHubClientHandle, const char*, optionName, const void*, value);

    /**
    * @brief    This API specifies a callback to be used when the device receives a state update.
    *
    * @param    iotHubClientHandle          The handle created by a call to the create function.
    * @param    deviceTwinCallback          The callback specified by the device client to be used for updating
    *                                       the desired state. The callback will be called in response to a
    *                                       request send by the IoTHub services. The payload will be passed to the
    *                                       callback, along with two version numbers:
    *                                           - Desired:
    *                                           - LastSeenReported:
    * @param    userContextCallback         User specified context that will be provided to the
    *                                       callback. This can be @c NULL.
    *
    *           @b NOTE: The application behavior is undefined if the user calls
    *           the IoTHubDeviceClient_Destroy function from within any callback.
    *
    * @return   IOTHUB_CLIENT_OK upon success or an error code upon failure.
    */
    MOCKABLE_FUNCTION(, IOTHUB_CLIENT_RESULT, IoTHubDeviceClient_SetDeviceTwinCallback, IOTHUB_DEVICE_CLIENT_HANDLE, iotHubClientHandle, IOTHUB_CLIENT_DEVICE_TWIN_CALLBACK, deviceTwinCallback, void*, userContextCallback);

    /**
    * @brief    This API sends a report of the device's properties and their current values.
    *
    * @param    iotHubClientHandle          The handle created by a call to the create function.
    * @param    reportedState               The current device property values to be 'reported' to the IoTHub.
    * @param    reportedStateCallback       The callback specified by the device client to be called with the
    *                                       result of the transaction.
    * @param    userContextCallback         User specified context that will be provided to the
    *                                       callback. This can be @c NULL.
    *
    *           @b NOTE: The application behavior is undefined if the user calls
    *           the IoTHubDeviceClient_Destroy function from within any callback.
    *
    * @return   IOTHUB_CLIENT_OK upon success or an error code upon failure.
    */
    MOCKABLE_FUNCTION(, IOTHUB_CLIENT_RESULT, IoTHubDeviceClient_SendReportedState, IOTHUB_DEVICE_CLIENT_HANDLE, iotHubClientHandle, const unsigned char*, reportedState, size_t, size, IOTHUB_CLIENT_REPORTED_STATE_CALLBACK, reportedStateCallback, void*, userContextCallback);

    /**
    * @brief    This API provides a way to retrieve the complete device Twin properties on-demand.
    *
    * @param    iotHubClientHandle       The handle created by a call to the create function.
    * @param    deviceTwinCallback       The callback invoked to provide the complete Device Twin properties once its retrieval is completed by the client.
    *                                    If any failures occur, the callback is invoked passing @c NULL as payLoad and zero as size.
    * @param    userContextCallback      User specified context that will be provided to the
    *                                    callback. This can be @c NULL.
    *
    *            @b NOTE: The application behavior is undefined if the user calls
    *            the IoTHubDeviceClient_Destroy function from within any callback.
    *
    * @return    IOTHUB_CLIENT_OK upon success or an error code upon failure.
    */
    MOCKABLE_FUNCTION(, IOTHUB_CLIENT_RESULT, IoTHubDeviceClient_GetTwinAsync, IOTHUB_DEVICE_CLIENT_HANDLE, iotHubClientHandle, IOTHUB_CLIENT_DEVICE_TWIN_CALLBACK, deviceTwinCallback, void*, userContextCallback);

    /**
    * @brief    This API sets the callback for async cloud to device method calls.
    *
    * @param    iotHubClientHandle              The handle created by a call to the create function.
    * @param    inboundDeviceMethodCallback     The callback which will be called by IoTHub.
    * @param    userContextCallback             User specified context that will be provided to the
    *                                           callback. This can be @c NULL.
    *
    * @return   IOTHUB_CLIENT_OK upon success or an error code upon failure.
    */
    MOCKABLE_FUNCTION(, IOTHUB_CLIENT_RESULT, IoTHubDeviceClient_SetDeviceMethodCallback, IOTHUB_DEVICE_CLIENT_HANDLE, iotHubClientHandle, IOTHUB_CLIENT_DEVICE_METHOD_CALLBACK_ASYNC, deviceMethodCallback, void*, userContextCallback);

    /**
    * @brief    This API responds to an asnyc method callback identified the methodId.
    *
    * @param    iotHubClientHandle      The handle created by a call to the create function.
    * @param    methodId                The methodId of the Device Method callback.
    * @param    response                The response data for the method callback.
    * @param    response_size           The size of the response data buffer.
    * @param    status_response         The status response of the method callback.
    *
    * @return   IOTHUB_CLIENT_OK upon success or an error code upon failure.
    */
    MOCKABLE_FUNCTION(, IOTHUB_CLIENT_RESULT, IoTHubDeviceClient_DeviceMethodResponse, IOTHUB_DEVICE_CLIENT_HANDLE, iotHubClientHandle, METHOD_HANDLE, methodId, const unsigned char*, response, size_t, response_size, int, statusCode);

#ifndef DONT_USE_UPLOADTOBLOB
    /**
    * @brief    IoTHubDeviceClient_UploadToBlobAsync uploads data from memory to a file in Azure Blob Storage.
    *
    * @param    iotHubClientHandle                  The handle created by a call to the IoTHubDeviceClient_Create function.
    * @param    destinationFileName                 The name of the file to be created in Azure Blob Storage.
    * @param    source                              The source of data.
    * @param    size                                The size of data.
    * @param    iotHubClientFileUploadCallback      A callback to be invoked when the file upload operation has finished.
    * @param    context                             A user-provided context to be passed to the file upload callback.
    *
    * @return   IOTHUB_CLIENT_OK upon success or an error code upon failure.
    */
    MOCKABLE_FUNCTION(, IOTHUB_CLIENT_RESULT, IoTHubDeviceClient_UploadToBlobAsync, IOTHUB_DEVICE_CLIENT_HANDLE, iotHubClientHandle, const char*, destinationFileName, const unsigned char*, source, size_t, size, IOTHUB_CLIENT_FILE_UPLOAD_CALLBACK, iotHubClientFileUploadCallback, void*, context);

    /**
    * @brief                          Uploads a file to a Blob storage in chunks, fed through the callback function provided by the user.
    * @remarks                        This function allows users to upload large files in chunks, not requiring the whole file content to be passed in memory.
    * @param iotHubClientHandle       The handle created by a call to the IoTHubDeviceClient_Create function.
    * @param destinationFileName      The name of the file to be created in Azure Blob Storage.
    * @param getDataCallbackEx        A callback to be invoked to acquire the file chunks to be uploaded, as well as to indicate the status of the upload of the previous block.
    * @param context                  Any data provided by the user to serve as context on getDataCallback.
    * @returns                        An IOTHUB_CLIENT_RESULT value indicating the success or failure of the API call.
    */
    MOCKABLE_FUNCTION(, IOTHUB_CLIENT_RESULT, IoTHubDeviceClient_UploadMultipleBlocksToBlobAsync, IOTHUB_DEVICE_CLIENT_HANDLE, iotHubClientHandle, const char*, destinationFileName, IOTHUB_CLIENT_FILE_UPLOAD_GET_DATA_CALLBACK_EX, getDataCallbackEx, void*, context);

#endif /* DONT_USE_UPLOADTOBLOB */

    /**
     * @brief    This API enables the device to use specific IoTHub features that are configured via device twins.
     *
     * @param    iotHubClientHandle        The handle created by a call to the create function.
     * @param    policyType                The policy type that will be accepted from Azure IoT Hub.
     * @param    enablePolicyConfiguration   True to enable parsing device twin for specific feature configuration.
                                           Default is false.
     *
     * @return    IOTHUB_CLIENT_OK upon success or an error code upon failure.
     */
    MOCKABLE_FUNCTION(, IOTHUB_CLIENT_RESULT, IoTHubDeviceClient_EnablePolicyConfiguration, IOTHUB_DEVICE_CLIENT_HANDLE, iotHubClientHandle, POLICY_CONFIGURATION_TYPE, policyType, bool, enablePolicyConfiguration);

<<<<<<< HEAD
    /**
    * @brief    Subscribes/unsubscribes for cloud-to-device stream requests.
    *
    * @param    iotHubClientHandle      Handle to the device client instance.
    *
    * @param    streamRequestCallback   Callback to be invoked when a new stream request is received. To unsubscribe for incoming requests please provide NULL as its value.
    *
    * @param    context                 User-defined context to be provided to streamRequestCallback when it is invoked.
    *
    * @return   IOTHUB_CLIENT_OK if the subscription/unsubscription suceeds, or another value if any error occurs.
    */
    MOCKABLE_FUNCTION(, IOTHUB_CLIENT_RESULT, IoTHubDeviceClient_SetStreamRequestCallback, IOTHUB_DEVICE_CLIENT_HANDLE, iotHubClientHandle, DEVICE_STREAM_C2D_REQUEST_CALLBACK, streamRequestCallback, void*, context);

=======
>>>>>>> ba93f4ca
#ifdef __cplusplus
}
#endif

#endif /* IOTHUB_DEVICE_CLIENT_H */<|MERGE_RESOLUTION|>--- conflicted
+++ resolved
@@ -362,7 +362,6 @@
      */
     MOCKABLE_FUNCTION(, IOTHUB_CLIENT_RESULT, IoTHubDeviceClient_EnablePolicyConfiguration, IOTHUB_DEVICE_CLIENT_HANDLE, iotHubClientHandle, POLICY_CONFIGURATION_TYPE, policyType, bool, enablePolicyConfiguration);
 
-<<<<<<< HEAD
     /**
     * @brief    Subscribes/unsubscribes for cloud-to-device stream requests.
     *
@@ -376,8 +375,6 @@
     */
     MOCKABLE_FUNCTION(, IOTHUB_CLIENT_RESULT, IoTHubDeviceClient_SetStreamRequestCallback, IOTHUB_DEVICE_CLIENT_HANDLE, iotHubClientHandle, DEVICE_STREAM_C2D_REQUEST_CALLBACK, streamRequestCallback, void*, context);
 
-=======
->>>>>>> ba93f4ca
 #ifdef __cplusplus
 }
 #endif
