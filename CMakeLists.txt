--- conflicted
+++ resolved
@@ -265,10 +265,6 @@
         DESTINATION
             ${package_location}
     )
-<<<<<<< HEAD
-=======
-else()
->>>>>>> 715940ca
 endif()
 
 if (${build_network_e2e})
