# Copyright (c) Microsoft. All rights reserved.
# Licensed under the MIT license. See LICENSE file in the project root for full license information.

cmake_minimum_required(VERSION 2.8.11)
project(azure_iot_sdks)

include("${CMAKE_CURRENT_LIST_DIR}/configs/azure_iot_sdksFunctions.cmake")

getIoTSDKVersion()
message(STATUS "IoT Client SDK Version = ${IOT_SDK_VERSION}")

if (POLICY CMP0042)
    cmake_policy(SET CMP0042 NEW)
endif()

#
#making a global variable to know if we are on linux, windows, or macosx.
if(CMAKE_SYSTEM_NAME STREQUAL "Windows")
    set(WINDOWS TRUE)
elseif(CMAKE_SYSTEM_NAME STREQUAL "Linux")
    set(LINUX TRUE)
    # on Linux, enable valgrind
    # these commands (MEMORYCHECK...) need to apear BEFORE include(CTest) or they will not have any effect
    find_program(MEMORYCHECK_COMMAND valgrind)
    set(MEMORYCHECK_COMMAND_OPTIONS "--leak-check=full --error-exitcode=1")
elseif (CMAKE_SYSTEM_NAME STREQUAL "Darwin")
    set(MACOSX TRUE)
    add_definitions(-DMACOSX)
endif()


include (CTest)

if (MSVC)
    set(CMAKE_CXX_FLAGS "${CMAKE_CXX_FLAGS} /W4 /wd4232")
    set(CMAKE_C_FLAGS "${CMAKE_C_FLAGS} /W4 /wd4232")
    # Make warning as error
    add_definitions(/WX)
else()
    # Make warning as error
    set(CMAKE_CXX_FLAGS "${CMAKE_CXX_FLAGS} -Werror")
    set(CMAKE_C_FLAGS "${CMAKE_C_FLAGS} -Werror")
endif()

IF(WIN32)
    # windows needs this define
    add_definitions(-D_CRT_SECURE_NO_WARNINGS)
endif()

set(hsm_type_x509 OFF CACHE BOOL "x509 type of hsm used with the Provisioning client")
set(hsm_type_sastoken OFF CACHE BOOL "tpm type of hsm used with the Provisioning client")
set(hsm_type_symm_key OFF CACHE BOOL "Symmetric key type of hsm used with the Provisioning client")
set(hsm_type_custom OFF CACHE BOOL "hsm type of custom used with the Provisioning client")
set(hsm_custom_lib "" CACHE STRING "Full path to custom HSM repo library")
set(run_sfc_tests OFF CACHE BOOL "setup the Service Fault tests")

# the following variables are project-wide and can be used with cmake-gui
option(use_amqp "set use_amqp to ON if amqp is to be used, set to OFF to not use amqp" ON)
option(use_http "set use_http to ON if http is to be used, set to OFF to not use http" ON)
option(use_mqtt "set use_mqtt to ON if mqtt is to be used, set to OFF to not use mqtt" ON)
option(run_e2e_tests "set run_e2e_tests to ON to run e2e tests (default is OFF)" OFF)
option(run_unittests "set run_unittests to ON to run unittests (default is OFF)" OFF)
option(run_longhaul_tests "set run_longhaul_tests to ON to run longhaul tests (default is OFF)[if possible, they are always build]" OFF)
option(skip_samples "set skip_samples to ON to skip building samples (default is OFF)[if possible, they are always build]" OFF)
option(build_service_client "controls whether the iothub_service_client is built or not" ON)
option(build_provisioning_service_client "controls whether the provisioning_service_client is built or not" ON)
option(build_python "builds the Python native iothub_client module" OFF)
option(dont_use_uploadtoblob "set dont_use_uploadtoblob to ON if the functionality of upload to blob is to be excluded, OFF otherwise. It requires HTTP" OFF)
option(no_logging "disable logging" OFF)
option(use_installed_dependencies "set use_installed_dependencies to ON to use installed packages instead of building dependencies from submodules" OFF)
option(build_as_dynamic "build the IoT SDK libaries as dynamic"  OFF)
option(use_prov_client "Enable provisioning client" OFF)
option(use_tpm_simulator "tpm simulator type of hsm used with the provisioning client" OFF)
option(use_edge_modules "Enable support for running modules against Azure IoT Edge" OFF)
option(use_custom_heap "use externally defined heap functions instead of the malloc family" OFF)
<<<<<<< HEAD
option(use_uhttp_upload "set use_uhttp_upload to ON to use uhttp for upload to blob" ON)
option(use_uhttp_upload_logging "set use_uhttp_upload_logging to ON to enable uhttp blob logging (only when use_uhttp_upload is also ON)" OFF)
option(use_upload_to_blob_stress "set use_upload_to_blob_stress to run a blob stress test." OFF)
=======
option(use_baltimore_cert "set use_baltimore_cert to ON if the Baltimore cert is to be used, set to OFF to not use it" OFF)
option(use_microsoftazure_de_cert "set use_microsoftazure_de_cert to ON if the MicrosoftAzure DE cert is to be used, set to OFF to not use it" OFF)
option(use_portal_azure_cn_cert "set use_portal_azure_cn_cert to ON if the Portal Azure CN cert is to be used, set to OFF to not use it" OFF)

>>>>>>> 704f9a9b
set(compileOption_C "" CACHE STRING "passes a string to the command line of the C compiler")
set(compileOption_CXX "" CACHE STRING "passes a string to the command line of the C++ compiler")
set(linkerOption "" CACHE STRING "passes a string to the shared and exe linker options of the C compiler")

set(use_prov_client_core OFF)

if(${use_uhttp_upload_logging})
    add_definitions(-DUSE_UHTTP_UPLOAD_LOGGING)
endif()

if(${use_custom_heap})
    add_definitions(-DGB_USE_CUSTOM_HEAP)
endif()

if (NOT ${use_amqp} AND NOT ${use_http} AND NOT ${use_mqtt})
    message(FATAL_ERROR "CMAKE Failure: AMQP, HTTP & MQTT are all disable, iothub client must have one protocol enabled")
endif()

if (XCODE AND ${use_prov_client})
    # The TPM module is not available on Mac, and Mac's <string.h> and <unistd.h> files collide as well
    message(FATAL_ERROR "Provisioning client is not supported on Mac")
endif()

if (WIN32 OR MACOSX)
    option(use_openssl "set use_openssl to ON to use OpenSSL." OFF)
else()
    option(use_openssl "set use_openssl to ON to use OpenSSL." ON)
endif()
option(use_mbedtls "set use_mbedtls to ON to use mbedtls." OFF)
option(use_bearssl "set use_bearssl to ON to use bearssl." OFF)
option(use_wolfssl "set use_bearssl to ON to use bearssl." OFF)

# openssl samples on Windows need to have a trusted cert set
if ((WIN32 AND ${use_openssl}) OR ${use_wolfssl} OR ${use_mbedtls} OR ${use_bearssl})
    option(use_sample_trusted_cert "Set flag in samples to use SDK's built-in CA as TrustedCerts" ON)
else()
    option(use_sample_trusted_cert "Set flag in samples to use SDK's built-in CA as TrustedCerts" OFF)
endif()

# Enable specific certs
if (${use_baltimore_cert})
    add_definitions(-DUSE_BALTIMORE_CERT)
endif()

if (${use_microsoftazure_de_cert})
    add_definitions(-DUSE_MICROSOFTAZURE_DE_CERT)
endif()

if (${use_portal_azure_cn_cert})
    add_definitions(-DUSE_PORTAL_AZURE_CN_CERT)
endif()

# Enable IoT SDK to act as a module for Edge
if(${use_edge_modules})
    set(use_prov_client_core ON)
    set(use_http ON)
    set(CMAKE_CXX_FLAGS "${CMAKE_CXX_FLAGS} -DUSE_EDGE_MODULES")
    set(CMAKE_C_FLAGS "${CMAKE_C_FLAGS} -DUSE_EDGE_MODULES")
    set(hsm_type_edge_module ON)
endif()

# Set Provisioning Information.  This will also setup appropriate HSM
if (${use_prov_client})
    set(use_prov_client_core ON)
    if ("${hsm_custom_lib}" STREQUAL "")
        if ((NOT ${hsm_type_x509}) AND (NOT ${hsm_type_sastoken}) AND (NOT ${hsm_type_symm_key}))
            # If the cmake option did not explicitly configure an hsm type, then enable them all.
            set(hsm_type_x509 ON)
            set(hsm_type_sastoken ON)
            set(hsm_type_symm_key ON)
        endif()
    else()
        set(hsm_type_custom ON)
    endif()
endif()

if (${use_prov_client_core})
    getProvSDKVersion()
    message(STATUS "Provisioning SDK Version = ${PROV_SDK_VERSION}")
endif()

# setting nuget_e2e_tests will only generate e2e tests to run with nuget packages.
# Install-packages from Package Manager Console in VS before building the projects
option(nuget_e2e_tests "set nuget_e2e_tests to ON to generate e2e tests to run with nuget packages (default is OFF)" OFF)

# check for conflicting options
if (NOT ${use_http})
    MESSAGE( "Setting dont_use_uploadtoblob to ON because use_http is OFF")
    set(dont_use_uploadtoblob "ON")
    MESSAGE( STATUS "use_http:         " ${use_http} )
    MESSAGE( STATUS "dont_use_uploadtoblob:         " ${dont_use_uploadtoblob} )
endif()

if (${dont_use_uploadtoblob})
    add_definitions(-DDONT_USE_UPLOADTOBLOB)
endif()

if (${no_logging})
    add_definitions(-DNO_LOGGING)
endif()

# Use solution folders.
set_property(GLOBAL PROPERTY USE_FOLDERS ON)

# build the parson library for json parsing
add_library(parson
    ./deps/parson/parson.c
    ./deps/parson/parson.h
)
if (MSVC)
    set_source_files_properties(../deps/parson/parson.c PROPERTIES COMPILE_FLAGS "/wd4244 /wd4232")
endif()
set(parson_h_install_files ./deps/parson/parson.h)
set(parson_install_libs parson)

if (IN_OPENWRT)
    ADD_DEFINITIONS("$ENV{TARGET_LDFLAGS}" "$ENV{TARGET_CPPFLAGS}" "$ENV{TARGET_CFLAGS}")
    INCLUDE_DIRECTORIES("$ENV{TOOLCHAIN_DIR}/usr/include" "$ENV{TARGET_LDFLAGS}" "$ENV{TARGET_CPPFLAGS}" "$ENV{TARGET_CFLAGS}")
endif()

if (LINUX)
    if (CMAKE_C_COMPILER_ID STREQUAL "GNU" OR CMAKE_C_COMPILER_ID STREQUAL "Clang")
        # now all static libraries use PIC flag for Python shared lib
        set(CMAKE_C_FLAGS "-fPIC ${CMAKE_C_FLAGS}")
        set(CMAKE_CXX_FLAGS "-fPIC ${CMAKE_CXX_FLAGS}")
    endif()
endif()

# if any compiler has a command line switch called "OFF" then it will need special care
if (NOT "${compileOption_C}" STREQUAL "")
    set(CMAKE_C_FLAGS "${compileOption_C} ${CMAKE_C_FLAGS}")
endif()

if (NOT "${compileOption_CXX}" STREQUAL "")
    set(CMAKE_CXX_FLAGS "${compileOption_CXX} ${CMAKE_CXX_FLAGS}")
endif()

if (NOT "${linkerOption}" STREQUAL "")
    message("linkerOption: ${CMAKE_SHARED_LINKER_FLAGS}")
    set(CMAKE_SHARED_LINKER_FLAGS "${CMAKE_SHARED_LINKER_FLAGS} ${linkerOption}")
    set(CMAKE_EXE_LINKER_FLAGS "${CMAKE_EXE_LINKER_FLAGS} ${linkerOption}")
endif()

include("configs/azure_iot_sdksFunctions.cmake")

# do not add or build any tests of the dependencies
set(original_run_e2e_tests ${run_e2e_tests})
set(original_run_unittests ${run_unittests})
set(original_skip_samples ${skip_samples})

set(run_e2e_tests OFF)
set(run_unittests OFF)
set(skip_samples ON)
set(use_cppunittest ON)

if (NOT ${use_installed_dependencies})
    if (NOT TARGET azure_macro_utils_c AND EXISTS "${CMAKE_CURRENT_LIST_DIR}/deps/azure-macro-utils-c/CMakeLists.txt")
        add_subdirectory(deps/azure-macro-utils-c)
    endif()
    if (NOT TARGET umock_c)
        # Get the repo if it's not there
        add_subdirectory(deps/umock-c)
    endif()

    if (${original_run_e2e_tests} OR ${original_run_unittests} OR ${run_sfc_tests})
        if (NOT TARGET testrunnerswitcher)
            add_subdirectory(deps/azure-c-testrunnerswitcher)
        endif()
        if (NOT TARGET ctest)
            # Get the repo if it's not there
            add_subdirectory(deps/azure-ctest)
        endif()
        enable_testing()
    endif()
else()
    if (NOT azure_macro_utils_cFOUND)
        find_package(azure_macro_utils_c REQUIRED CONFIG)
    endif ()
    if (NOT umock_cFOUND)
        find_package(umock_c REQUIRED CONFIG)
    endif ()
endif()

include_directories(${MACRO_UTILS_INC_FOLDER})
include_directories(${UMOCK_C_INC_FOLDER})

include("dependencies.cmake")
if (${original_run_e2e_tests} OR ${original_run_unittests} OR ${run_sfc_tests})
    # Used for serializer
    add_subdirectory("${SHARED_UTIL_FOLDER}/testtools/sal")
    add_subdirectory("${SHARED_UTIL_FOLDER}/testtools/micromock")
endif()

if (${original_run_e2e_tests} OR ${original_run_unittests} OR ${run_sfc_tests})
    set(SHARED_UTIL_REAL_TEST_FOLDER ${CMAKE_CURRENT_LIST_DIR}/c-utility/tests/real_test_files CACHE INTERNAL "this is what needs to be included when doing test sources" FORCE)
endif()

set_platform_files(${SHARED_UTIL_FOLDER})

set(run_e2e_tests ${original_run_e2e_tests})
set(run_unittests ${original_run_unittests})
set(skip_samples ${original_skip_samples})

# this project uses several other projects that are build not by these CMakeFiles
# this project also targets several OSes

include(CheckSymbolExists)
function(detect_architecture symbol arch)
    if (NOT DEFINED ARCHITECTURE OR ARCHITECTURE STREQUAL "")
        set(CMAKE_REQUIRED_QUIET 1)
        check_symbol_exists("${symbol}" "" ARCHITECTURE_${arch})
        unset(CMAKE_REQUIRED_QUIET)

        # The output variable needs to be unique across invocations otherwise
        # CMake's crazy scope rules will keep it defined
        if (ARCHITECTURE_${arch})
            set(ARCHITECTURE "${arch}" PARENT_SCOPE)
            set(ARCHITECTURE_${arch} 1 PARENT_SCOPE)
            add_definitions(-DARCHITECTURE_${arch}=1)
        endif()
    endif()
endfunction()

if (MSVC)
    detect_architecture("_M_AMD64" x86_64)
    detect_architecture("_M_IX86" x86)
    detect_architecture("_M_ARM" ARM)
else()
    detect_architecture("__x86_64__" x86_64)
    detect_architecture("__i386__" x86)
    detect_architecture("__arm__" ARM)
endif()

if (NOT DEFINED ARCHITECTURE OR ARCHITECTURE STREQUAL "")
    set(ARCHITECTURE "GENERIC")
endif()

message(STATUS "iothub architecture: ${ARCHITECTURE}")

macro(compileAsC99)
    if (CMAKE_VERSION VERSION_LESS "3.1")
        if (CMAKE_C_COMPILER_ID STREQUAL "GNU" OR CMAKE_C_COMPILER_ID STREQUAL "Clang")
            set (CMAKE_C_FLAGS "--std=c99 ${CMAKE_C_FLAGS}")
            if (NOT IN_OPENWRT)
                set (CMAKE_CXX_FLAGS "--std=c++11 ${CMAKE_CXX_FLAGS}")
            endif()
        endif()
    else()
        set (CMAKE_C_STANDARD 99)
        set (CMAKE_CXX_STANDARD 11)
    endif()
endmacro(compileAsC99)

macro(compileAsC11)
    if (CMAKE_VERSION VERSION_LESS "3.1")
        if (CMAKE_C_COMPILER_ID STREQUAL "GNU" OR CMAKE_C_COMPILER_ID STREQUAL "Clang")
            set (CMAKE_C_FLAGS "--std=c11 ${CMAKE_C_FLAGS}")
            set (CMAKE_C_FLAGS "-D_POSIX_C_SOURCE=200112L ${CMAKE_C_FLAGS}")
            set (CMAKE_CXX_FLAGS "--std=c++11 ${CMAKE_CXX_FLAGS}")
        endif()
    else()
        set (CMAKE_C_STANDARD 11)
        set (CMAKE_CXX_STANDARD 11)
    endif()
endmacro(compileAsC11)

if (WIN32)
    set(LOCK_C_FILE ${SHARED_UTIL_ADAPTER_FOLDER}/lock_win32.c)
    set(THREAD_C_FILE ${SHARED_UTIL_ADAPTER_FOLDER}/threadapi_c11.c)
else()
    set(LOCK_C_FILE ${SHARED_UTIL_ADAPTER_FOLDER}/lock_pthreads.c)
    set(THREAD_C_FILE ${SHARED_UTIL_ADAPTER_FOLDER}/threadapi_pthreads.c)
endif()

# Set CMAKE_INSTALL_LIBDIR if not defined
include(GNUInstallDirs)

if (NOT ${use_amqp} OR NOT ${use_http})
    set (build_service_client OFF)
    message(STATUS "iothub_service_client build is disabled (AMQP and HTTP support are required)")
endif()

if (NOT ${use_http} AND ${use_prov_client})
    set (build_provisioning_service_client OFF)
    message(STATUS "provisioning_service_client build is disabled (HTTP support is required)")
endif()

if (${use_prov_client_core})
    set(CMAKE_CXX_FLAGS "${CMAKE_CXX_FLAGS} -DUSE_PROV_MODULE")
    set(CMAKE_C_FLAGS "${CMAKE_C_FLAGS} -DUSE_PROV_MODULE")

    if ((${build_provisioning_service_client} AND ${use_prov_client}) OR ${run_e2e_tests})
        add_subdirectory(provisioning_service_client)
    endif()

    add_subdirectory(provisioning_client)
endif()

if (${build_service_client})
    add_subdirectory(iothub_service_client)
endif()

if (${run_e2e_tests} OR ${run_longhaul_tests} OR ${nuget_e2e_tests} OR ${run_sfc_tests} OR ${run_unittests})
    add_subdirectory(testtools)
endif()

add_subdirectory(iothub_client)
add_subdirectory(serializer)

if (NOT ${skip_samples})
  add_subdirectory(samples/solutions)
endif()

# add the device_auth sample subdirectory
if (${use_prov_client} AND NOT ${skip_samples})
    add_subdirectory(./provisioning_client/samples)

    if (NOT "${build_python}" STREQUAL "OFF")
        add_subdirectory(../provisioning_device_client provisioning_device_client_python)
    endif()
endif()

if (NOT "${build_python}" STREQUAL "OFF")
    add_subdirectory(../device/iothub_client_python python)
    if (${build_service_client})
        add_subdirectory(../service python_service_client)
    endif()
endif()

if (${use_installed_dependencies})
    # Install azure_iot_sdks
    set(package_location "cmake")

    include(CMakePackageConfigHelpers)

    write_basic_package_version_file(
        "${CMAKE_CURRENT_BINARY_DIR}/${PROJECT_NAME}/${PROJECT_NAME}ConfigVersion.cmake"
        VERSION ${IOT_SDK_VERSION}
        COMPATIBILITY SameMajorVersion
    )

    configure_file("configs/${PROJECT_NAME}Config.cmake"
        "${CMAKE_CURRENT_BINARY_DIR}/${PROJECT_NAME}/${PROJECT_NAME}Config.cmake"
        COPYONLY
    )

    install(FILES ${parson_h_install_files}
        DESTINATION ${CMAKE_INSTALL_INCLUDEDIR}/azureiot
    )
    install(TARGETS ${parson_install_libs} EXPORT azure_iot_sdksTargets
        ARCHIVE DESTINATION ${CMAKE_INSTALL_LIBDIR}
        LIBRARY DESTINATION ${CMAKE_INSTALL_LIBDIR}
        INCLUDES DESTINATION ${CMAKE_INSTALL_INCLUDEDIR}/azureiot
    )

    install(EXPORT azure_iot_sdksTargets
        FILE
            "${PROJECT_NAME}Targets.cmake"
        DESTINATION
            ${package_location}
    )

    install(
        FILES
            "configs/${PROJECT_NAME}Config.cmake"
            "configs/${PROJECT_NAME}Functions.cmake"
            "${CMAKE_CURRENT_BINARY_DIR}/${PROJECT_NAME}/${PROJECT_NAME}ConfigVersion.cmake"
        DESTINATION
            ${package_location}
    )
else()
    install(FILES ${parson_h_install_files}
        DESTINATION ${CMAKE_INSTALL_INCLUDEDIR}/azureiot)
    install(TARGETS ${parson_install_libs}
        ARCHIVE DESTINATION ${CMAKE_INSTALL_LIBDIR}
        LIBRARY DESTINATION ${CMAKE_INSTALL_LIBDIR})
endif()
<|MERGE_RESOLUTION|>--- conflicted
+++ resolved
@@ -73,16 +73,12 @@
 option(use_tpm_simulator "tpm simulator type of hsm used with the provisioning client" OFF)
 option(use_edge_modules "Enable support for running modules against Azure IoT Edge" OFF)
 option(use_custom_heap "use externally defined heap functions instead of the malloc family" OFF)
-<<<<<<< HEAD
 option(use_uhttp_upload "set use_uhttp_upload to ON to use uhttp for upload to blob" ON)
 option(use_uhttp_upload_logging "set use_uhttp_upload_logging to ON to enable uhttp blob logging (only when use_uhttp_upload is also ON)" OFF)
 option(use_upload_to_blob_stress "set use_upload_to_blob_stress to run a blob stress test." OFF)
-=======
 option(use_baltimore_cert "set use_baltimore_cert to ON if the Baltimore cert is to be used, set to OFF to not use it" OFF)
 option(use_microsoftazure_de_cert "set use_microsoftazure_de_cert to ON if the MicrosoftAzure DE cert is to be used, set to OFF to not use it" OFF)
 option(use_portal_azure_cn_cert "set use_portal_azure_cn_cert to ON if the Portal Azure CN cert is to be used, set to OFF to not use it" OFF)
-
->>>>>>> 704f9a9b
 set(compileOption_C "" CACHE STRING "passes a string to the command line of the C compiler")
 set(compileOption_CXX "" CACHE STRING "passes a string to the command line of the C++ compiler")
 set(linkerOption "" CACHE STRING "passes a string to the shared and exe linker options of the C compiler")
