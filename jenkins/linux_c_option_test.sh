#!/bin/bash
#set -o pipefail
#
# Copyright (c) Microsoft. All rights reserved.
# Licensed under the MIT license. See LICENSE file in the project root for full license information.

set -e

cat /etc/*release | grep VERSION*
gcc --version
openssl version

script_dir=$(cd "$(dirname "$0")" && pwd)
build_root=$(cd "${script_dir}/.." && pwd)
build_folder=$build_root"/cmake/iot_option"

# Set the default cores
MAKE_CORES=$(grep -c ^processor /proc/cpuinfo 2>/dev/null || sysctl -n hw.ncpu)

echo "Initial MAKE_CORES=$MAKE_CORES"

# Make sure there is enough virtual memory on the device to handle more than one job  
MINVSPACE="1500000"

# Acquire total memory and total swap space setting them to zero in the event the command fails
MEMAR=( $(sed -n -e 's/^MemTotal:[^0-9]*\([0-9][0-9]*\).*/\1/p' -e 's/^SwapTotal:[^0-9]*\([0-9][0-9]*\).*/\1/p' /proc/meminfo) )
[ -z "${MEMAR[0]##*[!0-9]*}" ] && MEMAR[0]=0
[ -z "${MEMAR[1]##*[!0-9]*}" ] && MEMAR[1]=0

let VSPACE=${MEMAR[0]}+${MEMAR[1]}

if [ "$VSPACE" -lt "$MINVSPACE" ] ; then
echo "WARNING: Not enough space.  Setting MAKE_CORES=1"
MAKE_CORES=1
fi

echo "Create custom HSM library for later"
hsm_folder=$build_root"/cmake/cust_hsm"
rm -r -f $hsm_folder
mkdir -p $hsm_folder
pushd $hsm_folder

cmake "$build_root/provisioning_client/samples/custom_hsm_example"
make --jobs=$MAKE_CORES

custom_hsm_lib=$hsm_folder"/libcustom_hsm_example.a"

declare -a arr=(
    "-Duse_http=OFF"
    "-Duse_amqp=OFF -Duse_http=OFF -Dno_logging=OFF -Ddont_use_uploadtoblob=ON"
    "-Duse_prov_client=ON -Dbuild_provisioning_service_client=OFF"
    "-Dbuild_as_dynamic=ON"
    "-Dbuild_as_dynamic:BOOL=ON -Ddont_use_uploadtoblob:BOOL=ON"
    "-Dbuild_as_dynamic:BOOL=ON -Ddont_use_uploadtoblob:BOOL=ON -Duse_prov_client:BOOL=ON"
    "-Dbuild_as_dynamic:BOOL=ON -Ddont_use_uploadtoblob:BOOL=ON -Duse_edge_modules:BOOL=ON"
    "-Drun_longhaul_tests=ON"
    "-Duse_prov_client=ON -Dhsm_custom_lib=$custom_hsm_lib"
    "-Drun_e2e_tests=ON -Drun_sfc_tests=ON -Duse_edge_modules=ON"
    "-Drun_e2e_tests=ON -Duse_baltimore_cert=ON"
    "-Duse_prov_client:BOOL=ON -Dhsm_type_symm_key:BOOL=ON"
    "-Duse_prov_client:BOOL=ON -Dhsm_type_x509:BOOL=ON"
<<<<<<< HEAD
    "-Duse_prov_client:BOOL=ON -hsm_type_sastoken:BOOL=ON"
=======
    "-Duse_prov_client:BOOL=ON -Dhsm_type_sastoken:BOOL=ON"
>>>>>>> 806ec686
)

for item in "${arr[@]}"
do
    rm -r -f $build_folder
    mkdir -p $build_folder
    pushd $build_folder

    echo "executing cmake/make with options <<$item>>"
    cmake $build_root $item

    make --jobs=$MAKE_CORES
done
popd<|MERGE_RESOLUTION|>--- conflicted
+++ resolved
@@ -59,11 +59,7 @@
     "-Drun_e2e_tests=ON -Duse_baltimore_cert=ON"
     "-Duse_prov_client:BOOL=ON -Dhsm_type_symm_key:BOOL=ON"
     "-Duse_prov_client:BOOL=ON -Dhsm_type_x509:BOOL=ON"
-<<<<<<< HEAD
-    "-Duse_prov_client:BOOL=ON -hsm_type_sastoken:BOOL=ON"
-=======
     "-Duse_prov_client:BOOL=ON -Dhsm_type_sastoken:BOOL=ON"
->>>>>>> 806ec686
 )
 
 for item in "${arr[@]}"
